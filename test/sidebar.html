--- conflicted
+++ resolved
@@ -74,14 +74,11 @@
                 sidebar1.show(fileId, token, {
                     container: '.sidebar1',
                     hasProperties: true,
-<<<<<<< HEAD
                     hasVersions: true,
+                    hasNotices: true,
                     onVersionHistoryClick : function(){
                         alert('hello, world!');
                     }
-=======
-                    hasNotices: true
->>>>>>> d4256d38
                 });
 
                 const sidebar2 = new ContentSidebar();
@@ -90,11 +87,8 @@
                     hasProperties: true,
                     hasSkills: true,
                     hasTitle: true,
-<<<<<<< HEAD
-                    hasVersions: true
-=======
+                    hasVersions: true,
                     hasNotices: true
->>>>>>> d4256d38
                 });
 
                 const sidebar3 = new ContentSidebar();
