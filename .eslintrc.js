--- conflicted
+++ resolved
@@ -35,15 +35,6 @@
                 '@typescript-eslint/explicit-module-boundary-types': 'off', // fixme
                 '@typescript-eslint/explicit-function-return-type': 'off', // fixme
                 '@typescript-eslint/ban-types': [
-<<<<<<< HEAD
-                    "error",
-                    {
-                        "types": {
-                            "Function": false, // fixme
-                            "Object": false, // fixme
-                            "object": false, // fixme
-                            "{}": false, // fixme
-=======
                     'error',
                     {
                         'types': {
@@ -51,7 +42,6 @@
                             'Object': false, // fixme
                             'object': false, // fixme
                             '{}': false, // fixme
->>>>>>> 349ca6fa
                         }
                     }
                 ],
@@ -69,15 +59,9 @@
                         minimumDescriptionLength: 1,
                     },
                 ],
-<<<<<<< HEAD
-                "camelcase": "error",
-                "no-shadow": "off",
-                "@typescript-eslint/no-shadow": ["error"],
-=======
                 'camelcase': 'error',
                 'no-shadow': 'off',
                 '@typescript-eslint/no-shadow': ['error'],
->>>>>>> 349ca6fa
             },
         },
     ],
