--- conflicted
+++ resolved
@@ -67,12 +67,8 @@
                 onComplete={this.onComplete}
                 onError={this.onError}
                 onUpload={this.onUpload}
-<<<<<<< HEAD
-                modal={modal}
                 windowView={windowView}
-=======
                 modal={((modal: any): ModalOptions)}
->>>>>>> 9fed626d
                 {...rest}
             />,
             this.container
