--- conflicted
+++ resolved
@@ -34,11 +34,7 @@
 
 type PayloadType = StringAnyMap | Array<StringAnyMap>;
 
-<<<<<<< HEAD
-type FetchData = {
-=======
 type RequestData = {
->>>>>>> cef75699
     data: PayloadType,
     headers?: StringMap,
     id?: string,
@@ -99,13 +95,8 @@
     ElementsXhrError,
     ErrorContextProps,
     ErrorResponseData,
-<<<<<<< HEAD
-    FetchData,
-    FetchOptions,
-=======
     RequestData,
     RequestOptions,
->>>>>>> cef75699
     JSONPatchOperations,
     Method,
     PayloadType,
