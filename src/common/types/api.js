--- conflicted
+++ resolved
@@ -34,11 +34,7 @@
 
 type PayloadType = StringAnyMap | Array<StringAnyMap>;
 
-<<<<<<< HEAD
-type FetchData = {
-=======
 type RequestData = {
->>>>>>> 914db7a2
     data: PayloadType,
     headers?: StringMap,
     id?: string,
@@ -99,13 +95,8 @@
     ElementsXhrError,
     ErrorContextProps,
     ErrorResponseData,
-<<<<<<< HEAD
-    FetchData,
-    FetchOptions,
-=======
     RequestData,
     RequestOptions,
->>>>>>> 914db7a2
     JSONPatchOperations,
     Method,
     PayloadType,
