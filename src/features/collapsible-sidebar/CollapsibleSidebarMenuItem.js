--- conflicted
+++ resolved
@@ -141,11 +141,7 @@
 };
 
 function CollapsibleSidebarMenuItem(props: Props) {
-<<<<<<< HEAD
-    const { className, icon, overflowAction, showAction, text, ...rest } = props;
-=======
-    const { className, content, icon, overflowAction, text, ...rest } = props;
->>>>>>> c0fe3d31
+    const { className, content, icon, overflowAction, showAction, text, ...rest } = props;
     const textRef = React.useRef<?HTMLElement>(null);
     const isTextOverflowed = useIsContentOverflowed(textRef);
     const { isScrolling } = React.useContext(CollapsibleSidebarContext);
@@ -166,15 +162,12 @@
                             {text}
                         </StyledMenuItemLabel>
                     )}
+                    {content}
                 </StyledLink>
                 {overflowAction && (
                     <span className="bdl-CollapsibleSidebar-menuItemActionContainer">{overflowAction}</span>
                 )}
-<<<<<<< HEAD
-=======
-                {content}
                 {overflowAction}
->>>>>>> c0fe3d31
             </StyledMenuItem>
         );
     };
