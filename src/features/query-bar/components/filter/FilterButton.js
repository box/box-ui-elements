// @flow
import * as React from 'react';
import { FormattedMessage } from 'react-intl';
import classNames from 'classnames';
import uniqueId from 'lodash/uniqueId';

import IconMetadataFilter from '../../../../icons/metadata-view/IconMetadataFilter';
import Condition from './Condition';
import Button from '../../../../components/button/Button';
import PrimaryButton from '../../../../components/primary-button/PrimaryButton';
import MenuToggle from '../../../../components/dropdown-menu/MenuToggle';
import { Flyout, Overlay } from '../../../../components/flyout';
import { WHERE, AND, OR } from '../../constants';

import messages from '../../messages';

import type { ColumnType } from '../../flowTypes';

type State = {
    appliedConditions: Array<Object>,
    areErrorsEnabled: boolean,
    conditions: Array<Object>,
    isMenuOpen: boolean,
    selectedPrefix: string,
};

type Props = {
    columns?: Array<ColumnType>,
    onFilterChange?: Function,
};

class FilterButton extends React.Component<Props, State> {
    constructor(props: Props) {
        super(props);

        this.state = {
            appliedConditions: [],
            conditions: [],
            selectedPrefix: AND,
            areErrorsEnabled: false,
            isMenuOpen: false,
        };
    }

    componentDidMount() {
        const id = this.generateConditionID();
        const initialCondition = this.createCondition(id);

        this.setState({
            conditions: [initialCondition],
        });
    }

    onClose = () => {
        this.setState({
            isMenuOpen: false,
        });
    };

    onOpen = () => {
        this.setState({ isMenuOpen: true });
    };

    toggleButton = () => {
        this.setState({ isMenuOpen: !this.state.isMenuOpen });
    };

<<<<<<< HEAD
    createCondition = (conditionID: string) => {
        const { columns } = this.props;
        const { selectedPrefix, conditions } = this.state;
        if (columns) {
            const firstField = columns[0];
            const prefix = conditions.length === 0 ? WHERE : selectedPrefix;

            return {
                prefix,
                columnDisplayText: firstField.displayName,
                columnKey: 0,
                id: conditionID,
=======
    createCondition = (id: string) => {
        const { template } = this.props;
        const { selectedPrefix, conditions } = this.state;
        if (template) {
            const firstField = template.fields[0];
            // The first condition will have the WHERE
            const prefix = conditions.length === 0 ? WHERE : selectedPrefix;
            return {
                prefix,
                attributeDisplayText: firstField.displayName,
                attributeKey: 0,
                id,
>>>>>>> 41914aae
                fieldId: firstField.id,
                operatorDisplayText: '',
                operatorKey: 0,
                valueDisplayText: null,
                valueKey: null,
                valueType: firstField.type,
            };
        }
        return {};
    };

    generateConditionID = () => {
        return uniqueId();
    };

    addFilter = () => {
        const id = this.generateConditionID();
        const newCondition = this.createCondition(id);
        this.setState({
            conditions: [...this.state.conditions, newCondition],
            areErrorsEnabled: false,
        });
    };

    applyFilters = () => {
        const { onFilterChange } = this.props;
        const { conditions } = this.state;

        const areAllValid = this.areAllValid();

        if (areAllValid) {
            if (onFilterChange) {
                onFilterChange(conditions);
            }
            this.setState({
                appliedConditions: conditions,
            });
        } else {
            this.setState({
                areErrorsEnabled: true,
            });
        }
    };

    update = (
        index: number,
        condition: Object,
        fieldDisplayText: string | Date,
        fieldDisplayTextType: string,
        fieldId: string,
        fieldKey: string | Date,
        fieldKeyType: string,
        valueType: string,
    ) => {
        const { conditions } = this.state;
        const conditionToUpdate = conditions.find(currentCondition => {
            return currentCondition.id === condition.id;
        });
        if (conditionToUpdate) {
            const updatedCondition = {
                ...conditionToUpdate,
                [fieldDisplayTextType]: fieldDisplayText,
                [fieldKeyType]: fieldKey,
                valueType,
                fieldId,
            };

            if (fieldKeyType === 'columnKey') {
                // Upon selecting a new attribute, the operator and value fields should be reset.
                updatedCondition.operatorKey = 0;
                updatedCondition.operatorDisplayText = '';
                updatedCondition.valueDisplayText = null;
                updatedCondition.valueKey = null;
            }

            const updatedConditions = conditions.slice(0);
            const conditionIndex = conditions.findIndex(
                currentCondition => currentCondition.id === updatedCondition.id,
            );
            updatedConditions[conditionIndex] = updatedCondition;

            this.setState({
                conditions: updatedConditions,
            });
        }
    };

    updateSelectedPrefix = (option: Object) => {
        const displayText = option.displayText;
        let updatedPrefix = '';

        switch (displayText) {
            case 'AND':
                updatedPrefix = AND;
                break;
            case 'OR':
                updatedPrefix = OR;
                break;
            default:
                break;
        }
<<<<<<< HEAD

        this.setState({
            selectedPrefix: updatedPrefix,
        });

        this.updateConditionsPrefixes(updatedPrefix);
    };

    updateConditionsPrefixes = (prefix: string) => {
        const { conditions } = this.state;
        const updatedConditions = conditions.map((condition, index) => {
            if (index !== 0) {
                const updatedCondition = Object.assign({}, condition);
                updatedCondition.prefix = prefix;
                return updatedCondition;
            }
            return condition;
=======

        this.setState({
            selectedPrefix: updatedPrefix,
        });

        this.updateConditionsPrefixes(updatedPrefix);
    };

    updateConditionsPrefixes = (prefix: string) => {
        const { conditions } = this.state;
        const updatedConditions = conditions.map((condition, index) => {
            if (index !== 0) {
                const updatedCondition = Object.assign({}, condition);
                updatedCondition.prefix = prefix;
                return updatedCondition;
            }
            return condition;
        });

        this.setState({
            conditions: updatedConditions,
        });
    };

    deleteCondition = (index: number) => {
        const { conditions } = this.state;

        const conditionsAfterDeletion = conditions.filter((condition, conditionIndex) => {
            return conditionIndex !== index;
>>>>>>> 41914aae
        });

        // The first condition must always have a prefix of WHERE.
        const firstCondition = Object.assign({}, conditionsAfterDeletion[0]);
        firstCondition.prefix = WHERE;

        const updatedConditions = [firstCondition, ...conditionsAfterDeletion.slice(1)];

        this.setState({
            conditions: updatedConditions,
        });
    };

    deleteCondition = (index: number) => {
        const { conditions } = this.state;

        const conditionsAfterDeletion = conditions.filter((condition, conditionIndex) => {
            return conditionIndex !== index;
        });

        if (conditionsAfterDeletion.length === 0) {
            this.setState({
                conditions: [],
            });
        } else {
            // The first condition must always have a prefix of WHERE.
            const firstCondition = Object.assign({}, conditionsAfterDeletion[0]);
            firstCondition.prefix = WHERE;

            const updatedConditions = [firstCondition, ...conditionsAfterDeletion.slice(1)];

            this.setState({
                conditions: updatedConditions,
            });
        }
    };

    areAllValid = () => {
        const { conditions } = this.state;
        let areAllValid = true;
        conditions.forEach(condition => {
            if (condition.valueDisplayText === null || condition.valueDisplayText === '') {
                areAllValid = false;
            }
        });
        return areAllValid;
    };

    // Should close when all the conditions have a value set and the apply button is pressed.
    shouldClose = (event?: SyntheticEvent<>) => {
        // The current approach assumes that the Apply button contains at most one child element.
        const areAllValid = this.areAllValid();

        if (event && event.target && areAllValid) {
            if (
                (event.target: window.HTMLButtonElement).classList.contains('apply-filters-button') ||
                (event.target: window.HTMLSpanElement).parentNode.classList.contains('apply-filters-button')
            ) {
                return true;
            }
        }
        return false;
    };

    render() {
        const { columns } = this.props;
        const { appliedConditions, conditions, areErrorsEnabled, isMenuOpen } = this.state;

        const numberOfAppliedConditions = appliedConditions.length;

        const buttonClasses = classNames('query-bar-button', numberOfAppliedConditions !== 0 ? 'is-active' : '');

        const isFilterDisabled = columns === undefined;

        return (
            <Flyout
                className="query-bar-filter-dropdown-flyout"
                closeOnClick
                closeOnClickOutside
                closeOnClickPredicate={this.shouldClose}
                onClose={this.onClose}
                onOpen={this.onOpen}
                overlayIsVisible={isMenuOpen}
                position="bottom-right"
                shouldDefaultFocus
            >
                <Button
                    className={buttonClasses}
                    isDisabled={isFilterDisabled}
                    onClick={this.toggleButton}
                    type="button"
                >
                    <MenuToggle>
                        <IconMetadataFilter className="button-icon" />
                        <span className="button-label">
                            {numberOfAppliedConditions === 0 ? (
                                <FormattedMessage {...messages.filtersButtonText} />
                            ) : (
                                <FormattedMessage
                                    {...messages.multipleFiltersButtonText}
                                    values={{
                                        number: numberOfAppliedConditions,
                                    }}
                                />
                            )}
                        </span>
                    </MenuToggle>
                </Button>

                <Overlay>
                    {isMenuOpen ? (
                        <div className="filter-button-dropdown">
                            <div className="filter-button-dropdown-header">
                                {conditions.length === 0 ? (
                                    <FormattedMessage {...messages.noFiltersAppliedText} />
                                ) : null}
                                {conditions.map((condition, index) => {
                                    return (
                                        <Condition
                                            key={`metadata-view-filter-item-${condition.id}`}
                                            condition={condition}
                                            deleteCondition={this.deleteCondition}
                                            areErrorsEnabled={areErrorsEnabled}
                                            index={index}
                                            columns={columns}
                                            update={this.update}
                                            updateSelectedPrefix={this.updateSelectedPrefix}
                                        />
                                    );
                                })}
                            </div>
                            <div className="filter-button-dropdown-footer">
                                <Button type="button" onClick={this.addFilter}>
                                    <FormattedMessage {...messages.addFilterButtonText} />
                                </Button>

                                <PrimaryButton
                                    className="apply-filters-button"
                                    onClick={this.applyFilters}
                                    type="button"
                                >
                                    <FormattedMessage {...messages.applyFiltersButtonText} />
                                </PrimaryButton>
                            </div>
                        </div>
                    ) : (
                        <div />
                    )}
                </Overlay>
            </Flyout>
        );
    }
}

export default FilterButton;<|MERGE_RESOLUTION|>--- conflicted
+++ resolved
@@ -65,7 +65,6 @@
         this.setState({ isMenuOpen: !this.state.isMenuOpen });
     };
 
-<<<<<<< HEAD
     createCondition = (conditionID: string) => {
         const { columns } = this.props;
         const { selectedPrefix, conditions } = this.state;
@@ -78,20 +77,6 @@
                 columnDisplayText: firstField.displayName,
                 columnKey: 0,
                 id: conditionID,
-=======
-    createCondition = (id: string) => {
-        const { template } = this.props;
-        const { selectedPrefix, conditions } = this.state;
-        if (template) {
-            const firstField = template.fields[0];
-            // The first condition will have the WHERE
-            const prefix = conditions.length === 0 ? WHERE : selectedPrefix;
-            return {
-                prefix,
-                attributeDisplayText: firstField.displayName,
-                attributeKey: 0,
-                id,
->>>>>>> 41914aae
                 fieldId: firstField.id,
                 operatorDisplayText: '',
                 operatorKey: 0,
@@ -193,7 +178,6 @@
             default:
                 break;
         }
-<<<<<<< HEAD
 
         this.setState({
             selectedPrefix: updatedPrefix,
@@ -204,44 +188,13 @@
 
     updateConditionsPrefixes = (prefix: string) => {
         const { conditions } = this.state;
-        const updatedConditions = conditions.map((condition, index) => {
+        const conditionsAfterDeletion = conditions.map((condition, index) => {
             if (index !== 0) {
                 const updatedCondition = Object.assign({}, condition);
                 updatedCondition.prefix = prefix;
                 return updatedCondition;
             }
             return condition;
-=======
-
-        this.setState({
-            selectedPrefix: updatedPrefix,
-        });
-
-        this.updateConditionsPrefixes(updatedPrefix);
-    };
-
-    updateConditionsPrefixes = (prefix: string) => {
-        const { conditions } = this.state;
-        const updatedConditions = conditions.map((condition, index) => {
-            if (index !== 0) {
-                const updatedCondition = Object.assign({}, condition);
-                updatedCondition.prefix = prefix;
-                return updatedCondition;
-            }
-            return condition;
-        });
-
-        this.setState({
-            conditions: updatedConditions,
-        });
-    };
-
-    deleteCondition = (index: number) => {
-        const { conditions } = this.state;
-
-        const conditionsAfterDeletion = conditions.filter((condition, conditionIndex) => {
-            return conditionIndex !== index;
->>>>>>> 41914aae
         });
 
         // The first condition must always have a prefix of WHERE.
