import React from 'react';
import { FormattedMessage } from 'react-intl';

import BoxAiLogo from '../../icon/logo/BoxAiLogo';
import ContentAnswersModalContent from './ContentAnswersModalContent';
import ContentAnswersModalFooter from './ContentAnswersModalFooter';
// @ts-ignore flow import
import Modal from '../../components/modal/Modal';
// @ts-ignore: no ts definition
// eslint-disable-next-line import/named
import { BoxItem } from '../../common/types/core';

import messages from './messages';

import './ContentAnswersModal.scss';

type Props = {
<<<<<<< HEAD
    fileName: string;
=======
    file: BoxItem;
>>>>>>> 45166f47
    isOpen: boolean;
    onRequestClose: () => void;
};

<<<<<<< HEAD
const ContentAnswersModal = ({ fileName, isOpen, onRequestClose }: Props) => {
=======
const ContentAnswersModal = ({ file, isOpen, onRequestClose }: Props) => {
>>>>>>> 45166f47
    return (
        <Modal
            className="bdl-ContentAnswersModal"
            data-testid="content-answers-modal"
            isOpen={isOpen}
            onRequestClose={onRequestClose}
            title={
                <>
                    <BoxAiLogo
                        className="bdl-BoxAiLogo"
                        data-testid="content-answers-icon-color"
                        width={32}
                        height={32}
                    />
                    <FormattedMessage {...messages.contentAnswersTitle} />
                </>
            }
        >
<<<<<<< HEAD
            <ContentAnswersModalContent fileName={fileName} />
            <ContentAnswersModalFooter />
=======
            <ContentAnswersModalContent />
            <ContentAnswersModalFooter data-testid="content-answers-modal-footer" file={file} />
>>>>>>> 45166f47
        </Modal>
    );
};

export default ContentAnswersModal;<|MERGE_RESOLUTION|>--- conflicted
+++ resolved
@@ -15,20 +15,13 @@
 import './ContentAnswersModal.scss';
 
 type Props = {
-<<<<<<< HEAD
-    fileName: string;
-=======
     file: BoxItem;
->>>>>>> 45166f47
     isOpen: boolean;
     onRequestClose: () => void;
 };
 
-<<<<<<< HEAD
-const ContentAnswersModal = ({ fileName, isOpen, onRequestClose }: Props) => {
-=======
 const ContentAnswersModal = ({ file, isOpen, onRequestClose }: Props) => {
->>>>>>> 45166f47
+    const fileName = file && file.name;
     return (
         <Modal
             className="bdl-ContentAnswersModal"
@@ -47,13 +40,8 @@
                 </>
             }
         >
-<<<<<<< HEAD
             <ContentAnswersModalContent fileName={fileName} />
-            <ContentAnswersModalFooter />
-=======
-            <ContentAnswersModalContent />
             <ContentAnswersModalFooter data-testid="content-answers-modal-footer" file={file} />
->>>>>>> 45166f47
         </Modal>
     );
 };
