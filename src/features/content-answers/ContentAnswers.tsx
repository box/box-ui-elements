--- conflicted
+++ resolved
@@ -16,10 +16,6 @@
 };
 
 const ContentAnswers = ({ file }: Props) => {
-<<<<<<< HEAD
-    const fileName = file && file.name;
-=======
->>>>>>> 45166f47
     const [isModalOpen, setIsModalOpen] = useState(false);
 
     const handleClick = () => {
@@ -33,10 +29,6 @@
     const currentExtension = getProp(file, 'extension');
     return (
         <div className="bdl-ContentAnswers">
-<<<<<<< HEAD
-            <ContentAnswersOpenButton onClick={handleClick} />
-            <ContentAnswersModal fileName={fileName} isOpen={isModalOpen} onRequestClose={handleClose} />
-=======
             <ContentAnswersOpenButton
                 data-testid="content-answers-open-button"
                 fileExtension={currentExtension}
@@ -48,7 +40,6 @@
                 isOpen={isModalOpen}
                 onRequestClose={handleClose}
             />
->>>>>>> 45166f47
         </div>
     );
 };
