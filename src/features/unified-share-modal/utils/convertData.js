--- conflicted
+++ resolved
@@ -446,8 +446,7 @@
                 type,
             };
         })
-<<<<<<< HEAD
-        .filter(({ id }) => id !== currentUserID);
+        .filter(({ id, email }) => id !== currentUserID && email && !APP_USERS_DOMAIN_REGEXP.test(email));
 };
 
 /**
@@ -472,7 +471,4 @@
                 type,
             };
         });
-=======
-        .filter(({ id, email }) => id !== currentUserID && email && !APP_USERS_DOMAIN_REGEXP.test(email));
->>>>>>> 1802a934
 };