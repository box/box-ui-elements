--- conflicted
+++ resolved
@@ -49,7 +49,6 @@
     ContentSharingUserDataType,
     SharedLinkSettingsOptions,
 } from '../../../elements/content-sharing/types';
-<<<<<<< HEAD
 import type {
     BoxItemPermission,
     Collaborations,
@@ -58,9 +57,6 @@
     User,
     UserCollection,
 } from '../../../common/types/core';
-import type { collaboratorsListType, collaboratorType, contactType, InviteCollaboratorsRequest } from '../flowTypes';
-=======
-import type { BoxItemPermission, Collaborations, SharedLink, User, UserCollection } from '../../../common/types/core';
 import type {
     allowedAccessLevelsType,
     collaboratorsListType,
@@ -68,7 +64,6 @@
     contactType,
     InviteCollaboratorsRequest,
 } from '../flowTypes';
->>>>>>> dc856fa1
 
 /**
  * The following constants are used for converting API requests
