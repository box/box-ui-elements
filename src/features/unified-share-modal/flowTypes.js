// @flow
import * as React from 'react';
import * as constants from './constants';
import type { BoxItemPermission, ItemType } from '../../common/types/core';
import type { TargetingApi } from '../targeting/types';

// DRY: Invert the constants so that we can construct the appropriate enum types
const accessLevelValues = {
    [constants.ANYONE_WITH_LINK]: 'ANYONE_WITH_LINK',
    [constants.ANYONE_IN_COMPANY]: 'ANYONE_IN_COMPANY',
    [constants.PEOPLE_IN_ITEM]: 'PEOPLE_IN_ITEM',
};
export type accessLevelType = $Keys<typeof accessLevelValues>;

const permissionLevelValues = {
    [constants.CAN_EDIT]: 'CAN_EDIT',
    [constants.CAN_VIEW_DOWNLOAD]: 'CAN_VIEW_DOWNLOAD',
    [constants.CAN_VIEW_ONLY]: 'CAN_VIEW_ONLY',
};
export type permissionLevelType = $Keys<typeof permissionLevelValues>;

const collaboratorGroupValues = {
    [constants.COLLAB_GROUP_TYPE]: 'COLLAB_GROUP_TYPE',
    [constants.COLLAB_USER_TYPE]: 'COLLAB_USER_TYPE',
    [constants.COLLAB_PENDING_TYPE]: 'COLLAB_PENDING_TYPE',
};
export type collaboratorGroupType = $Keys<typeof collaboratorGroupValues>;

export type allowedAccessLevelsType = {
    peopleInThisItem?: boolean,
    peopleInYourCompany?: boolean,
    peopleWithTheLink?: boolean,
};

export type accessLevelsDisabledReasonType = {
    peopleInThisItem?:
        | typeof constants.DISABLED_REASON_ACCESS_POLICY
        | typeof constants.DISABLED_REASON_MALICIOUS_CONTENT
        | null,
    peopleInYourCompany?:
        | typeof constants.DISABLED_REASON_ACCESS_POLICY
        | typeof constants.DISABLED_REASON_MALICIOUS_CONTENT
        | null,
    peopleWithTheLink?:
        | typeof constants.DISABLED_REASON_ACCESS_POLICY
        | typeof constants.DISABLED_REASON_MALICIOUS_CONTENT
        | null,
};

export type contactType = {
    email?: string,
    id: string,
    isExternalUser?: boolean,
    name?: string,
    text?: string,
    type: string,
    value?: string,
};

export type SuggestedCollab = contactType & {
    userScore: number,
};

export type SuggestedCollabLookup = {
    [id: string]: SuggestedCollab,
};

export type inviteePermissionType = {
    default: boolean,
    disabled?: boolean,
    text: string,
    value: string,
};

export type item = {
    bannerPolicy?: {
        body: string,
        colorID?: number,
        title?: string,
    },
    canUserSeeClassification: boolean,
    classification?: string,
    description: string,
    extension: string,
    grantedPermissions: {
        itemShare: boolean,
    },
    hideCollaborators: boolean,
    id: string,
    name: string,
    ownerEmail?: string,
    ownerID?: string,
    permissions?: BoxItemPermission,
    type: ItemType,
    typedID: string,
};

export type emailFormTrackingType = {
    cancelButtonProps?: Object,
    messageProps?: Object,
    onContactAdd?: Function,
    onContactRemove?: Function,
    onSendClick?: Function,
};

export type sharedLinkTrackingType = {
    copyButtonProps?: Object,
    onChangeSharedLinkAccessLevel?: Function,
    onChangeSharedLinkPermissionLevel?: Function,
    onSharedLinkAccessMenuOpen?: Function,
    onSharedLinkCopy?: Function,
    onToggleLink?: Function,
    sendSharedLinkButtonProps?: Object,
    sharedLinkAccessMenuButtonProps?: Object,
    sharedLinkPermissionsMenuButtonProps?: Object,
    sharedLinkSettingsButtonProps?: Object,
};

export type collaboratorListTrackingType = {
    doneButtonProps?: Object,
    emailProps?: Object,
    manageLinkProps?: Object,
    usernameProps?: Object,
    viewAdditionalProps?: Object,
};

export type trackingPropsType = {
    collaboratorListTracking: collaboratorListTrackingType,
    inviteCollabTracking: {
        inviteePermissionsButtonProps?: Object,
        onEnterInviteCollabs?: Function,
        onInviteePermissionChange?: Function,
    },
    inviteCollabsEmailTracking: {
        ...emailFormTrackingType,
        upgradeLinkProps?: Object,
    },
    modalTracking: {
        collaboratorAvatarsProps?: Object,
        ftuxConfirmButtonProps?: Object,
        modalProps?: Object,
        onLoad?: Function,
    },
    removeLinkConfirmModalTracking: {
        cancelButtonProps?: Object,
        modalProps?: Object,
        okayButtonProps?: Object,
        onLoad?: Function,
    },
    sharedLinkEmailTracking: emailFormTrackingType,
    sharedLinkTracking: sharedLinkTrackingType,
};

// this type is a strict subset of the SharedLinkRecord data returned from the server
export type sharedLinkType = {
    accessLevel: accessLevelType,
    accessLevelsDisabledReason?: accessLevelsDisabledReasonType,
    allowedAccessLevels: allowedAccessLevelsType,
    canChangeAccessLevel: boolean,
    enterpriseName: string,
    expirationTimestamp: ?number,
    isDownloadAllowed: boolean,
    isDownloadSettingAvailable: boolean,
    isEditAllowed: boolean,
    isEditSettingAvailable: boolean,
    isNewSharedLink: boolean,
    isPreviewAllowed: boolean,
    permissionLevel: permissionLevelType,
    url: string,
};

export type collaboratorType = {
    collabID: number,
    email?: string,
    expiration?: {
        executeAt: string,
    },
    hasCustomAvatar: boolean,
    imageURL: ?string,
    isExternalCollab?: boolean,
    name: string,
    type: collaboratorGroupType,
    userID: ?number,
};

export type collaboratorsListType = {
    collaborators: Array<collaboratorType>,
};

export type tooltipComponentIdentifierType =
    | 'shared-link-access-menu'
    | 'shared-link-copy-button'
    | 'shared-link-settings'
    | 'shared-link-toggle';

export type justificationCheckpointType =
    | typeof constants.JUSTIFICATION_CHECKPOINT_COLLAB
    | typeof constants.JUSTIFICATION_CHECKPOINT_CREATE_SHARED_LINK
    | typeof constants.JUSTIFICATION_CHECKPOINT_DOWNLOAD
    | typeof constants.JUSTIFICATION_CHECKPOINT_EXTERNAL_COLLAB;

export type justificationReasonType = {
    description?: string,
    id: string,
    isDetailsRequired?: boolean,
    title: string,
};
export type getJustificationReasonsResponseType = {
    classificationLabelId: string,
    options: Array<justificationReasonType>,
};

// Prop types used in the invite section of the Unified Share Form
type InviteSectionTypes = {
    /** Message warning about restrictions regarding inviting collaborators to the item */
    collaborationRestrictionWarning: React.Node,
    /** Used to limit the number of contacts that can be added in the contacts field */
    contactLimit?: number,
    /** Handler function for when the user types into invite collaborators field to fetch contacts. */
    getCollaboratorContacts: (query: string) => Promise<Array<contactType>>,
    /** Shows a callout tooltip next to the names / email addresses input field explaining pre-populated recommendation */
    recommendedSharingTooltipCalloutName: ?string,
    /**
     * Function to send collab invitations based on the given parameters object.
     * This function should return a Promise.
     */
    sendInvites: (params: Object) => Promise<Object>,
    /** Message indicating an error occurred while sending the invites. */
    sendInvitesError: React.Node,
    /** Function hoists contact data upon updates to the parent component. Only needed for suggested collabs. */
    setUpdatedContacts?: (inviteCollabsContacts: Array<contactType>) => void,
    /** Determine whether to show the First-time experience tooltip on load */
    showCalloutForUser?: boolean,
    /**
     * Flag to show link to upgrade and get more access controls.
     * Only applicable to non-file item types.
     */
    showUpgradeOptions: boolean,
    /** Data for suggested collaborators shown at bottom of input box. UI doesn't render when this has length of 0. */
    suggestedCollaborators?: SuggestedCollabLookup,
};

// Additional invite section types that related with external collab r
// restrictions and business justifications.
type ExternalCollabRestrictionsTypes = {
    /** Function that fetches the array of justification reason options to display on the justification select field */
    getJustificationReasons?: (
        itemTypedID: string,
        checkpoint: justificationCheckpointType,
    ) => Promise<getJustificationReasonsResponseType>,
    /** Determines whether or not a business justification can be provided to bypass external collab restrictions */
    isCollabRestrictionJustificationAllowed?: boolean,
    /** Function that is called when all restricted external collaborators are removed from the email form */
    onRemoveAllRestrictedExternalCollabs?: () => void,
    /** An array of all the external collab email addresses that have been determined to be restriced by an access policy. */
    restrictedExternalCollabEmails: Array<string>,
};

// Prop types used in the shared link section of the Unified Share Form
// (Note: while there is an overlap between these types and the props passed to the Shared Link Section component,
// they are different. See the render() function of the Unified Share Form for details.)
type SharedLinkSectionTypes = {
    /** Handler function that changes shared link access level */
    changeSharedLinkAccessLevel: (newAccessLevel: accessLevelType) => Promise<{ accessLevel: accessLevelType }>,
    /** Handler function that changes shared link permission level */
    changeSharedLinkPermissionLevel: (
        newPermissionLevel: permissionLevelType,
    ) => Promise<{ permissionLevel: permissionLevelType }>,
    /** Whether the form should create a shared link on load */
    createSharedLinkOnLoad?: boolean,
    /** Handler function that adds the shared link */
    onAddLink: () => void,
    /** Handler for when there is an error copying to clipboard */
    onCopyError?: () => void,
    /** Handler for when we initiate copying from to clipboard */
    onCopyInit?: () => void,
    /** Handler for when successfully copying to clipboard */
    onCopySuccess?: () => void,
    /** Handler function that gets called whenever the user dismisses a tooltip on the given component identifier */
    onDismissTooltip?: (componentIdentifier: tooltipComponentIdentifierType) => void,
    /** Handler function for clicks on the settings icon. If not provided, the settings icon won't be rendered. */
    onSettingsClick?: Function,
    /** Shared link data */
    sharedLink: sharedLinkType,
    /** Shows a callout tooltip next gear icon with info about what can be customized */
    showSharedLinkSettingsCallout?: boolean,
    /** Mapping of components to the content that should be rendered in their tooltips */
    tooltips?: { [componentIdentifier: tooltipComponentIdentifierType]: React.Node },
};

// Prop types used in the collaborator avatars section of the Unified Share Form
type CollaboratorAvatarsTypes = {
    /** List of existing collaborators */
    collaboratorsList?: collaboratorsListType,
    /** User ID of currently logged in user */
    currentUserID: string,
};

type EmailFormTypes = {
    /** Function to retrieve the URL for an avatar, given contact details */
    getContactAvatarUrl?: (contact: contactType) => string,
    /** Handler function for when the user types into email shared link field to fetch contacts. */
    getSharedLinkContacts: (query: string) => Promise<Array<contactType>>,
    /**
     * Function to send shared link email based on the given parameters object.
     * This function should return a Promise.
     */
    sendSharedLink: (params: Object) => Promise<Object>,
    /** Message indicating an error occurred while sending the shared link. */
    sendSharedLinkError: React.Node,
};

export type USMConfig = {
    /** Whether the "Email Shared Link" button and form should be rendered in the USM/USF */
    showEmailSharedLinkForm: boolean,
    /* Whether the message section of the invite collaborator page should be rendered in the USM/USF */
    showInviteCollaboratorMessageSection: boolean,
};

// Prop types shared by both the Unified Share Modal and the Unified Share Form
type BaseUnifiedShareProps = CollaboratorAvatarsTypes &
    EmailFormTypes &
    ExternalCollabRestrictionsTypes &
    InviteSectionTypes &
    SharedLinkSectionTypes & {
        /** Inline message */
        allShareRestrictionWarning?: React.Node,
        /** Flag to determine whether to enable invite collaborators section */
        canInvite: boolean,
        /** Configuration object for hiding parts of the USM */
        config?: USMConfig,
        /** Whether the full USM should be rendered */
        displayInModal?: boolean,
        /** Whether the form should focus the shared link after the URL is resolved */
        focusSharedLinkOnLoad?: boolean,
        /** Handler function that gets contacts by a list of emails */
        getContactsByEmail?: ({ emails: Array<string>, itemTypedID?: string }) => Promise<Object>,
        /** Handler function for getting intial data for form */
        getInitialData: Function,
        /** An array of initially selected contacts. If none are initially selected, an empty array. */
        initiallySelectedContacts: Array<contactType>,
        /** Intl object */
        intl: any,
        /** An array of invitee permissions */
        inviteePermissions: Array<inviteePermissionType>,
        /** Item data */
        item: item,
        /** Shows a callout tooltip next to the names / email addresses input field encouraging users to fill out coworkers contact info */
        showEnterEmailsCallout?: boolean,
        /** Whether or not a request is in progress */
        submitting: boolean,
        /** Object with props and handlers for tracking interactions */
        trackingProps: trackingPropsType,
    };

// Prop types for the Unified Share Modal
export type USMProps = BaseUnifiedShareProps & {
    /** Function for closing the Remove Link Confirm Modal */
    closeConfirmModal: () => void,
    /** Whether initial data for the USM has already been received */
    initialDataReceived: boolean,
    /** Whether the allow edit shared link for file FF is enabled */
    isAllowEditSharedLinkForFileEnabled?: boolean,
    /** Whether the USM is open */
    isOpen?: boolean,
    /** Handler function that removes the shared link, used in the Remove Link Confirm Modal */
    onRemoveLink: () => void,
    /** Handler function for when the USM is closed */
    onRequestClose?: Function,
    /** Whether the FTUX tag should be rendered for the Can Edit option */
    sharedLinkEditTagTargetingApi?: TargetingApi,
    /** Whether the FTUX tooltip should be rendered for Editable Shared Links  */
    sharedLinkEditTooltipTargetingApi?: TargetingApi,
};

// Prop types for the Unified Share Form, passed from the Unified Share Modal
export type USFProps = BaseUnifiedShareProps & {
    /** Function for closing the FTUX tooltip */
    handleFtuxCloseClick: () => void,
    /** Whether the allow edit shared link for file FF is enabled */
    isAllowEditSharedLinkForFileEnabled: boolean,
    /** Whether the data for the USM/USF is being fetched */
    isFetching: boolean,
    /** Function for opening the Remove Link Confirm Modal */
    openConfirmModal: () => void,
    /** Function for opening the Upgrade Plan Modal */
    openUpgradePlanModal: () => void,
    /** Whether the FTUX tag should be rendered for the Can Edit option */
    sharedLinkEditTagTargetingApi?: TargetingApi,
    /** Whether the FTUX tooltip should be rendered for Editable Shared Links  */
    sharedLinkEditTooltipTargetingApi?: TargetingApi,
    /** Whether the shared link has loaded */
    sharedLinkLoaded: boolean,
    /** Whether the FTUX tooltip should be rendered */
    shouldRenderFTUXTooltip: boolean,
    /** Whether the new upgrade text should be rendered */
<<<<<<< HEAD
    showNewUpgradeText: boolean,
=======
    showNewUpgradeText?: boolean,
>>>>>>> fca69356
};

export type InviteCollaboratorsRequest = {
    classificationLabelId?: string,
    emailMessage: string,
    emails: string,
    groupIDs: string,
    justificationReason?: justificationReasonType,
    numOfInviteeGroups: number,
    numsOfInvitees: number,
    permission: string,
};<|MERGE_RESOLUTION|>--- conflicted
+++ resolved
@@ -394,11 +394,7 @@
     /** Whether the FTUX tooltip should be rendered */
     shouldRenderFTUXTooltip: boolean,
     /** Whether the new upgrade text should be rendered */
-<<<<<<< HEAD
-    showNewUpgradeText: boolean,
-=======
     showNewUpgradeText?: boolean,
->>>>>>> fca69356
 };
 
 export type InviteCollaboratorsRequest = {
