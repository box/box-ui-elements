/**
 * @flow
 * @file Content Uploader component
 * @author Box
 */

/* eslint-disable no-param-reassign */
import React, { Component } from 'react';
import classNames from 'classnames';
import noop from 'lodash/noop';
import uniqueid from 'lodash/uniqueId';
import cloneDeep from 'lodash/cloneDeep';
import API from '../../api';
import DroppableContent from './DroppableContent';
import UploadsManager from './UploadsManager';
import Footer from './Footer';
import makeResponsive from '../makeResponsive';
import Internationalize from '../Internationalize';
import {
    DEFAULT_ROOT,
    CLIENT_NAME_CONTENT_UPLOADER,
    DEFAULT_HOSTNAME_UPLOAD,
    DEFAULT_HOSTNAME_API,
    VIEW_ERROR,
    VIEW_UPLOAD_EMPTY,
    VIEW_UPLOAD_IN_PROGRESS,
    VIEW_UPLOAD_SUCCESS,
    STATUS_PENDING,
    STATUS_IN_PROGRESS,
    STATUS_COMPLETE,
    STATUS_ERROR,
    ERROR_CODE_UPLOAD_FILE_LIMIT
} from '../../constants';
import type {
    BoxItem,
    UploadItem,
    View,
    Token,
    StringMap,
    UploadItemAPIOptions,
    UploadFileWithAPIOptions
} from '../../flowTypes';
import '../fonts.scss';
import '../base.scss';

type Props = {
    rootFolderId: string,
    token: Token,
    sharedLink?: string,
    sharedLinkPassword?: string,
    apiHost: string,
    uploadHost: string,
    clientName: string,
    className: string,
    chunked: boolean,
    fileLimit: number,
    onClose: Function,
    onComplete: Function,
    onError: Function,
    onUpload: Function,
    onCancel: Function,
    isSmall: boolean,
    isLarge: boolean,
    isTouch: boolean,
    measureRef: Function,
    language?: string,
    messages?: StringMap,
    responseFilter?: Function,
    intl: any,
    useUploadsManager?: boolean,
    files?: Array<UploadFileWithAPIOptions | File>,
    onExpand?: Function,
    onMinimize?: Function,
    onUpload: Function
};

type State = {
    errorCode?: string,
    items: UploadItem[],
    view: View,
    isUploadsManagerExpanded: boolean
};

const CHUNKED_UPLOAD_MIN_SIZE_BYTES = 52428800; // 50MB
const FILE_LIMIT_DEFAULT = 100; // Upload at most 100 files at once by default
<<<<<<< HEAD
const HIDE_UPLOAD_MANAGER_DELAY_MS_DEFAULT = 8000;
const EXPAND_UPLOADS_MANAGER_ITEMS_NUM_THRESHOLD = 5;
=======
>>>>>>> 391d98ed
const UPLOAD_CONCURRENCY = 6;

class ContentUploader extends Component<Props, State> {
    id: string;
    state: State;
    props: Props;
    rootElement: HTMLElement;
    appElement: HTMLElement;
<<<<<<< HEAD
    resetItemsTimeout: ?number;
=======
>>>>>>> 391d98ed
    numItemsUploading: number = 0;

    static defaultProps = {
        rootFolderId: DEFAULT_ROOT,
        apiHost: DEFAULT_HOSTNAME_API,
        chunked: true,
        className: '',
        clientName: CLIENT_NAME_CONTENT_UPLOADER,
        fileLimit: FILE_LIMIT_DEFAULT,
        uploadHost: DEFAULT_HOSTNAME_UPLOAD,
        onClose: noop,
        onComplete: noop,
        onError: noop,
        onUpload: noop,
        useUploadsManager: false,
        files: [],
        onExpand: noop,
        onMinimize: noop,
        onCancel: noop
    };

    /**
     * [constructor]
     *
     * @return {ContentUploader}
     */
    constructor(props: Props) {
        super(props);

        const { rootFolderId, token } = props;
        this.state = {
            view: rootFolderId && token ? VIEW_UPLOAD_EMPTY : VIEW_ERROR,
            items: [],
            errorCode: '',
            isUploadsManagerExpanded: false
        };
        this.id = uniqueid('bcu_');
    }

    /**
     * Fetches the root folder on load
     *
     * @private
     * @inheritdoc
     * @return {void}
     */
    componentDidMount() {
        this.rootElement = ((document.getElementById(this.id): any): HTMLElement);
        this.appElement = this.rootElement;
    }

    /**
     * Adds new items to the queue when files prop gets updated in window view
     *
     * @param {Props} nextProps
     * @return {void}
     */
    componentWillReceiveProps(nextProps: Props) {
        const { files, useUploadsManager } = nextProps;

        if (!useUploadsManager || !files || !files.length) {
            return;
        }

        this.addFilesWithOptionsToUploadQueueAndStartUpload(files);
    }

    /**
     * Create and return new instance of API creator
     *
     * @param {UploadItemAPIOptions} [uploadAPIOptions]
     * @return {API}
     */
    createAPIFactory(uploadAPIOptions?: UploadItemAPIOptions): API {
        const {
            rootFolderId,
            token,
            sharedLink,
            sharedLinkPassword,
            apiHost,
            uploadHost,
            clientName,
            responseFilter
        } = this.props;

        const itemFolderId =
            uploadAPIOptions && uploadAPIOptions.folderId
                ? `folder_${uploadAPIOptions.folderId}`
                : `folder_${rootFolderId}`;
        const options = {
            token,
            sharedLink,
            sharedLinkPassword,
            apiHost,
            uploadHost,
            clientName,
            responseFilter,
            id: itemFolderId,
            ...uploadAPIOptions
        };
        return new API(options);
    }

    /**
     * Given an array of files, return the files that are new to the Content Uploader
     *
     * @param {Array<UploadFileWithAPIOptions | File>} files
     * @param {boolean} withApiOptions - whether file objects contain Api options
     */
    getNewFiles = (files: Array<UploadFileWithAPIOptions | File>, withApiOptions) => {
        const { items } = this.state;
        return [].filter.call(files, (file) => {
            let uploadFile = file;
            let uploadAPIOptions = {};

            if (withApiOptions) {
                uploadFile = file.file;
                uploadAPIOptions = file.options;
            }
            const { name } = uploadFile;
            return !items.some((item) => {
                if (!uploadAPIOptions || !item.options) {
                    return item.name === name;
                }
                return (
                    item.name === name &&
                    (item.options.folderId === uploadAPIOptions.folderId &&
                        item.options.uploadInitTimestamp === uploadAPIOptions.uploadInitTimestamp)
                );
            });
        });
    };

    /**
     * Converts File API to upload items and adds to upload queue.
     *
     * @private
     * @param {Array<UploadFileWithAPIOptions | File>} files - Files to be added to upload queue
     * @param {boolean} withApiOptions - whether file objects contain Api options
     * @param {Function} itemUpdateCallback - function to be invoked after items status are updated
     * @return {void}
     */
    addFilesToUploadQueue = (files: Array<UploadFileWithAPIOptions | File>, withApiOptions, itemUpdateCallback) => {
        const { fileLimit, useUploadsManager } = this.props;
        const { view, items } = this.state;

        clearTimeout(this.resetItemsTimeout);

        // Convert files from the file API to upload items
        const newItems = this.getNewFiles(files, withApiOptions).map((file) => {
            let uploadFile = file;
            let uploadAPIOptions = {};

            if (withApiOptions) {
                uploadFile = file.file;
                uploadAPIOptions = file.options;
            }
            const { name, size } = uploadFile;

            // Extract extension or use empty string if file has no extension
            let extension = name.substr(name.lastIndexOf('.') + 1);
            if (extension.length === name.length) {
                extension = '';
            }

            const api = this.getUploadAPI(uploadFile, uploadAPIOptions);
            const uploadItem: UploadItem = {
                api,
                extension,
                file: uploadFile,
                name,
                progress: 0,
                size,
                status: STATUS_PENDING
            };

            if (uploadAPIOptions) {
                uploadItem.options = uploadAPIOptions;
            }

            return uploadItem;
        });

        if (newItems.length <= 0) {
            return;
        }

        let updatedItems = [];
        const prevItemsNum = items.length;
        const totalNumOfItems = prevItemsNum + newItems.length;

        // Don't add more than fileLimit # of items
        if (totalNumOfItems > fileLimit) {
            updatedItems = items.concat(newItems.slice(0, fileLimit - items.length));
            this.setState({
                errorCode: ERROR_CODE_UPLOAD_FILE_LIMIT
            });
        } else {
            updatedItems = items.concat(newItems);
            this.setState({ errorCode: '' });

            // If the number of items being uploaded passes the threshold, expand the upload manager
            if (
                prevItemsNum < EXPAND_UPLOADS_MANAGER_ITEMS_NUM_THRESHOLD &&
                totalNumOfItems >= EXPAND_UPLOADS_MANAGER_ITEMS_NUM_THRESHOLD &&
                useUploadsManager
            ) {
                this.expandUploadsManager();
            }
        }

        this.updateViewAndCollection(updatedItems, itemUpdateCallback);

        // Automatically start upload if other files are being uploaded
        if (view === VIEW_UPLOAD_IN_PROGRESS) {
            this.upload();
        }
    };

    /**
     * Returns a new API instance for the given file.
     *
     * @private
     * @param {File} file - File to get a new API instance for
     * @param {UploadItemAPIOptions} [uploadAPIOptions]
     * @return {UploadAPI} - Instance of Upload API
     */
    getUploadAPI(file, uploadAPIOptions?: UploadItemAPIOptions) {
        const { chunked } = this.props;
        const { size } = file;
        const factory = this.createAPIFactory(uploadAPIOptions);

        if (chunked && size > CHUNKED_UPLOAD_MIN_SIZE_BYTES) {
            return factory.getChunkedUploadAPI();
        }

        return factory.getPlainUploadAPI();
    }

    /**
     * Removes an item from the upload queue. Cancels upload if in progress.
     *
     * @param {UploadItem} item - Item to remove
     * @return {void}
     */
    removeFileFromUploadQueue(item: UploadItem) {
        const { onCancel } = this.props;
        // Clear any error errorCode in footer
        this.setState({ errorCode: '' });

        const { api } = item;
        api.cancel();

        const { items } = this.state;
        items.splice(items.indexOf(item), 1);

        // Minimize uploads manager if there are no more items
        const callback = this.props.useUploadsManager && !items.length ? this.minimizeUploadsManager : noop;

        onCancel(item);
        this.updateViewAndCollection(items, callback);
    }

    /**
     * Aborts uploads in progress and clears upload list.
     *
     * @private
     * @return {void}
     */
    cancel = () => {
        const { items } = this.state;
        items.forEach((uploadItem) => {
            const { api, status } = uploadItem;
            if (status === STATUS_IN_PROGRESS) {
                api.cancel();
            }
        });

        // Reset upload collection
        this.updateViewAndCollection([]);
    };

    /**
     * Uploads all items in the upload collection.
     *
     * @private
     * @return {void}
     */
    upload = () => {
        const { items } = this.state;
        items.forEach((uploadItem) => {
            if (uploadItem.status === STATUS_PENDING) {
                this.uploadFile(uploadItem);
            }
        });
    };

    /**
     * Helper to upload a single file.
     *
     * @param {UploadItem} item - Upload item object
     * @return {void}
     */
    uploadFile(item: UploadItem) {
        const { rootFolderId } = this.props;
        const { api, file, options } = item;

        if (this.numItemsUploading >= UPLOAD_CONCURRENCY) {
            return;
        }

        this.numItemsUploading += 1;

        if (this.numItemsUploading >= UPLOAD_CONCURRENCY) {
            return;
        }

        this.numItemsUploading += 1;

        api.upload({
            // TODO: rename id to folderId
            file,
            id: options && options.folderId ? options.folderId : rootFolderId,
            errorCallback: (error) => this.handleUploadError(item, error),
            progressCallback: (event) => this.handleUploadProgress(item, event),
            successCallback: (entries) => this.handleUploadSuccess(item, entries),
            overwrite: true,
            fileId: options && options.fileId ? options.fileId : undefined
        });

        item.status = STATUS_IN_PROGRESS;
        const { items } = this.state;
        items[items.indexOf(item)] = item;

        this.updateViewAndCollection(items);
    }

    /**
     * Helper to reset a file. Cancels any current upload and resets progress.
     *
     * @param {UploadItem} item - Upload item to reset
     * @return {void}
     */
    resetFile(item: UploadItem) {
        const { api, file, options } = item;
        if (api && typeof api.cancel === 'function') {
            api.cancel();
        }

        // Reset API, progress & status
        item.api = this.getUploadAPI(file, options);
        item.progress = 0;
        item.status = STATUS_PENDING;

        const { items } = this.state;
        items[items.indexOf(item)] = item;

        this.updateViewAndCollection(items);
    }

    /**
     * Handles a successful upload.
     *
     * @private
     * @param {UploadItem} item - Upload item corresponding to success event
     * @param {BoxItem[]} entries - Successfully uploaded Box File objects
     * @return {void}
     */
    handleUploadSuccess = (item: UploadItem, entries?: BoxItem[]) => {
        const { onUpload, useUploadsManager } = this.props;

        item.progress = 100;
        item.status = STATUS_COMPLETE;
        this.numItemsUploading -= 1;

        // Cache Box File object of successfully uploaded item
        if (entries && entries.length === 1) {
            const [boxFile] = entries;
            item.boxFile = boxFile;
        }

        const { items } = this.state;
        items[items.indexOf(item)] = item;

        // Broadcast that a file has been uploaded
        if (useUploadsManager) {
            onUpload(item);
            this.hideUploadsManager();
        } else {
            onUpload(item.boxFile);
        }

        this.updateViewAndCollection(items);
        this.upload();
    };

    /**
     * Updates view and internal upload collection with provided items.
     *
     * @private
     * @param {UploadItem[]} item - Itmes to update collection with
     * @return {void}
     */
    updateViewAndCollection(items: UploadItem[], callback) {
        const { onComplete, useUploadsManager }: Props = this.props;
        const someUploadIsInProgress = items.some((uploadItem) => uploadItem.status !== STATUS_COMPLETE);
        const someUploadHasFailed = items.some((uploadItem) => uploadItem.status === STATUS_ERROR);
        const allFilesArePending = !items.some((uploadItem) => uploadItem.status !== STATUS_PENDING);
        const noFileIsPendingOrInProgress = items.every(
            (uploadItem) => uploadItem.status !== STATUS_PENDING && uploadItem.status !== STATUS_IN_PROGRESS
        );

        let view = '';
        if ((items && items.length === 0) || allFilesArePending) {
            view = VIEW_UPLOAD_EMPTY;
        } else if (someUploadHasFailed && useUploadsManager) {
            view = VIEW_ERROR;
        } else if (someUploadIsInProgress) {
            view = VIEW_UPLOAD_IN_PROGRESS;
        } else {
            view = VIEW_UPLOAD_SUCCESS;

            if (!useUploadsManager) {
                onComplete(cloneDeep(items.map((item) => item.boxFile)));
                items = []; // Reset item collection after successful upload
            }
        }

        if (noFileIsPendingOrInProgress && useUploadsManager) {
            clearTimeout(this.resetItemsTimeout);
            onComplete(items);
        }

        const state: State = {
            items,
            view,
            isUploadsManagerExpanded: this.state.isUploadsManagerExpanded
        };

        if (items.length === 0) {
            state.errorCode = '';
        }

        this.setState(state, callback);
    }

    /**
     * Handles an upload error.
     *
     * @private
     * @param {UploadItem} item - Upload item corresponding to error
     * @param {Error} error - Upload error
     * @return {void}
     */
    handleUploadError = (item: UploadItem, error: Error) => {
        const { onError, useUploadsManager } = this.props;
        const { file } = item;

        item.status = STATUS_ERROR;
        this.numItemsUploading -= 1;

        const { items } = this.state;
        items[items.indexOf(item)] = item;

        // Broadcast that there was an error uploading a file
        const errorData = useUploadsManager
            ? {
                item,
                error
            }
            : {
                file,
                error
            };

        onError(errorData);

        this.updateViewAndCollection(items);
<<<<<<< HEAD

        if (useUploadsManager) {
            this.expandUploadsManager();
        }

=======
>>>>>>> 391d98ed
        this.upload();
    };

    /**
     * Handles an upload progress event.
     *
     * @private
     * @param {UploadItem} item - Upload item corresponding to progress event
     * @param {ProgressEvent} event - Progress event
     * @return {void}
     */
    handleUploadProgress = (item: UploadItem, event: any) => {
        if (!event.total || item.status === STATUS_COMPLETE) {
            return;
        }

        item.progress = Math.min(Math.round(event.loaded / event.total * 100), 100);
        item.status = STATUS_IN_PROGRESS;

        const { items } = this.state;
        items[items.indexOf(item)] = item;

        this.updateViewAndCollection(items);
    };

    /**
     * Updates item based on its status.
     *
     * @private
     * @param {UploadItem} item - The upload item to update
     * @return {void}
     */
    onClick = (item: UploadItem) => {
        const { status } = item;
        switch (status) {
            case STATUS_IN_PROGRESS:
            case STATUS_COMPLETE:
            case STATUS_PENDING:
                this.removeFileFromUploadQueue(item);
                break;
            case STATUS_ERROR:
                this.resetFile(item);
                this.uploadFile(item);
                break;
            default:
                break;
        }
    };

    /**
     * Expands the upload manager
     *
     * @return {void}
     */
    expandUploadsManager = (): void => {
        const { useUploadsManager, onExpand } = this.props;

        if (!useUploadsManager || !onExpand) {
            return;
        }

        clearTimeout(this.resetItemsTimeout);

        onExpand();
        this.setState({ isUploadsManagerExpanded: true });
    };

    /**
     * Minimizes the upload manager
     *
     * @return {void}
     */
    minimizeUploadsManager = (): void => {
        const { useUploadsManager, onMinimize } = this.props;

        if (!useUploadsManager || !onMinimize) {
            return;
        }

        onMinimize();
        this.setState({ isUploadsManagerExpanded: false });

        this.hideUploadsManager();
    };

    /**
     * Hides the upload manager
     *
     * @return {void}
     */
    hideUploadsManager = () => {
        this.resetItemsTimeout = setTimeout(
            this.resetUploadsManagerItemsWhenUploadsComplete,
            HIDE_UPLOAD_MANAGER_DELAY_MS_DEFAULT
        );
    };

    /**
     * Toggles the upload manager
     *
     * @return {void}
     */
    toggleUploadsManager = (): void => {
        const { isUploadsManagerExpanded } = this.state;

        if (isUploadsManagerExpanded) {
            this.minimizeUploadsManager();
        } else {
            this.expandUploadsManager();
        }
    };

    /**
     * Empties the items queue
     *
     * @return {void}
     */
    resetUploadsManagerItemsWhenUploadsComplete = (): void => {
        const { view, items, isUploadsManagerExpanded } = this.state;
        const { useUploadsManager, onCancel } = this.props;

        // Do not reset items when upload manger is expanded or there're uploads in progress
        if ((isUploadsManagerExpanded && useUploadsManager && !!items.length) || view === VIEW_UPLOAD_IN_PROGRESS) {
            return;
        }

        items.forEach((item) => {
            onCancel(item);
        });

        this.setState({
            items: []
        });
    };

    /**
     * Adds file to the upload queue and starts upload immediately
     *
     * @param {Array<UploadFileWithAPIOptions | File>} files - Files to be added to upload queue
     * @return {void}
     */
    addFilesWithOptionsToUploadQueueAndStartUpload = (files: Array<UploadFileWithAPIOptions | File>): void => {
        this.addFilesToUploadQueue(files, true, this.upload);
    };

    /**
     * Renders the content uploader
     *
     * @inheritdoc
     * @return {Component}
     */
    render() {
        const {
            language,
            messages,
            onClose,
            className,
            measureRef,
            isTouch,
            fileLimit,
            useUploadsManager
        }: Props = this.props;
        const { view, items, errorCode, isUploadsManagerExpanded }: State = this.state;

        const hasFiles = items.length !== 0;
        const isLoading = items.some((item) => item.status === STATUS_IN_PROGRESS);
        const styleClassName = classNames('bcu', className, {
            'buik-app-element': !useUploadsManager,
            buik: !useUploadsManager
        });

        return (
            <Internationalize language={language} messages={messages}>
                {useUploadsManager ? (
                    <div className={styleClassName} id={this.id} ref={measureRef}>
                        <UploadsManager
                            isExpanded={isUploadsManagerExpanded}
                            items={items}
                            onItemActionClick={this.onClick}
                            toggleUploadsManager={this.toggleUploadsManager}
                            view={view}
                        />
                    </div>
                ) : (
                    <div className={styleClassName} id={this.id} ref={measureRef}>
                        <DroppableContent
                            addFiles={this.addFilesToUploadQueue}
                            allowedTypes={['Files']}
                            items={items}
                            isTouch={isTouch}
                            view={view}
                            onClick={this.onClick}
                        />
                        <Footer
                            hasFiles={hasFiles}
                            isLoading={isLoading}
                            errorCode={errorCode}
                            fileLimit={fileLimit}
                            onCancel={this.cancel}
                            onClose={onClose}
                            onUpload={this.upload}
                        />
                    </div>
                )}
            </Internationalize>
        );
    }
}

export default makeResponsive(ContentUploader);<|MERGE_RESOLUTION|>--- conflicted
+++ resolved
@@ -83,11 +83,8 @@
 
 const CHUNKED_UPLOAD_MIN_SIZE_BYTES = 52428800; // 50MB
 const FILE_LIMIT_DEFAULT = 100; // Upload at most 100 files at once by default
-<<<<<<< HEAD
 const HIDE_UPLOAD_MANAGER_DELAY_MS_DEFAULT = 8000;
 const EXPAND_UPLOADS_MANAGER_ITEMS_NUM_THRESHOLD = 5;
-=======
->>>>>>> 391d98ed
 const UPLOAD_CONCURRENCY = 6;
 
 class ContentUploader extends Component<Props, State> {
@@ -96,10 +93,7 @@
     props: Props;
     rootElement: HTMLElement;
     appElement: HTMLElement;
-<<<<<<< HEAD
     resetItemsTimeout: ?number;
-=======
->>>>>>> 391d98ed
     numItemsUploading: number = 0;
 
     static defaultProps = {
@@ -578,14 +572,11 @@
         onError(errorData);
 
         this.updateViewAndCollection(items);
-<<<<<<< HEAD
 
         if (useUploadsManager) {
             this.expandUploadsManager();
         }
 
-=======
->>>>>>> 391d98ed
         this.upload();
     };
 
