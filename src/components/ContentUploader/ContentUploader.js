--- conflicted
+++ resolved
@@ -76,31 +76,6 @@
     onUploadsManagerUpload: Function
 };
 
-<<<<<<< HEAD
-type DefaultProps = {|
-    rootFolderId: string,
-    apiHost: string,
-    chunked: boolean,
-    className: string,
-    clientName: string,
-    fileLimit: number,
-    uploadHost: string,
-    onClose: Function,
-    onComplete: Function,
-    onError: Function,
-    onUpload: Function,
-    windowView: boolean,
-    files: Array<UploadFileWithAPIOptions | File>,
-    onExpand: Function,
-    onMinimize: Function,
-    onUploadsManagerCancel: Function,
-    onUploadsManagerComplete: Function,
-    onUploadsManagerError: Function,
-    onUploadsManagerUpload: Function
-|};
-
-=======
->>>>>>> 9fed626d
 type State = {
     errorCode?: string,
     items: UploadItem[],
@@ -174,8 +149,8 @@
     }
 
     /**
-     * Adds new items to the queue when files prop gets updated in window view 
-     * 
+     * Adds new items to the queue when files prop gets updated in window view
+     *
      * @param {Props} nextProps
      * @return {void}
      */
@@ -233,7 +208,7 @@
 
     /**
      * Get files that are new to the content uploader
-     * 
+     *
      * @param {Array<UploadFileWithAPIOptions | File>} files
      * @param {boolean} withApiOptions
      */
@@ -409,7 +384,7 @@
 
     /**
      * Checks whether should upload an item
-     * 
+     *
      * @private
      * @param {UploadItem} item
      * @return {boolean}
@@ -658,7 +633,7 @@
 
     /**
      * Expands the upload manager
-     * 
+     *
      * @return {void}
      */
     expandUploadsManager = (): void => {
@@ -676,7 +651,7 @@
 
     /**
      * Minimizes the upload manager
-     * 
+     *
      * @return {void}
      */
     minimizeUploadsManager = (): void => {
@@ -694,7 +669,7 @@
 
     /**
      * Hides the upload manager
-     * 
+     *
      * @return {void}
      */
     hideUploadsManager = () => {
@@ -706,7 +681,7 @@
 
     /**
      * Toggles the upload manager
-     * 
+     *
      * @return {void}
      */
     toggleUploadsManager = (): void => {
@@ -722,7 +697,7 @@
 
     /**
      * Empties the items queue
-     * 
+     *
      * @return {void}
      */
     resetUploadsManagerItemsWhenUploadsComplete = (): void => {
@@ -745,7 +720,7 @@
 
     /**
      * Adds file to the upload queue and starts upload immediately
-     * 
+     *
      * @param {Array<UploadFileWithAPIOptions | File>} files - Files to be added to upload queue
      * @return {void}
      */
@@ -781,17 +756,18 @@
 
         return (
             <Internationalize language={language} messages={messages}>
-                {windowView
-                    ? <div className={styleClassName} id={this.id} ref={measureRef}>
+                {windowView ? (
+                    <div className={styleClassName} id={this.id} ref={measureRef}>
                         <UploadsManager
                             isExpanded={isUploadsManagerExpanded}
                             items={items}
                             onItemActionClick={this.onClick}
                             toggleUploadsManager={this.toggleUploadsManager}
                             view={view}
-                          />
+                        />
                     </div>
-                    : <div className={styleClassName} id={this.id} ref={measureRef}>
+                ) : (
+                    <div className={styleClassName} id={this.id} ref={measureRef}>
                         <DroppableContent
                             addFiles={this.addFilesToUploadQueue}
                             allowedTypes={['Files']}
@@ -799,7 +775,7 @@
                             isTouch={isTouch}
                             view={view}
                             onClick={this.onClick}
-                          />
+                        />
                         <Footer
                             hasFiles={hasFiles}
                             isLoading={isLoading}
@@ -808,8 +784,9 @@
                             onCancel={this.cancel}
                             onClose={onClose}
                             onUpload={this.upload}
-                          />
-                    </div>}
+                        />
+                    </div>
+                )}
             </Internationalize>
         );
     }
