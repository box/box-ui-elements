--- conflicted
+++ resolved
@@ -740,14 +740,11 @@
 
         const hasFiles = items.length !== 0;
         const isLoading = items.some((item) => item.status === STATUS_IN_PROGRESS);
-<<<<<<< HEAD
+
         const styleClassName = classNames('bcu', className, {
-            'buik-app-element': !useUploadsManager,
-            buik: !useUploadsManager
+            'be-app-element': !useUploadsManager,
+            be: !useUploadsManager
         });
-=======
-        const styleClassName = classNames('be be-app-element bcu', className);
->>>>>>> 63bd5f3f
 
         return (
             <Internationalize language={language} messages={messages}>
