--- conflicted
+++ resolved
@@ -116,11 +116,7 @@
     props: Props;
     rootElement: HTMLElement;
     appElement: HTMLElement;
-<<<<<<< HEAD
-    sha1Worker: any;
     resetItemsTimeout: ?number;
-=======
->>>>>>> 117a9480
 
     static defaultProps: DefaultProps = {
         rootFolderId: DEFAULT_ROOT,
@@ -435,13 +431,13 @@
 
         api.upload({
             // TODO: rename id to folderId
+            file,
             id: options && options.folderId ? options.folderId : rootFolderId,
-            fileId: options && options.fileId ? options.fileId : null,
-            file,
-            successCallback: (entries) => this.handleUploadSuccess(item, entries),
             errorCallback: (error) => this.handleUploadError(item, error),
             progressCallback: (event) => this.handleUploadProgress(item, event),
-            overwrite: true
+            successCallback: (entries) => this.handleUploadSuccess(item, entries),
+            overwrite: true,
+            fileId: options && options.fileId ? options.fileId : undefined
         });
 
         item.status = STATUS_IN_PROGRESS;
