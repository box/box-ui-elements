import * as React from 'react';
import classNames from 'classnames';
import omit from 'lodash/omit';
import AnimateHeight from 'react-animate-height';

// @ts-ignore flow import
import { RESIN_TAG_TARGET } from '../../common/variables';
import IconCaretDown from '../../icons/general/IconCaretDown';
import PlainButton from '../plain-button';
import { ButtonType } from '../button';
import { bdlGray50 } from '../../styles/variables';

import './Collapsible.scss';

export interface CollapsibleProps {
    /** animationDuration - duration of animation in milliseconds */
    animationDuration?: number;
    /** buttonProps - other props (e.g. resin target names) to be included in the button */
    buttonProps?: Record<string, React.ReactNode>;
    /** children - content to be displayed in the card when it is expanded */
    children: Array<React.ReactChild> | React.ReactChild;
    /** className - CSS class for the wrapper div */
    className?: string;
    /** hasStickyHeader - determines look of component */
    hasStickyHeader?: boolean;
    /** headerActionItems - determines stickiness of the header */
    headerActionItems?: React.ReactChild;
    /** headerButton - button in the title of the collapsible card */
    headerButton?: React.ReactElement;
    /** isBordered - determines optional header action items */
    isBordered?: boolean;
    /** isOpen - initial state of the collapsible card */
    isOpen: boolean;
    /** onClose - callback called when collapsible is opened */
    onClose?: Function;
    /** onOpen - callback called when collapsible is collapsed */
    onOpen?: Function;
    /** title - string or component in the title of the collapsible card */
    title: string | React.ReactElement;
}

interface CollapsibleState {
    /** isOpen - initial state of the collapsible card */
    isOpen: boolean;
}

class Collapsible extends React.PureComponent<CollapsibleProps, CollapsibleState> {
    static defaultProps = {
        buttonProps: {},
        className: '',
        isOpen: true,
        animationDuration: 100,
    };

    constructor(props: CollapsibleProps) {
        super(props);
        this.state = {
            isOpen: props.isOpen,
        };
    }

    toggleVisibility = () => {
        const { onOpen, onClose } = this.props;
        this.setState(
            prevState => ({
                isOpen: !prevState.isOpen,
            }),
            () => {
                const { isOpen } = this.state;
                if (isOpen && onOpen) {
                    onOpen(this);
                } else if (!isOpen && onClose) {
                    onClose(this);
                }
            },
        );
    };

    render() {
        const { isOpen }: CollapsibleState = this.state;
        const {
            animationDuration,
            buttonProps = {},
            children,
            className,
            isBordered,
            hasStickyHeader,
            headerActionItems,
            title,
        }: CollapsibleProps = this.props;

        const sectionClassName = classNames(
            'collapsible-card',
            {
                'is-open': isOpen,
            },
            {
                'is-bordered': isBordered,
            },
            className,
        );
        const resinTagTarget: string = RESIN_TAG_TARGET;
<<<<<<< HEAD
        const interactionTarget = buttonProps[resinTagTarget];
        const modifiedButtonProps: { [index: string]: string } = omit(buttonProps, [resinTagTarget]);
=======
        const modifiedButtonProps: { [index: string]: string } = omit(buttonProps, [resinTagTarget]);
        const interactionTarget = buttonProps[resinTagTarget];
>>>>>>> 349ca6fa
        const buttonClassName = hasStickyHeader
            ? 'collapsible-card-header has-sticky-header'
            : 'collapsible-card-header';

        if (interactionTarget) {
            modifiedButtonProps[resinTagTarget] = `${interactionTarget}${isOpen ? 'collapse' : 'expand'}`;
        }

        return (
            <div className={sectionClassName}>
                <div className={buttonClassName}>
                    <PlainButton
                        {...modifiedButtonProps}
                        className="collapsible-card-title"
                        onClick={this.toggleVisibility}
                        type={ButtonType.BUTTON}
                    >
                        {title}
                        <IconCaretDown className="collapsible-card-header-caret" color={bdlGray50} width={8} />
                    </PlainButton>
                    {!!headerActionItems && <span className="bdl-Collapsible-actionItems">{headerActionItems}</span>}
                </div>
                <AnimateHeight duration={animationDuration} height={isOpen ? 'auto' : 0}>
                    <div className="collapsible-card-content">{children}</div>
                </AnimateHeight>
            </div>
        );
    }
}

export default Collapsible;<|MERGE_RESOLUTION|>--- conflicted
+++ resolved
@@ -100,13 +100,8 @@
             className,
         );
         const resinTagTarget: string = RESIN_TAG_TARGET;
-<<<<<<< HEAD
-        const interactionTarget = buttonProps[resinTagTarget];
-        const modifiedButtonProps: { [index: string]: string } = omit(buttonProps, [resinTagTarget]);
-=======
         const modifiedButtonProps: { [index: string]: string } = omit(buttonProps, [resinTagTarget]);
         const interactionTarget = buttonProps[resinTagTarget];
->>>>>>> 349ca6fa
         const buttonClassName = hasStickyHeader
             ? 'collapsible-card-header has-sticky-header'
             : 'collapsible-card-header';
