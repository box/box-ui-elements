/* eslint-disable max-len */
/**
 * @flow
 * @file i18n messages
 * @author Box
 */

import { defineMessages } from 'react-intl';

import type { MessageDescriptor } from 'react-intl';

const messages: { [string]: MessageDescriptor } = defineMessages({
    today: {
        id: 'be.today',
        description: 'Shown instead of todays date.',
        defaultMessage: 'today'
    },
    yesterday: {
        id: 'be.yesterday',
        description: 'Shown instead of yesterdays date.',
        defaultMessage: 'yesterday'
    },
    logo: {
        id: 'be.logo',
        description: 'Placeholder for a logo.',
        defaultMessage: 'Logo'
    },
    preview: {
        id: 'be.preview',
        description: 'Label for preview action.',
        defaultMessage: 'Preview'
    },
    open: {
        id: 'be.open',
        description: 'Label for open action.',
        defaultMessage: 'Open'
    },
    close: {
        id: 'be.close',
        description: 'Label for close action.',
        defaultMessage: 'Close'
    },
    copy: {
        id: 'be.copy',
        description: 'Label for copy action.',
        defaultMessage: 'Copy'
    },
    delete: {
        id: 'be.delete',
        description: 'Label for delete action.',
        defaultMessage: 'Delete'
    },
    rename: {
        id: 'be.rename',
        description: 'Label for rename action.',
        defaultMessage: 'Rename'
    },
    remove: {
        id: 'be.remove',
        description: 'Label for remove action.',
        defaultMessage: 'Remove'
    },
    retry: {
        id: 'be.retry',
        description: 'Label for retry action.',
        defaultMessage: 'Retry'
    },
    share: {
        id: 'be.share',
        description: 'Label for share action.',
        defaultMessage: 'Share'
    },
    download: {
        id: 'be.download',
        description: 'Label for download action.',
        defaultMessage: 'Download'
    },
    cancel: {
        id: 'be.cancel',
        description: 'Label for cancel action.',
        defaultMessage: 'Cancel'
    },
    cancelUploads: {
        id: 'be.cancelUploads',
        description: 'Label for cancel uploads action.',
        defaultMessage: 'Cancel Uploads'
    },
    create: {
        id: 'be.create',
        description: 'Label for create action.',
        defaultMessage: 'Create'
    },
    choose: {
        id: 'be.choose',
        description: 'Label for choose action.',
        defaultMessage: 'Choose'
    },
    upload: {
        id: 'be.upload',
        description: 'Label for upload action.',
        defaultMessage: 'Upload'
    },
    newFolder: {
        id: 'be.newFolder',
        description: 'Label for create new folder action.',
        defaultMessage: 'New Folder'
    },
    in: {
        id: 'be.in',
        description: 'Label for in action.',
        defaultMessage: 'In'
    },
    print: {
        id: 'be.print',
        description: 'Label for print action',
        defaultMessage: 'Print'
    },
    selected: {
        id: 'be.selected',
        description: 'Default label for selected items list in the footer.',
        defaultMessage: 'Selected'
    },
    max: {
        id: 'be.max',
        description: 'Indicator on the footer that max items have been selected.',
        defaultMessage: 'max'
    },
    nameDate: {
        id: 'be.nameDate',
        description: 'Text for modified or interacted date with user.',
        defaultMessage: '{date} by {name}'
    },
    modified: {
        id: 'be.itemModified',
        description: 'Label for item modified date.',
        defaultMessage: 'Modified'
    },
    modifiedDateBy: {
        id: 'be.modifiedDateBy',
        description: 'Text for modified date with user with modified prefix.',
        defaultMessage: 'Modified {date} by {name}'
    },
    modifiedDate: {
        id: 'be.modifiedDate',
        description: 'Text for modified date with modified prefix.',
        defaultMessage: 'Modified {date}'
    },
    created: {
        id: 'be.itemCreated',
        description: 'Label for item created date.',
        defaultMessage: 'Created'
    },
    owner: {
        id: 'be.itemOwner',
        description: 'Label for item owner.',
        defaultMessage: 'Owner'
    },
    uploader: {
        id: 'be.itemUploader',
        description: 'label for item uploader.',
        defaultMessage: 'Uploader'
    },
    interacted: {
        id: 'be.itemInteracted',
        description: 'Label for item last accessed date.',
        defaultMessage: 'Last Accessed'
    },
    interactedDate: {
        id: 'be.interactedDate',
        description: 'Text for last accessed date with last access prefix.',
        defaultMessage: 'Last accessed on {date}'
    },
    name: {
        id: 'be.itemName',
        description: 'Label for item name attribute.',
        defaultMessage: 'Name'
    },
    size: {
        id: 'be.itemSize',
        description: 'Label for item size attribute.',
        defaultMessage: 'Size'
    },
    deleteDialogLabel: {
        id: 'be.deleteDialogLabel',
        description: 'Label for delete confirmation dialog',
        defaultMessage: 'Confirm Delete'
    },
    deleteDialogFileText: {
        id: 'be.deleteDialogFileText',
        description: 'Text for delete confirmation dialog for files',
        defaultMessage: 'Are you sure you want to delete {name}?'
    },
    deleteDialogFolderText: {
        id: 'be.deleteDialogFolderText',
        description: 'Text for delete confirmation dialog for folders',
        defaultMessage: 'Are you sure you want to delete {name} and all its contents?'
    },
    renameDialogLabel: {
        id: 'be.renameDialogLabel',
        description: 'Label for rename dialog',
        defaultMessage: 'Rename'
    },
    renameDialogText: {
        id: 'be.renameDialogText',
        description: 'Text for rename dialog',
        defaultMessage: 'Please enter a new name for {name}:'
    },
    renameDialogErrorInvalid: {
        id: 'be.renameDialogErrorInvalid',
        description: 'Error text for rename dialog when name is invalid',
        defaultMessage: 'This name is invalid.'
    },
    renameDialogErrorInUse: {
        id: 'be.renameDialogErrorInUse',
        description: 'Error text for rename dialog when name is already in use',
        defaultMessage: 'An item with the same name already exists.'
    },
    renameDialogErrorTooLong: {
        id: 'be.renameDialogErrorTooLong',
        description: 'Error text for rename dialog when name is too long',
        defaultMessage: 'This name is too long.'
    },
    createDialogLabel: {
        id: 'be.createDialogLabel',
        description: 'Label for create folder dialog',
        defaultMessage: 'New Folder'
    },
    createDialogText: {
        id: 'be.createDialogText',
        description: 'Text for create folder dialog',
        defaultMessage: 'Please enter a name.'
    },
    createDialogErrorInvalid: {
        id: 'be.createDialogErrorInvalid',
        description: 'Error text for create folder dialog when name is invalid',
        defaultMessage: 'This is an invalid folder name.'
    },
    createDialogErrorTooLong: {
        id: 'be.createDialogErrorTooLong',
        description: 'Error text for create folder dialog when name is too long',
        defaultMessage: 'This folder name is too long.'
    },
    createDialogErrorInUse: {
        id: 'be.createDialogErrorInUse',
        description: 'Error text for create folder dialog when name is already in use',
        defaultMessage: 'An folder with the same name already exists.'
    },
    shareDialogLabel: {
        id: 'be.shareDialogLabel',
        description: 'Label for shared link dialog',
        defaultMessage: 'Share'
    },
    shareDialogText: {
        id: 'be.shareDialogText',
        description: 'Text for share link dialog',
        defaultMessage: 'Shared Link:'
    },
    shareDialogNone: {
        id: 'be.shareDialogNone',
        description: 'Text for no shared link',
        defaultMessage: 'None'
    },
    shareAccessOpen: {
        id: 'be.shareAccessOpen',
        description: 'Dropdown select option for open share access.',
        defaultMessage: 'Access: People with the link'
    },
    shareAccessCollab: {
        id: 'be.shareAccessCollab',
        description: 'Dropdown select option for collaborator share access.',
        defaultMessage: 'Access: People in this folder'
    },
    shareAccessCompany: {
        id: 'be.shareAccessCompany',
        description: 'Dropdown select option for enterprise share access.',
        defaultMessage: 'People in this company'
    },
    shareAccessNone: {
        id: 'be.shareAccessNone',
        description: 'Dropdown select option for no access.',
        defaultMessage: 'No shared link'
    },
    shareAccessRemove: {
        id: 'be.shareAccessRemove',
        description: 'Dropdown select option to remove access.',
        defaultMessage: 'Remove shared link'
    },
    searchPlaceholder: {
        id: 'be.searchPlaceholder',
        description: 'Shown as a placeholder in the search box.',
        defaultMessage: 'Search files and folders'
    },
    sidebarAccessStats: {
        id: 'be.sidebarAccessStats',
        description: 'Title for the sidebar access stats.',
        defaultMessage: 'Access Stats'
    },
    sidebarShow: {
        id: 'be.sidebarShow',
        description: 'Label for the show sidebar button.',
        defaultMessage: 'Show Sidebar'
    },
    sidebarHide: {
        id: 'be.sidebarHide',
        description: 'Label for the hide sidebar button.',
        defaultMessage: 'Hide Sidebar'
    },
    description: {
        id: 'be.description',
        description: 'Label for the description field in the preview sidebar.',
        defaultMessage: 'Description'
    },
    descriptionPlaceholder: {
        id: 'be.descriptionPlaceholder',
        description: 'Placeholder for file description in preview sidebar.',
        defaultMessage: 'Enter a description'
    },
    sidebarDetailsTitle: {
        id: 'be.sidebarDetailsTitle',
        description: 'Title for the preview details sidebar.',
        defaultMessage: 'Details'
    },
    sidebarProperties: {
        id: 'be.sidebarProperties',
        description: 'Label for file properties section in the preview sidebar',
        defaultMessage: 'File Properties'
    },
    keywordSkill: {
        id: 'be.keywordSkill',
        description: 'Label for keywords skill section in the preview sidebar',
        defaultMessage: 'Keywords'
    },
    timelineSkill: {
        id: 'be.timelineSkill',
        description: 'Label for timelines skill section in the preview sidebar',
        defaultMessage: 'Timelines'
    },
    transcriptSkill: {
        id: 'be.transcriptSkill',
        description: 'Label for transcripts skill section in the preview sidebar',
        defaultMessage: 'Transcripts'
    },
    skillUnknownError: {
        id: 'be.skillUnknownError',
        description: 'Default error message when skills fail to run',
        defaultMessage: 'Something went wrong while running this skill or fetching its data.'
    },
    skillUnauthorizedError: {
        id: 'be.skillUnauthorizedError',
        description: 'Error message when skills unauthorized',
        defaultMessage: 'You are unauthorized to see this skill.'
    },
    skillForbiddenError: {
        id: 'be.skillForbiddenError',
        description: 'Error message when skills forbidden',
        defaultMessage: 'You are forbidden to see this skill.'
    },
    uploadErrorTooManyFiles: {
        id: 'be.uploadErrorTooManyFiles',
        description: 'Message shown when too many files are uploaded at once',
        defaultMessage: 'You can only upload up to {fileLimit} file(s) at a time.'
    },
    uploadError: {
        id: 'be.uploadError',
        description: 'Message shown when there is a network error when uploading',
        defaultMessage: 'A network error has occured while trying to upload.'
    },
    uploadEmpty: {
        id: 'be.uploadEmpty',
        description: 'Message shown when there are no items to upload',
        defaultMessage: 'Drag and drop files or'
    },
    uploadEmptyInput: {
        id: 'be.uploadEmptyInput',
        description: 'Message shown for upload link when there are no items to upload',
        defaultMessage: 'browse your device'
    },
    uploadNoDragDrop: {
        id: 'be.uploadNoDragDrop',
        description: 'Message shown on a device with no drag and drop support when there are no items to upload',
        defaultMessage: 'Select files from your device'
    },
    uploadInProgress: {
        id: 'be.uploadInProgress',
        description: 'Message shown when user drag and drops files onto uploads in progress',
        defaultMessage: 'Drag and drop to add additional files'
    },
    uploadSuccess: {
        id: 'be.uploadSuccess',
        description: 'Message shown when all files have been successfully uploaded',
        defaultMessage: 'Success! Your files have been uploaded'
    },
    uploadSuccessInput: {
        id: 'be.uploadSuccessInput',
        description: 'Message shown for upload link after a successful upload',
        defaultMessage: 'Upload additional files'
    },
    nameASC: {
        id: 'be.nameASC',
        description: 'Name ascending option shown in the share access drop down select.',
        defaultMessage: 'Name: A → Z'
    },
    nameDESC: {
        id: 'be.nameDESC',
        description: 'Name descending option shown in the share access drop down select.',
        defaultMessage: 'Name: Z → A'
    },
    dateASC: {
        id: 'be.dateASC',
        description: 'Date ascending option shown in the share access drop down select.',
        defaultMessage: 'Date: Oldest → Newest'
    },
    dateDESC: {
        id: 'be.dateDESC',
        description: 'Date descending option shown in the share access drop down select.',
        defaultMessage: 'Date: Newest → Oldest'
    },
    sizeASC: {
        id: 'be.sizeASC',
        description: 'Size ascending option shown in the share access drop down select.',
        defaultMessage: 'Size: Smallest → Largest'
    },
    sizeDESC: {
        id: 'be.sizeDESC',
        description: 'Size descending option shown in the share access drop down select.',
        defaultMessage: 'Size: Largest → Smallest'
    },
    searchState: {
        id: 'be.searchState',
        description: 'Message shown when there are no search results.',
        defaultMessage: 'Sorry, we couldn’t find what you’re looking for.'
    },
    selectedState: {
        id: 'be.selectedState',
        description: 'Message shown when there are no selected items.',
        defaultMessage: 'You haven’t selected any items yet.'
    },
    errorState: {
        id: 'be.errorState',
        description: 'Message shown when there is an error.',
        defaultMessage: 'A network error has occurred while trying to load.'
    },
    folderState: {
        id: 'be.folderState',
        description: 'Message shown when there are no folder items.',
        defaultMessage: 'There are no items in this folder.'
    },
    recentsState: {
        id: 'be.recentsState',
        description: 'Message shown when there are no recent items.',
        defaultMessage: 'There are no recent items yet.'
    },
    loadingState: {
        id: 'be.loadingState',
        description: 'Message shown when folder items are still fetching.',
        defaultMessage: 'Please wait while the items load...'
    },
    rootBreadcrumb: {
        id: 'be.rootBreadcrumb',
        description: 'Default label for root folder.',
        defaultMessage: 'All Files'
    },
    searchBreadcrumb: {
        id: 'be.searchBreadcrumb',
        description: 'Shown as the title in the sub header while searching.',
        defaultMessage: 'Search Results'
    },
    recentsBreadcrumb: {
        id: 'be.recentsBreadcrumb',
        description: 'Shown as the title in the sub header when showing recents.',
        defaultMessage: 'Recents'
    },
    selectedBreadcrumb: {
        id: 'be.selectedBreadcrumb',
        description: 'Shown as the title in the sub header while showing selected items.',
        defaultMessage: 'Selected Items'
    },
    errorBreadcrumb: {
        id: 'be.errorBreadcrumb',
        description: 'Shown as the title in the sub header while showing an error.',
        defaultMessage: 'Error'
    },
    uploadsManagerUploadInProgress: {
        id: 'be.uploadsManagerUploadInProgress',
        description: 'Text shown when uploads are in progress',
        defaultMessage: 'Uploading'
    },
    uploadsManagerUploadComplete: {
        id: 'be.uploadsManagerUploadComplete',
        description: 'Text shown when uploads are completed',
        defaultMessage: 'Completed'
    },
    uploadsManagerUploadFailed: {
        id: 'be.uploadsManagerUploadFailed',
        description: 'Text shown when uploads failed',
        defaultMessage: 'Some Uploads Failed'
    },
    uploadsCancelButtonTooltip: {
        id: 'be.uploadsCancelButtonTooltip',
        description: 'Cancel upload button tooltip',
        defaultMessage: 'Cancel this upload'
    },
    uploadsRetryButtonTooltip: {
        id: 'be.uploadsRetryButtonTooltip',
        description: 'Retry upload button tooltip',
        defaultMessage: 'Retry upload'
    },
    uploadsFileSizeLimitExceededErrorMessage: {
        id: 'be.uploadsFileSizeLimitExceededErrorMessage',
        description: 'Error message shown when file size exceeds the limit',
        defaultMessage: 'File size exceeds the folder owner\'s file size limit'
    },
    uploadsStorageLimitErrorMessage: {
        id: 'be.uploadsStorageLimitErrorMessage',
        description: 'Error message shown when account storage limit has been reached',
        defaultMessage: 'Account storage limit reached'
    },
    uploadsPendingFolderSizeLimitErrorMessage: {
        id: 'be.uploadsPendingFolderSizeLimitErrorMessage',
        description: 'Error message shown when pending app folder size exceeds the limit',
        defaultMessage: 'Pending app folder size limit exceeded'
    },
    uploadsDefaultErrorMessage: {
        id: 'be.uploadsDefaultErrorMessage',
        description: 'Default error message shown when upload fails',
        defaultMessage: 'Something went wrong with the upload. Please try again.'
    },
<<<<<<< HEAD
    approvalAddAssignee: {
        defaultMessage: 'Add an assignee',
        description: 'Placeholder for approvers input',
        id: 'be.activityFeed.approvalAddAssignee'
    },
    approvalAddTask: {
        defaultMessage: 'Add Task',
        description: 'Label for checkbox to add approvers to a comment',
        id: 'be.activityFeed.approvalAddTask'
    },
    approvalAddTaskTooltip: {
        defaultMessage:
            'Assigning a task to someone will send them a notification with the message in the comment box and allow them to approve or deny.',
        description: 'Tooltip text for checkbox to add approvers to a comment',
        id: 'be.activityFeed.approvalAddTaskTooltip'
    },
    approvalAssignees: {
        defaultMessage: 'Assignees',
        description: 'Title for assignees input',
        id: 'be.activityFeed.approvalAssignees'
    },
    approvalDueDate: {
        defaultMessage: 'Due Date',
        description: 'Title for approvers due date input',
        id: 'be.activityFeed.approvalDueDate'
    },
    approvalSelectDate: {
        defaultMessage: 'Select a date',
        description: 'Placeholder for due date input',
        id: 'be.activityFeed.approvalSelectDate'
    },
    atMentionTip: {
        defaultMessage: '@mention users to notify them.',
        description: 'Mentioning call to action displayed below the comment input',
        id: 'be.activityFeed.atMentionTip'
    },
    commentCancel: {
        defaultMessage: 'Cancel',
        description: 'Text for cancel button',
        id: 'be.activityFeed.commentCancel'
    },
    commentDeleteCancel: {
        defaultMessage: 'No',
        description: 'Button text to cancel comment deletion',
        id: 'be.activityFeed.commentDeleteCancel'
    },
    taskDeletePrompt: {
        defaultMessage: 'Delete task?',
        description: 'Confirmation prompt text to delete task',
        id: 'be.activityFeed.taskDeletePrompt'
    },
    commentDeleteConfirm: {
        defaultMessage: 'Yes',
        description: 'Button text to confirm comment deletion',
        id: 'be.activityFeed.commentDeleteConfirm'
    },
    commentDeletePrompt: {
        defaultMessage: 'Delete comment?',
        description: 'Confirmation prompt text to delete comment',
        id: 'be.activityFeed.commentDeletePrompt'
    },
    commentPost: {
        defaultMessage: 'Post',
        description: 'Text for post button',
        id: 'be.activityFeed.commentPost'
    },
    commentShowOriginal: {
        defaultMessage: 'Show Original',
        description: 'Show original button for showing original comment',
        id: 'be.activityFeed.commentShowOriginal'
    },
    commentTranslate: {
        defaultMessage: 'Translate',
        description: 'Translate button for translating comment',
        id: 'be.activityFeed.commentTranslate'
    },
    commentWrite: {
        defaultMessage: 'Write a comment',
        description: 'Placeholder for comment input',
        id: 'be.activityFeed.commentWrite'
    },
    commentPostedFullDateTime: {
        defaultMessage: '{time, date, full} at {time, time, short}',
        description: 'Comment posted full date time for title',
        id: 'be.activityFeed.commentPostedFullDateTime'
    },
    completedAssignment: {
        defaultMessage: 'Completed',
        description: 'Title for checkmark icon indicating someone completed a task',
        id: 'be.activityFeed.completedAssignment'
    },
    deleteLabel: {
        defaultMessage: 'Delete',
        description: 'Aria label for button to delete a comment or task',
        id: 'be.activityFeed.deleteLabel'
    },
    editLabel: {
        defaultMessage: 'Edit',
        description: 'Aria label for button to edit a comment or task',
        id: 'be.activityFeed.editLabel'
    },
    getVersionInfo: {
        defaultMessage: 'Get version information',
        description: 'Aria label for button to get information about a file\'s versions',
        id: 'be.activityFeed.getVersionInfo'
    },
    keywordsApplied: {
        defaultMessage: 'Keywords were applied',
        description: 'Message displayed in the activity feed for when image keyword search applies keywords',
        id: 'be.activityFeed.keywordsAppliedList'
    },
    keywordsList: {
        defaultMessage: 'Keywords: { words }',
        description: 'Label for a list of keywords. {words} are the list of keywords.',
        id: 'be.activityFeed.keywordsList'
    },
    noActivity: {
        defaultMessage: 'No Activity Yet',
        description: 'Message displayed in an empty activity feed',
        id: 'be.activityFeed.noActivity'
    },
    noActivityCommentPrompt: {
        defaultMessage: 'Comment and @mention people to notify them.',
        description: 'Message shown in ',
        id: 'be.activityFeed.noActivityCommentPrompt'
    },
    rejectedAssignment: {
        defaultMessage: 'Rejected',
        description: 'Title for x icon indicating someone rejected a task',
        id: 'be.activityFeed.rejectedAssignment'
    },
    taskApprove: {
        defaultMessage: 'Complete',
        description: 'Approve option for a task',
        id: 'be.activityFeed.taskApprove'
    },
    taskDueDate: {
        defaultMessage: 'Due',
        description: 'Due date for a task',
        id: 'be.activityFeed.taskDueDate'
    },
    tasksForApproval: {
        defaultMessage: 'Tasks',
        description: 'Tasks for approval',
        id: 'be.activityFeed.tasksForApproval'
    },
    taskReject: {
        defaultMessage: 'Decline',
        description: 'Reject option for a task',
        id: 'be.activityFeed.taskReject'
    },
    versionDeleted: {
        defaultMessage: '{ name } deleted version { versionNumber }',
        description:
            'Message displayed in the activity feed for a deleted version. {name} is the user who performed the action. { versionNumber } is the file version string.',
        id: 'be.activityFeed.versionDeleted'
    },
    versionRestored: {
        defaultMessage: '{ name } restored version { versionNumber }',
        description:
            'Message displayed in the activity feed for a restored version. {name} is the user who performed the action. { versionNumber } is the file version string.',
        id: 'be.activityFeed.versionRestored'
    },
    versionMultipleUsersUploaded: {
        defaultMessage: '{ numberOfCollaborators } collaborators uploaded versions { versions }',
        description:
            'Message displayed in the activity feed to represent the range of versions uploaded by multiple users. { numberOfCollaborators } is a number and { versions } is a range of versions.',
        id: 'be.activityFeed.versionMultipleUsersUploaded'
    },
    versionTooManyVersions: {
        defaultMessage: 'Multiple versions of this file',
        description: 'Message displayed in the activity feed when we have too many versions to display',
        id: 'be.activityFeed.versionTooManyVersions'
    },
    versionUploadCollapsed: {
        defaultMessage: '{ name } uploaded versions { versions }',
        description:
            'Message displayed in the activity feed to represent the range of versions uploaded by a single user. { name } is the user who uploaded. { versions } is a range of versions.',
        id: 'be.activityFeed.versionUploadCollapsed'
    },
    versionUploaded: {
        defaultMessage: '{ name } uploaded version { versionNumber }',
        description:
            'Message displayed in the activity feed for a newly uploaded version. {name} is the user who performed the action. { versionNumber } is the file version string.',
        id: 'be.activityFeed.versionUploaded'
=======
    defaultInlineErrorContentMessage: {
        id: 'be.defaultInlineErrorContentMessage',
        description: 'Default bottom inline error message',
        defaultMessage: 'Please try again later.'
    },
    fileDescriptionInlineErrorTitleMessage: {
        id: 'be.fileDescriptionInlineErrorTitleMessage',
        description: 'Inline error title message for file description',
        defaultMessage: 'Something went wrong when saving the description.'
    },
    defaultErrorMaskSubHeaderMessage: {
        id: 'be.defaultErrorMaskSubHeaderMessage',
        description: 'Default error mask bottom message',
        defaultMessage: 'Please refresh the page or try again later.'
    },
    versionHistoryErrorHeaderMessage: {
        id: 'be.versionHistoryErrorHeaderMessage',
        description: 'Version history error message',
        defaultMessage: 'Something went wrong when fetching the version history.'
>>>>>>> a6f00c01
    }
});

export default messages;<|MERGE_RESOLUTION|>--- conflicted
+++ resolved
@@ -525,7 +525,6 @@
         description: 'Default error message shown when upload fails',
         defaultMessage: 'Something went wrong with the upload. Please try again.'
     },
-<<<<<<< HEAD
     approvalAddAssignee: {
         defaultMessage: 'Add an assignee',
         description: 'Placeholder for approvers input',
@@ -711,7 +710,7 @@
         description:
             'Message displayed in the activity feed for a newly uploaded version. {name} is the user who performed the action. { versionNumber } is the file version string.',
         id: 'be.activityFeed.versionUploaded'
-=======
+    },
     defaultInlineErrorContentMessage: {
         id: 'be.defaultInlineErrorContentMessage',
         description: 'Default bottom inline error message',
@@ -731,7 +730,6 @@
         id: 'be.versionHistoryErrorHeaderMessage',
         description: 'Version history error message',
         defaultMessage: 'Something went wrong when fetching the version history.'
->>>>>>> a6f00c01
     }
 });
 
