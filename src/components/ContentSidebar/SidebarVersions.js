/**
 * @flow
 * @file Versions sidebar component
 * @author Box
 */

import React from 'react';
import VersionHistoryLink from 'box-react-ui/lib/features/item-details/VersionHistoryLink';
<<<<<<< HEAD
import SidebarSection from './SidebarSection';
import type { BoxItem, FileVersions } from '../../flowTypes';
import { BOX_NOTE_EXTENSION } from '../../constants';
=======
import type { FileVersions } from '../../flowTypes';
>>>>>>> 549ac10a

type Props = {
    onVersionHistoryClick?: Function,
    versions?: FileVersions,
    file: BoxItem
};

const SidebarVersions = ({
    onVersionHistoryClick,
    versions = {
        total_count: 0
    },
    file
}: Props) => {
    const { total_count } = versions;

    if (!total_count || file.extension === BOX_NOTE_EXTENSION) {
        return null;
    }

    return <VersionHistoryLink onClick={onVersionHistoryClick} versionCount={total_count + 1} />;
};

export default SidebarVersions;<|MERGE_RESOLUTION|>--- conflicted
+++ resolved
@@ -6,13 +6,8 @@
 
 import React from 'react';
 import VersionHistoryLink from 'box-react-ui/lib/features/item-details/VersionHistoryLink';
-<<<<<<< HEAD
-import SidebarSection from './SidebarSection';
 import type { BoxItem, FileVersions } from '../../flowTypes';
 import { BOX_NOTE_EXTENSION } from '../../constants';
-=======
-import type { FileVersions } from '../../flowTypes';
->>>>>>> 549ac10a
 
 type Props = {
     onVersionHistoryClick?: Function,
