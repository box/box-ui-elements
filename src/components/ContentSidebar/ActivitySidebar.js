--- conflicted
+++ resolved
@@ -31,15 +31,7 @@
     api: Object,
     file: BoxItem,
     translations?: Translations,
-<<<<<<< HEAD
-    activityFeedError?: Errors,
-=======
-    comments?: Comments,
-    tasks?: Tasks,
-    versions?: FileVersions,
     activityFeedError: ?Errors,
-    currentUser?: User,
->>>>>>> e7d61745
     isDisabled?: boolean,
     onVersionHistoryClick?: Function
 } & ExternalProps;
