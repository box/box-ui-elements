--- conflicted
+++ resolved
@@ -17,10 +17,7 @@
     onTaskDelete?: Function,
     onTaskUpdate?: Function,
     onTaskAssignmentUpdate?: Function,
-<<<<<<< HEAD
-=======
     onVersionHistoryClick?: Function,
->>>>>>> 02ab1e79
     getUserProfileUrl?: (string) => Promise<string>
 };
 
@@ -37,14 +34,7 @@
     isDisabled?: boolean,
     approverSelectorContacts?: SelectorItems,
     mentionSelectorContacts?: SelectorItems,
-<<<<<<< HEAD
-    commentsError?: Errors,
-    tasksError?: Errors,
-    getAvatarUrl: (string) => Promise<?string>,
-    getUserProfileUrl?: (string) => Promise<string>
-=======
     getAvatarUrl: (string) => Promise<?string>
->>>>>>> 02ab1e79
 } & ExternalProps;
 
 const ActivitySidebar = ({
