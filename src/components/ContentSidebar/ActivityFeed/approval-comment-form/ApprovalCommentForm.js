--- conflicted
+++ resolved
@@ -198,11 +198,6 @@
             getAvatarUrl
         } = this.props;
         const { approvalDate, approvers, approverSelectorError, commentEditorState, isAddApprovalVisible } = this.state;
-<<<<<<< HEAD
-        const { avatar_url: avatarUrl, id, name } = user;
-=======
-
->>>>>>> 677a5170
         const inputContainerClassNames = classNames('bcs-comment-input-container', className, {
             'bcs-comment-input-is-open': isOpen
         });
@@ -211,11 +206,7 @@
             <div className={inputContainerClassNames}>
                 {!isEditing && (
                     <div className='bcs-avatar-container'>
-<<<<<<< HEAD
-                        <Avatar id={id} avatarUrl={avatarUrl} name={name} />
-=======
                         <Avatar getAvatarUrl={getAvatarUrl} user={user} />
->>>>>>> 677a5170
                     </div>
                 )}
                 <div className='bcs-comment-input-form-container'>
