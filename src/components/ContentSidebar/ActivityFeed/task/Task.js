--- conflicted
+++ resolved
@@ -59,14 +59,11 @@
     translatedTaggedMessage: string,
     translations: Translations,
     taggedMessage: string,
-<<<<<<< HEAD
     currentUser: User,
     isDisabled?: boolean,
     approverSelectorContacts?: SelectorItems,
-    mentionSelectorContacts?: SelectorItems
-=======
+    mentionSelectorContacts?: SelectorItems,
     getAvatarUrl: (string) => Promise<?string>
->>>>>>> 677a5170
 };
 
 // eslint-disable-next-line
@@ -89,12 +86,9 @@
             taggedMessage,
             translatedTaggedMessage,
             translations,
-<<<<<<< HEAD
             approverSelectorContacts,
-            mentionSelectorContacts
-=======
+            mentionSelectorContacts,
             getAvatarUrl
->>>>>>> 677a5170
         } = this.props;
         return (
             <div className={classNames('bcs-task', { 'bcs-is-pending': isPending || error })}>
@@ -112,12 +106,9 @@
                     taggedMessage={taggedMessage}
                     translatedTaggedMessage={translatedTaggedMessage}
                     translations={translations}
-<<<<<<< HEAD
                     approverSelectorContacts={approverSelectorContacts}
                     mentionSelectorContacts={mentionSelectorContacts}
-=======
                     getAvatarUrl={getAvatarUrl}
->>>>>>> 677a5170
                 />
                 <div className='bcs-task-approvers-container'>
                     <div className='bcs-task-approvers-header'>
