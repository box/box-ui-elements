/**
 * @flow
 * @file Tasks component
 */

import * as React from 'react';
import { FormattedDate, FormattedMessage } from 'react-intl';
import classNames from 'classnames';

import Comment from '../comment';
import CompletedAssignment from './CompletedAssignment';
import messages from '../../../messages';
import PendingAssignment from './PendingAssignment';
import RejectedAssignment from './RejectedAssignment';
import type { ActionItemError, User } from '../../../../flowTypes';
import type {
    CommentHandlers,
    ContactHandlers,
    InputState,
    TaskHandlers,
    Translations,
    VersionHandlers
} from '../activityFeedFlowTypes';

import './Task.scss';

const TASK_APPROVED = 'approved';
const TASK_REJECTED = 'rejected';
const TASK_COMPLETED = 'completed';
const TASK_INCOMPLETE = 'incomplete';

type Props = {
    assignees: Array<{
        id: number,
        user: User,
        status: string
    }>,
    created_at: number | string,
    created_by: User,
    currentUser: User,
    due_at: any,
    error: ActionItemError,
    handlers: {
        comments?: CommentHandlers,
        tasks?: TaskHandlers,
        contacts?: ContactHandlers,
        versions?: VersionHandlers
    },
    id: string,
    inputState: InputState,
    isPending: boolean,
    onDelete: Function,
    onEdit: Function,
    onTaskAssignmentUpdate: Function,
    permissions?: {
        comment_delete?: boolean,
        comment_edit?: boolean,
        task_edit?: boolean,
        task_delete?: boolean
    },
    translatedTaggedMessage: string,
    translations: Translations,
<<<<<<< HEAD
    message: string
=======
    taggedMessage: string,
    getAvatarUrl: (string) => Promise<?string>
>>>>>>> 677a5170
};

// eslint-disable-next-line
class Task extends React.Component<Props> {
    render(): React.Node {
        const {
            assignees,
            created_at,
            created_by,
            currentUser,
            due_at,
            error,
            handlers,
            id,
            inputState,
            isPending,
            onDelete,
            onEdit,
            onTaskAssignmentUpdate,
            permissions,
            message,
            translatedTaggedMessage,
            translations,
            getAvatarUrl
        } = this.props;
        return (
            <div className={classNames('bcs-task', { 'bcs-is-pending': isPending || error })}>
                <Comment
                    created_at={created_at}
                    created_by={created_by}
                    currentUser={currentUser}
                    error={error}
                    handlers={handlers}
                    id={id}
                    inputState={inputState}
                    isPending={isPending}
                    onDelete={onDelete}
                    onEdit={onEdit}
                    permissions={permissions}
                    tagged_message={message}
                    translatedTaggedMessage={translatedTaggedMessage}
                    translations={translations}
                    getAvatarUrl={getAvatarUrl}
                />
                <div className='bcs-task-approvers-container'>
                    <div className='bcs-task-approvers-header'>
                        <strong>
                            <FormattedMessage {...messages.tasksForApproval} />
                        </strong>
                        {due_at ? (
                            <span className='bcs-task-due-date'>
                                <FormattedMessage {...messages.taskDueDate} />
                                <FormattedDate value={due_at} day='numeric' month='long' year='numeric' />
                            </span>
                        ) : null}
                    </div>
                    <div className='bcs-task-assignees'>
                        {assignees.map(({ id: taskAssignmentId, user: assigneeUser, status }) => {
                            switch (status) {
                                case TASK_INCOMPLETE:
                                    return (
                                        <PendingAssignment
                                            {...assigneeUser}
                                            key={assigneeUser.id}
                                            onTaskApproval={() =>
                                                onTaskAssignmentUpdate(id, taskAssignmentId, TASK_APPROVED)
                                            }
                                            onTaskReject={() =>
                                                onTaskAssignmentUpdate(id, taskAssignmentId, TASK_REJECTED)
                                            }
                                            shouldShowActions={
                                                onTaskAssignmentUpdate && assigneeUser.id === currentUser.id
                                            }
                                        />
                                    );
                                case TASK_COMPLETED:
                                case TASK_APPROVED:
                                    return <CompletedAssignment {...assigneeUser} key={assigneeUser.id} />;
                                case TASK_REJECTED:
                                    return <RejectedAssignment {...assigneeUser} key={assigneeUser.id} />;
                                default:
                                    return null;
                            }
                        })}
                    </div>
                </div>
            </div>
        );
    }
}
export default Task;<|MERGE_RESOLUTION|>--- conflicted
+++ resolved
@@ -60,12 +60,8 @@
     },
     translatedTaggedMessage: string,
     translations: Translations,
-<<<<<<< HEAD
-    message: string
-=======
-    taggedMessage: string,
+    message: string,
     getAvatarUrl: (string) => Promise<?string>
->>>>>>> 677a5170
 };
 
 // eslint-disable-next-line
