import * as React from 'react';
import { shallow } from 'enzyme';

import ActivityFeed from '../ActivityFeed';

jest.mock('../../Avatar', () => () => 'Avatar');
jest.mock('lodash/uniqueId', () => () => 'uniqueId');
const comments = {
    total_count: 1,
    entries: [
        {
            type: 'comment',
            id: '123',
            created_at: 'Thu Sep 26 33658 19:46:39 GMT-0600 (CST)',
            tagged_message: 'test @[123:Jeezy] @[10:Kanye West]',
            created_by: { name: 'Akon', id: 11 }
        }
    ]
};

const tasks = {
    total_count: 1,
    entries: [
        {
            type: 'task',
            id: '1234',
            created_at: 'Thu Sep 25 33658 19:45:39 GMT-0600 (CST)',
            modified_at: 'Thu Sep 25 33658 19:46:39 GMT-0600 (CST)',
            tagged_message: 'test',
            modified_by: { name: 'Jay-Z', id: 10 },
            dueAt: 1234567891,
            task_assignment_collection: []
        }
    ]
};

const versions = {
    total_count: 1,
    entries: [
        {
            type: 'file_version',
            id: 123,
            created_at: 'Thu Sep 20 33658 19:45:39 GMT-0600 (CST)',
            trashed_at: 1234567891,
            modified_at: 1234567891,
            modified_by: { name: 'Akon', id: 11 }
        }
    ]
};

const currentUser = { name: 'Kanye West', id: 10 };

const allHandlers = {
    comments: {
        create: jest.fn(),
        delete: jest.fn()
    },
    tasks: {
        create: jest.fn(),
        delete: jest.fn()
    },
    contacts: {
        approver: jest.fn(),
        mention: jest.fn()
    }
};

const getWrapper = (props) => shallow(<ActivityFeed currentUser={currentUser} {...props} />);

describe('components/ContentSidebar/ActivityFeed/activity-feed/ActivityFeed', () => {
    test('should correctly render empty state', () => {
        const wrapper = shallow(<ActivityFeed currentUser={currentUser} />);
        expect(wrapper).toMatchSnapshot();
    });

    test('should correctly render empty state with loading indicator', () => {
        const wrapper = shallow(<ActivityFeed currentUser={currentUser} isLoading />);
        expect(wrapper).toMatchSnapshot();
    });

    test('should render approval comment form if comment submit handler is passed', () => {
        const wrapper = shallow(<ActivityFeed currentUser={currentUser} handlers={allHandlers} />);
        expect(wrapper).toMatchSnapshot();
    });

    test('should correctly render activity state', () => {
        const wrapper = shallow(
            <ActivityFeed currentUser={currentUser} comments={comments} tasks={tasks} versions={versions} />
        );
        expect(wrapper).toMatchSnapshot();
    });

    test('should not expose add approval ui if task submit handler is not passed', () => {
        const noTaskHandler = {
            ...allHandlers,
            tasks: null
        };
        const wrapper = shallow(<ActivityFeed currentUser={currentUser} handlers={noTaskHandler} />);

        expect(wrapper.find('[name="addApproval"]').length).toEqual(0);
    });

    test('should show input when approvalCommentFormFocusHandler is called', () => {
        const wrapper = shallow(<ActivityFeed currentUser={currentUser} handlers={allHandlers} />);

        const instance = wrapper.instance();
        instance.approvalCommentFormFocusHandler();

        expect(wrapper.state('isInputOpen')).toBe(true);
    });

    test('should hide input when approvalCommentFormCancelHandler is called', () => {
        const wrapper = shallow(<ActivityFeed currentUser={currentUser} handlers={allHandlers} />);

        const instance = wrapper.instance();
        instance.approvalCommentFormFocusHandler();
        expect(wrapper.state('isInputOpen')).toBe(true);

        instance.approvalCommentFormCancelHandler();
        expect(wrapper.state('isInputOpen')).toBe(false);
    });

    test('should call create comment handler and close input on valid comment submit', () => {
        const createCommentSpy = jest.fn().mockReturnValue(Promise.resolve({}));
        allHandlers.comments.create = createCommentSpy;
        const file = {
            permissions: {
                can_comment: true
            }
        };
        const wrapper = shallow(<ActivityFeed file={file} currentUser={currentUser} handlers={allHandlers} />);

        const instance = wrapper.instance();
        const approvalCommentForm = wrapper.find('ApprovalCommentForm').at(0);

        instance.approvalCommentFormFocusHandler();
        expect(wrapper.state('isInputOpen')).toBe(true);

        approvalCommentForm.prop('createComment')({ text: 'foo' });
        expect(wrapper.state('isInputOpen')).toBe(false);
        expect(createCommentSpy).toHaveBeenCalledTimes(1);
    });

    test('should call create task handler and close input on valid task submit', () => {
        const createTaskSpy = jest.fn();
        allHandlers.tasks.create = createTaskSpy;
        const file = {
            permissions: {
                can_comment: true
            }
        };
        const wrapper = shallow(<ActivityFeed file={file} currentUser={currentUser} handlers={allHandlers} />);

        const instance = wrapper.instance();
        const approvalCommentForm = wrapper.find('ApprovalCommentForm').at(0);

        instance.approvalCommentFormFocusHandler();
        expect(wrapper.state('isInputOpen')).toBe(true);

        approvalCommentForm.prop('createTask')({ text: 'foo', dueAt: 12333445558585, assignees: [] });
        expect(wrapper.state('isInputOpen')).toBe(false);
        expect(createTaskSpy).toHaveBeenCalledTimes(1);
    });

    test('should stop event propagation onKeyDown', () => {
        const wrapper = shallow(<ActivityFeed currentUser={currentUser} handlers={allHandlers} />);
        const stopPropagationSpy = jest.fn();
        wrapper.find('.bcs-activity-feed').simulate('keydown', {
            nativeEvent: {
                stopImmediatePropagation: stopPropagationSpy
            }
        });
        expect(stopPropagationSpy).toHaveBeenCalled();
    });

    describe('updateFeedItems()', () => {
        let wrapper;
        let instance;
        const file = {
            id: '12345'
        };
        beforeEach(() => {
            wrapper = shallow(<ActivityFeed currentUser={currentUser} file={file} />);
            instance = wrapper.instance();
            instance.sortFeedItems = jest.fn();
        });

        it('should not invoke sortFeedItems() if the feed item types required are missing', () => {
            instance.updateFeedItems(); // no params means missing items

            expect(instance.sortFeedItems).not.toBeCalled();
        });

        it('should not invoke sortFeedItems() if the current feed has not been emptied', () => {
            instance.setState({ feedItems: [...comments.entries, ...tasks.entries] });
            instance.clearFeedItems = jest.fn().mockReturnValue(false);
            instance.shouldSortFeedItems = jest.fn().mockReturnValue(true);
            instance.updateFeedItems(comments, tasks, versions);

            expect(instance.sortFeedItems).not.toBeCalled();
        });

        it('should not invoke sortFeedItems() if there are items in the feed', () => {
            instance.setState({ feedItems: [...comments.entries, ...tasks.entries] });
            instance.clearFeedItems = jest.fn().mockReturnValue(false);
            instance.shouldSortFeedItems = jest.fn().mockReturnValue(true);

            instance.updateFeedItems(comments, tasks, versions);

            expect(instance.sortFeedItems).not.toBeCalled();
        });

        it('should invoke sortFeedItems() if all conditions are met', () => {
            instance.clearFeedItems = jest.fn().mockReturnValue(true);
            instance.shouldSortFeedItems = jest.fn().mockReturnValue(true);

            instance.updateFeedItems(comments, tasks, versions);

            expect(instance.sortFeedItems).toBeCalledWith(comments, tasks, versions);
        });
    });

    describe('shouldSortFeedItems()', () => {
        let wrapper;
        let instance;
        beforeEach(() => {
            wrapper = shallow(<ActivityFeed inputState={{ currentUser }} />);
            instance = wrapper.instance();
        });

        it('should return false if missing comments', () => {
            const result = instance.shouldSortFeedItems(undefined, tasks, versions);
            expect(result).toBe(false);
        });

        it('should return false if missing tasks', () => {
            const result = instance.shouldSortFeedItems(comments, undefined, versions);
            expect(result).toBe(false);
        });

        it('should return false if missing versions', () => {
            const result = instance.shouldSortFeedItems(comments, tasks, undefined);
            expect(result).toBe(false);
        });

        it('should return true if all feed items are available', () => {
            const result = instance.shouldSortFeedItems(comments, tasks, versions);
            expect(result).toBe(true);
        });
    });

    describe('clearFeedItems()', () => {
        let wrapper;
        let instance;
        const file = {
            id: '12345'
        };
        beforeEach(() => {
            wrapper = shallow(<ActivityFeed currentUser={currentUser} file={file} />);
            instance = wrapper.instance();
        });

        it('should not clear feed items if using the same file', () => {
            instance.setState({ feedItems: [...comments.entries] });
            instance.clearFeedItems(file);
            const { feedItems } = instance.state;
            expect(feedItems.length).toBe(comments.entries.length);
        });

        it('should return false if feedItems was not emptied', () => {
            instance.setState({ feedItems: [...comments.entries] });
            const wasEmptied = instance.clearFeedItems(file);

            expect(wasEmptied).toBe(false);
        });

        it('should clear feed items if a new file', () => {
            instance.setState({ feedItems: [...comments.entries] });
            instance.clearFeedItems({ id: 'abcdef' });

            const { feedItems } = instance.state;
            expect(feedItems.length).toBe(0);
        });

        it('should return true if feedItems was emptied', () => {
            instance.setState({ feedItems: [...comments.entries] });
            const wasEmptied = instance.clearFeedItems({ id: 'abcdef' });

            expect(wasEmptied).toBe(true);
        });
    });

    describe('componentWillReceiveProps()', () => {
        test('should invoke sortFeedItems() with new props', () => {
            const props = { comments, tasks, versions };
            const wrapper = shallow(<ActivityFeed currentUser={currentUser} />);
            const instance = wrapper.instance();
            instance.clearFeedItems = jest.fn().mockReturnValue(true);
            instance.sortFeedItems = jest.fn();
            instance.componentWillReceiveProps(props);

            expect(instance.sortFeedItems).toBeCalledWith(comments, tasks, versions);
        });

        test('should not invoke sortFeedItems() once feedItems has already been set', () => {
            const props = { comments, tasks, versions };
            const wrapper = shallow(<ActivityFeed currentUser={currentUser} />);
            const instance = wrapper.instance();
            instance.componentWillReceiveProps(props);

            instance.sortFeedItems = jest.fn();
            instance.componentWillReceiveProps(props);

            expect(instance.sortFeedItems).not.toBeCalled();
        });

        test('should not invoke sortFeedItems() if all feed items are not present', () => {
            const props = { comments, tasks };
            const wrapper = shallow(<ActivityFeed currentUser={currentUser} />);
            const instance = wrapper.instance();
            instance.clearFeedItems = jest.fn().mockReturnValue(true);
            instance.sortFeedItems = jest.fn();
            instance.componentWillReceiveProps(props);

            expect(instance.sortFeedItems).not.toBeCalled();
        });
    });

    describe('sortFeedItems()', () => {
        test('should sort items based on date', () => {
            const wrapper = shallow(<ActivityFeed currentUser={currentUser} />);
            const instance = wrapper.instance();

            instance.sortFeedItems(comments, tasks);

            const { feedItems } = instance.state;
            expect(feedItems[0].id).toEqual(comments.entries[0].id);
            expect(feedItems[1].id).toEqual(tasks.entries[0].id);
        });
    });

    describe('addPendingItem()', () => {
        let wrapper;
        let instance;
        beforeEach(() => {
            wrapper = shallow(<ActivityFeed currentUser={currentUser} />);
            instance = wrapper.instance();
        });

        test('should create an item and add it to the feed', () => {
            const itemBase = {
                my_prop: 'yay'
            };

            instance.addPendingItem(itemBase);
            const { feedItems } = instance.state;
            expect(feedItems.length).toEqual(1);
        });

        test('should create pending item with correct properties', () => {
            const itemBase = {};

            instance.addPendingItem(itemBase);
            const { feedItems } = instance.state;
            const item = feedItems[0];
            expect(typeof item.created_at).toBe('string');
            expect(typeof item.created_by).toBe('object');
            expect(typeof item.modified_at).toBe('string');
            expect(typeof item.isPending).toBe('boolean');
        });

        test('should add base properties into item added to feed', () => {
            const itemBase = {
                my_prop: 'supercalifragilisticexpialidocious'
            };

            instance.addPendingItem(itemBase);
            const { feedItems } = instance.state;
            const item = feedItems[0];
            expect(item.my_prop).toBe(itemBase.my_prop);
        });
    });

    describe('updateFeedItem()', () => {
        let wrapper;
        let instance;
        beforeEach(() => {
            wrapper = shallow(<ActivityFeed currentUser={currentUser} />);
            instance = wrapper.instance();
        });

        test('should replace the item with matching uuid in feedItems', () => {
            const uuid = 'a1b2c3d4e5f6';
            const message = 'This is missing in the pending item';
            const oldFeedItems = [
                {
                    id: uuid
                }
            ];
            const item = {
                message
            };
            instance.setState({ feedItems: oldFeedItems });

            // New item details
            instance.updateFeedItem(item, uuid);

            const { feedItems } = instance.state;
            expect(feedItems[0].message).toBe(message);
        });

        test('should do nothing if it can\'t find an item with matching uuid', () => {
            const uuid = 'a1b2c3d4e5f6';
            const message = 'This is missing in the pending item';
            const oldFeedItems = [
                {
                    id: uuid
                }
            ];
            const item = {
                message
            };
            instance.setState({ feedItems: oldFeedItems });

            // New item details
            instance.updateFeedItem(item, 'some_other_id');

            const { feedItems } = instance.state;
            expect(feedItems[0].message).not.toBe(message);
        });
    });

    describe('createCommentSuccessCallback()', () => {
        let wrapper;
        let instance;
        beforeEach(() => {
            wrapper = shallow(<ActivityFeed currentUser={currentUser} />);
            instance = wrapper.instance();
            instance.updateFeedItem = jest.fn();
        });

        it('should invoke updateFeedItem() with the new API returned comment, and the id to replace', () => {
            const text = 'yay';
            const id = '0987654321';
            instance.createCommentSuccessCallback({ tagged_message: text }, id);

            expect(instance.updateFeedItem).toBeCalledWith({ tagged_message: text, isPending: false }, id);
        });

        it('should assign tagged_message of the comment with tagged_message value if it exists', (done) => {
            const text = 'yay';
            const id = '0987654321';
            instance.updateFeedItem = (comment) => {
                const { tagged_message } = comment;
                expect(tagged_message).toEqual(text);
                done();
            };
            instance.createCommentSuccessCallback({ tagged_message: text, isPending: false }, id);
        });

        it('should assign tagged_message of the comment with message value if it exists', (done) => {
            const text = 'yay';
            const id = '0987654321';
            instance.updateFeedItem = (comment) => {
                const { tagged_message } = comment;
                expect(tagged_message).toEqual(text);
                done();
            };
            instance.createCommentSuccessCallback({ message: text }, id);
        });
    });

    describe('createComment()', () => {
        let wrapper;
        let instance;
        const create = jest.fn();
        const message = 'message';
        const handlers = {
            comments: {
                create
            }
        };
        beforeEach(() => {
            wrapper = shallow(<ActivityFeed currentUser={currentUser} handlers={handlers} />);
            instance = wrapper.instance();
            instance.addPendingItem = jest.fn();
            instance.updateFeedItem = jest.fn();
        });

        test('should creating a pending item', () => {
            instance.createComment({ text: message });

            expect(instance.addPendingItem).toBeCalledWith({
                id: 'uniqueId',
                tagged_message: 'message',
                type: 'comment'
            });
        });

        test('should invoke the handler prop create() function with data to create comment and callbacks', () => {
            const hasMention = true;
            instance.createComment({ text: message, hasMention });

            expect(create).toBeCalledWith(message, hasMention, expect.any(Function), expect.any(Function));
        });

        test('should invoke createCommentSuccessCallback() with new comment and id on success creating', () => {
            const createComment = (text, hasMention, onSuccess) => {
                const comment = {
                    message,
                    hasMention
                };
                onSuccess(comment);
            };
            const newHandlers = {
                comments: {
                    create: createComment
                }
            };
            wrapper.setProps({ handlers: newHandlers });
            instance.createCommentSuccessCallback = jest.fn();

            const hasMention = true;
            instance.createComment({ text: message, hasMention });

            // Should be called with new comment and the 'uniqueId' returned from lodash/uniqueId
            expect(instance.createCommentSuccessCallback).toBeCalledWith({ message, hasMention }, 'uniqueId');
        });

        test('should invoke createCommentErrorCallback() with error and id on fail to create', () => {
            const createComment = (text, hasMention, onSuccess, onFail) => {
                onFail(new Error('You fail!'));
            };
            const newHandlers = {
                comments: {
                    create: createComment
                }
            };
            wrapper.setProps({ handlers: newHandlers });
            instance.createCommentErrorCallback = jest.fn();

            instance.createComment({ text: message });

            // Should be called with new comment and the 'uniqueId' returned from lodash/uniqueId
            expect(instance.createCommentErrorCallback).toBeCalledWith(expect.any(Error), 'uniqueId');
        });
    });

<<<<<<< HEAD
    describe('createTaskSuccessCallback()', () => {
        let wrapper;
        let instance;
        beforeEach(() => {
            wrapper = shallow(<ActivityFeed currentUser={currentUser} />);
            instance = wrapper.instance();
        });

        it('should invoke updateFeedItem() with task and id to update', () => {
            const task = {
                message: 'a message',
                isPending: false
            };
            const id = 'uniqueId';
            instance.updateFeedItem = jest.fn();
            instance.createTaskSuccessCallback(task, id);

            expect(instance.updateFeedItem).toBeCalledWith(task, id);
        });
    });

    describe('createTask()', () => {
        let wrapper;
        let instance;
        const create = jest.fn();
        const text = 'message';
        const handlers = {
            tasks: {
                create
            }
        };
        beforeEach(() => {
            wrapper = shallow(<ActivityFeed currentUser={currentUser} handlers={handlers} />);
            instance = wrapper.instance();
            instance.addPendingItem = jest.fn();
            instance.updateFeedItem = jest.fn();
        });

        test('should creating a pending item', () => {
            const dueAt = 123456;
            const dueDateString = new Date(dueAt).toISOString();
            instance.createTask({ text, dueAt });

            expect(instance.addPendingItem).toBeCalledWith({
                due_at: dueDateString,
                id: 'uniqueId',
                is_completed: false,
                message: text,
                task_assignment_collection: [],
                type: 'task'
            });
        });

        test('should invoke the handler prop create() function with data to create comment and callbacks', () => {
            const assignees = [{ name: 'voldemort' }];
            const dueAt = 1123456;
            instance.createTask({ text, assignees, dueAt });

            expect(create).toBeCalledWith(
                text,
                assignees,
                new Date(dueAt).toISOString(),
                expect.any(Function),
                expect.any(Function)
            );
        });

        test('should invoke createCommentSuccessCallback() with new comment and id on success creating', () => {
            const createTask = (textContent, assignees, dueAt, onSuccess) => {
                const task = {
                    assignees,
                    due_at: dueAt,
                    message: textContent
                };
                onSuccess(task);
            };
            const newHandlers = {
                tasks: {
                    create: createTask
                }
            };
            wrapper.setProps({ handlers: newHandlers });
            instance.createTaskSuccessCallback = jest.fn();

            const assignees = [];
            const dueAt = 123456789;
            instance.createTask({ text, assignees, dueAt });

            // Should be called with new task and the 'uniqueId' returned from lodash/uniqueId
            expect(instance.createTaskSuccessCallback).toBeCalledWith(
                {
                    message: text,
                    assignees,
                    due_at: new Date(dueAt).toISOString()
                },
                'uniqueId'
            );
        });

        test('should invoke createCommentErrorCallback() with error and id on fail to create', () => {
            const createTask = (textContent, assignees, dueAt, onSuccess, onFail) => {
                onFail(new Error('You fail!'));
            };
            const newHandlers = {
                tasks: {
                    create: createTask
                }
            };
            wrapper.setProps({ handlers: newHandlers });
            instance.createTaskErrorCallback = jest.fn();

            instance.createTask({ text });

            // Should be called with new comment and the 'uniqueId' returned from lodash/uniqueId
            expect(instance.createTaskErrorCallback).toBeCalledWith(expect.any(Error), 'uniqueId');
=======
    describe('deleteComment()', () => {
        test('should call the deleteComment prop if it exists', () => {
            const id = '1;';
            const wrapper = getWrapper({ handlers: allHandlers });
            wrapper.instance().updateFeedItemPendingStatus = jest.fn();
            wrapper.instance().deleteFeedItem = jest.fn();
            wrapper.instance().feedItemErrorCallback = jest.fn();
            wrapper.update();

            wrapper.instance().deleteComment({ id });

            expect(allHandlers.comments.delete).toBeCalledWith(
                id,
                wrapper.instance().deleteFeedItem,
                wrapper.instance().feedItemErrorCallback
            );
            expect(wrapper.instance().updateFeedItemPendingStatus).toBeCalledWith(id, true);
        });
    });

    describe('deleteTask()', () => {
        test('should call the deleteTask prop if it exists', () => {
            const id = '1;';
            const wrapper = getWrapper({ handlers: allHandlers });
            wrapper.instance().updateFeedItemPendingStatus = jest.fn();
            wrapper.instance().deleteFeedItem = jest.fn();
            wrapper.instance().feedItemErrorCallback = jest.fn();
            wrapper.update();

            wrapper.instance().deleteTask({ id });

            expect(allHandlers.tasks.delete).toBeCalledWith(
                id,
                wrapper.instance().deleteFeedItem,
                wrapper.instance().feedItemErrorCallback
            );
            expect(wrapper.instance().updateFeedItemPendingStatus).toBeCalledWith(id, true);
        });
    });

    describe('updateTaskSuccessCallback()', () => {
        test('should update the task with the new data, not be pending', () => {
            const wrapper = getWrapper();
            wrapper.instance().updateFeedItem = jest.fn();
            wrapper.update();
            const task = tasks.entries[0];
            wrapper.instance().updateTaskSuccessCallback(task);

            expect(wrapper.instance().updateFeedItem).toBeCalledWith(
                {
                    ...task,
                    isPending: false
                },
                task.id
            );
        });
    });

    describe('feedItemErrorCallback()', () => {
        test('should update the feed item to not be pending', () => {
            const id = '1';
            const wrapper = getWrapper();
            wrapper.instance().updateFeedItemPendingStatus = jest.fn();
            wrapper.update();
            wrapper.instance().feedItemErrorCallback('foo', id);

            expect(wrapper.instance().updateFeedItemPendingStatus).toBeCalledWith(id, false);
        });
    });

    describe('updateFeedItemPendingStatus()', () => {
        let wrapper;
        beforeEach(() => {
            wrapper = getWrapper();
        });

        test('should set the feed item pending status to be true', (done) => {
            const id = '1';
            wrapper.setState(
                {
                    feedItems: [
                        {
                            id
                        }
                    ]
                },
                () => {
                    wrapper.instance().updateFeedItemPendingStatus(id, true);
                    wrapper.update();

                    expect(wrapper.state('feedItems')[0].isPending).toBe(true);
                    done();
                }
            );
        });

        test('should set the feed item pending status to be false', (done) => {
            const id = '1';
            wrapper.setState(
                {
                    feedItems: [
                        {
                            id,
                            isPending: true
                        }
                    ]
                },
                () => {
                    wrapper.instance().updateFeedItemPendingStatus(id, false);
                    wrapper.update();

                    expect(wrapper.state('feedItems')[0].isPending).toBe(false);
                    done();
                }
            );
        });
    });

    describe('deleteFeedItem()', () => {
        let wrapper;
        beforeEach(() => {
            wrapper = getWrapper();
        });

        test('should remove the feed item', (done) => {
            const id = '1';
            wrapper.setState(
                {
                    feedItems: [
                        {
                            id
                        }
                    ]
                },
                () => {
                    expect(wrapper.state('feedItems').length).toBe(1);
                    wrapper.instance().deleteFeedItem(id);
                    wrapper.update();

                    expect(wrapper.state('feedItems').length).toBe(0);
                    done();
                }
            );
>>>>>>> 536ee285
        });
    });
});<|MERGE_RESOLUTION|>--- conflicted
+++ resolved
@@ -546,7 +546,6 @@
         });
     });
 
-<<<<<<< HEAD
     describe('createTaskSuccessCallback()', () => {
         let wrapper;
         let instance;
@@ -662,7 +661,9 @@
 
             // Should be called with new comment and the 'uniqueId' returned from lodash/uniqueId
             expect(instance.createTaskErrorCallback).toBeCalledWith(expect.any(Error), 'uniqueId');
-=======
+        });
+    });
+
     describe('deleteComment()', () => {
         test('should call the deleteComment prop if it exists', () => {
             const id = '1;';
@@ -806,7 +807,6 @@
                     done();
                 }
             );
->>>>>>> 536ee285
         });
     });
 });