import * as React from 'react';
import { shallow } from 'enzyme';

import ActivityFeed from '../ActivityFeed';

jest.mock('../../Avatar', () => () => 'Avatar');
jest.mock('lodash/uniqueId', () => () => 'uniqueId');
const comments = {
    total_count: 1,
    entries: [
        {
            type: 'comment',
            id: '123',
            created_at: 'Thu Sep 26 33658 19:46:39 GMT-0600 (CST)',
            tagged_message: 'test @[123:Jeezy] @[10:Kanye West]',
            created_by: { name: 'Akon', id: 11 }
        }
    ]
};

const tasks = {
    total_count: 1,
    entries: [
        {
            type: 'task',
            id: '1234',
            created_at: 'Thu Sep 25 33658 19:45:39 GMT-0600 (CST)',
            modified_at: 'Thu Sep 25 33658 19:46:39 GMT-0600 (CST)',
            tagged_message: 'test',
            modified_by: { name: 'Jay-Z', id: 10 },
            dueAt: 1234567891,
            task_assignment_collection: []
        }
    ]
};

const versions = {
    total_count: 1,
    entries: [
        {
            type: 'file_version',
            id: 123,
            created_at: 'Thu Sep 20 33658 19:45:39 GMT-0600 (CST)',
            trashed_at: 1234567891,
            modified_at: 1234567891,
            modified_by: { name: 'Akon', id: 11 }
        }
    ]
};

const currentUser = { name: 'Kanye West', id: 10 };

const allHandlers = {
    comments: {
        create: jest.fn()
    },
    tasks: {
        create: jest.fn()
    },
    contacts: {
        approver: jest.fn(),
        mention: jest.fn()
    }
};

describe('components/ContentSidebar/ActivityFeed/activity-feed/ActivityFeed', () => {
    test('should correctly render empty state', () => {
        const wrapper = shallow(<ActivityFeed currentUser={currentUser} />);
        expect(wrapper).toMatchSnapshot();
    });

    test('should correctly render empty state with loading indicator', () => {
        const wrapper = shallow(<ActivityFeed currentUser={currentUser} isLoading />);
        expect(wrapper).toMatchSnapshot();
    });

    test('should render approval comment form if comment submit handler is passed', () => {
        const wrapper = shallow(<ActivityFeed currentUser={currentUser} handlers={allHandlers} />);
        expect(wrapper).toMatchSnapshot();
    });

    test('should correctly render activity state', () => {
        const wrapper = shallow(
            <ActivityFeed currentUser={currentUser} comments={comments} tasks={tasks} versions={versions} />
        );
        expect(wrapper).toMatchSnapshot();
    });

    test('should not expose add approval ui if task submit handler is not passed', () => {
        const noTaskHandler = {
            ...allHandlers,
            tasks: null
        };
        const wrapper = shallow(<ActivityFeed currentUser={currentUser} handlers={noTaskHandler} />);

        expect(wrapper.find('[name="addApproval"]').length).toEqual(0);
    });

    test('should show input when approvalCommentFormFocusHandler is called', () => {
        const wrapper = shallow(<ActivityFeed currentUser={currentUser} handlers={allHandlers} />);

        const instance = wrapper.instance();
        instance.approvalCommentFormFocusHandler();

        expect(wrapper.state('isInputOpen')).toBe(true);
    });

    test('should hide input when approvalCommentFormCancelHandler is called', () => {
        const wrapper = shallow(<ActivityFeed currentUser={currentUser} handlers={allHandlers} />);

        const instance = wrapper.instance();
        instance.approvalCommentFormFocusHandler();
        expect(wrapper.state('isInputOpen')).toBe(true);

        instance.approvalCommentFormCancelHandler();
        expect(wrapper.state('isInputOpen')).toBe(false);
    });

    test('should call create comment handler and close input on valid comment submit', () => {
        const createCommentSpy = jest.fn().mockReturnValue(Promise.resolve({}));
        allHandlers.comments.create = createCommentSpy;
        const file = {
            permissions: {
                can_comment: true
            }
        };
        const wrapper = shallow(<ActivityFeed file={file} currentUser={currentUser} handlers={allHandlers} />);

        const instance = wrapper.instance();
        const approvalCommentForm = wrapper.find('ApprovalCommentForm').at(0);

        instance.approvalCommentFormFocusHandler();
        expect(wrapper.state('isInputOpen')).toBe(true);

        approvalCommentForm.prop('createComment')({ text: 'foo' });
        expect(wrapper.state('isInputOpen')).toBe(false);
        expect(createCommentSpy).toHaveBeenCalledTimes(1);
    });

    test('should call create task handler and close input on valid task submit', () => {
        const createTaskSpy = jest.fn();
        allHandlers.tasks.create = createTaskSpy;
        const file = {
            permissions: {
                can_comment: true
            }
        };
        const wrapper = shallow(<ActivityFeed file={file} currentUser={currentUser} handlers={allHandlers} />);

        const instance = wrapper.instance();
        const approvalCommentForm = wrapper.find('ApprovalCommentForm').at(0);

        instance.approvalCommentFormFocusHandler();
        expect(wrapper.state('isInputOpen')).toBe(true);

        approvalCommentForm.prop('createTask')({ text: 'foo', dueAt: 12333445558585, assignees: [] });
        expect(wrapper.state('isInputOpen')).toBe(false);
        expect(createTaskSpy).toHaveBeenCalledTimes(1);
    });

    test('should stop event propagation onKeyDown', () => {
        const wrapper = shallow(<ActivityFeed currentUser={currentUser} handlers={allHandlers} />);
        const stopPropagationSpy = jest.fn();
        wrapper.find('.bcs-activity-feed').simulate('keydown', {
            nativeEvent: {
                stopImmediatePropagation: stopPropagationSpy
            }
        });
        expect(stopPropagationSpy).toHaveBeenCalled();
    });

    describe('updateFeedItems()', () => {
        let wrapper;
        let instance;
        const file = {
            id: '12345'
        };
        beforeEach(() => {
            wrapper = shallow(<ActivityFeed currentUser={currentUser} file={file} />);
            instance = wrapper.instance();
            instance.sortFeedItems = jest.fn();
        });

        it('should not invoke sortFeedItems() if the feed item types required are missing', () => {
            instance.updateFeedItems(); // no params means missing items

            expect(instance.sortFeedItems).not.toBeCalled();
        });

        it('should not invoke sortFeedItems() if the current feed has not been emptied', () => {
            instance.setState({ feedItems: [...comments.entries, ...tasks.entries] });
            instance.clearFeedItems = jest.fn().mockReturnValue(false);
            instance.shouldSortFeedItems = jest.fn().mockReturnValue(true);
            instance.updateFeedItems(comments, tasks, versions);

            expect(instance.sortFeedItems).not.toBeCalled();
        });

        it('should not invoke sortFeedItems() if there are items in the feed', () => {
            instance.setState({ feedItems: [...comments.entries, ...tasks.entries] });
            instance.clearFeedItems = jest.fn().mockReturnValue(false);
            instance.shouldSortFeedItems = jest.fn().mockReturnValue(true);

            instance.updateFeedItems(comments, tasks, versions);

            expect(instance.sortFeedItems).not.toBeCalled();
        });

        it('should invoke sortFeedItems() if all conditions are met', () => {
            instance.clearFeedItems = jest.fn().mockReturnValue(true);
            instance.shouldSortFeedItems = jest.fn().mockReturnValue(true);

            instance.updateFeedItems(comments, tasks, versions);

            expect(instance.sortFeedItems).toBeCalledWith(comments, tasks, versions);
        });
    });

    describe('shouldSortFeedItems()', () => {
        let wrapper;
        let instance;
        beforeEach(() => {
            wrapper = shallow(<ActivityFeed inputState={{ currentUser }} />);
            instance = wrapper.instance();
        });

        it('should return false if missing comments', () => {
            const result = instance.shouldSortFeedItems(undefined, tasks, versions);
            expect(result).toBe(false);
        });

        it('should return false if missing tasks', () => {
            const result = instance.shouldSortFeedItems(comments, undefined, versions);
            expect(result).toBe(false);
        });

        it('should return false if missing versions', () => {
            const result = instance.shouldSortFeedItems(comments, tasks, undefined);
            expect(result).toBe(false);
        });

        it('should return true if all feed items are available', () => {
            const result = instance.shouldSortFeedItems(comments, tasks, versions);
            expect(result).toBe(true);
        });
    });

    describe('clearFeedItems()', () => {
        let wrapper;
        let instance;
        const file = {
            id: '12345'
        };
        beforeEach(() => {
            wrapper = shallow(<ActivityFeed currentUser={currentUser} file={file} />);
            instance = wrapper.instance();
        });

        it('should not clear feed items if using the same file', () => {
            instance.setState({ feedItems: [...comments.entries] });
            instance.clearFeedItems(file);
            const { feedItems } = instance.state;
            expect(feedItems.length).toBe(comments.entries.length);
        });

        it('should return false if feedItems was not emptied', () => {
            instance.setState({ feedItems: [...comments.entries] });
            const wasEmptied = instance.clearFeedItems(file);

            expect(wasEmptied).toBe(false);
        });

        it('should clear feed items if a new file', () => {
            instance.setState({ feedItems: [...comments.entries] });
            instance.clearFeedItems({ id: 'abcdef' });

            const { feedItems } = instance.state;
            expect(feedItems.length).toBe(0);
        });

        it('should return true if feedItems was emptied', () => {
            instance.setState({ feedItems: [...comments.entries] });
            const wasEmptied = instance.clearFeedItems({ id: 'abcdef' });

            expect(wasEmptied).toBe(true);
        });
    });

    describe('componentWillReceiveProps()', () => {
        test('should invoke sortFeedItems() with new props', () => {
            const props = { comments, tasks, versions };
            const wrapper = shallow(<ActivityFeed currentUser={currentUser} />);
            const instance = wrapper.instance();
            instance.clearFeedItems = jest.fn().mockReturnValue(true);
            instance.sortFeedItems = jest.fn();
            instance.componentWillReceiveProps(props);

            expect(instance.sortFeedItems).toBeCalledWith(comments, tasks, versions);
        });

        test('should not invoke sortFeedItems() once feedItems has already been set', () => {
            const props = { comments, tasks, versions };
            const wrapper = shallow(<ActivityFeed currentUser={currentUser} />);
            const instance = wrapper.instance();
            instance.componentWillReceiveProps(props);

            instance.sortFeedItems = jest.fn();
            instance.componentWillReceiveProps(props);

            expect(instance.sortFeedItems).not.toBeCalled();
        });

        test('should not invoke sortFeedItems() if all feed items are not present', () => {
            const props = { comments, tasks };
            const wrapper = shallow(<ActivityFeed currentUser={currentUser} />);
            const instance = wrapper.instance();
            instance.clearFeedItems = jest.fn().mockReturnValue(true);
            instance.sortFeedItems = jest.fn();
            instance.componentWillReceiveProps(props);

            expect(instance.sortFeedItems).not.toBeCalled();
        });
    });

    describe('sortFeedItems()', () => {
        test('should sort items based on date', () => {
            const wrapper = shallow(<ActivityFeed currentUser={currentUser} />);
            const instance = wrapper.instance();

            instance.sortFeedItems(comments, tasks);

            const { feedItems } = instance.state;
            expect(feedItems[0].id).toEqual(comments.entries[0].id);
            expect(feedItems[1].id).toEqual(tasks.entries[0].id);
        });
    });

    describe('addPendingItem()', () => {
        let wrapper;
        let instance;
        beforeEach(() => {
            wrapper = shallow(<ActivityFeed currentUser={currentUser} />);
            instance = wrapper.instance();
        });

        test('should create an item and add it to the feed', () => {
            const itemBase = {
                my_prop: 'yay'
            };

            instance.addPendingItem(itemBase);
            const { feedItems } = instance.state;
            expect(feedItems.length).toEqual(1);
        });

        test('should create pending item with correct properties', () => {
            const itemBase = {};

            instance.addPendingItem(itemBase);
            const { feedItems } = instance.state;
            const item = feedItems[0];
            expect(typeof item.created_at).toBe('string');
            expect(typeof item.created_by).toBe('object');
            expect(typeof item.modified_at).toBe('string');
            expect(typeof item.isPending).toBe('boolean');
        });

        test('should add base properties into item added to feed', () => {
            const itemBase = {
                my_prop: 'supercalifragilisticexpialidocious'
            };

            instance.addPendingItem(itemBase);
            const { feedItems } = instance.state;
            const item = feedItems[0];
            expect(item.my_prop).toBe(itemBase.my_prop);
        });
    });

    describe('updateFeedItem()', () => {
        let wrapper;
        let instance;
        beforeEach(() => {
            wrapper = shallow(<ActivityFeed currentUser={currentUser} />);
            instance = wrapper.instance();
        });

        test('should replace the item with matching uuid in feedItems', () => {
            const uuid = 'a1b2c3d4e5f6';
            const message = 'This is missing in the pending item';
            const oldFeedItems = [
                {
                    id: uuid
                }
            ];
            const item = {
                message
            };
            instance.setState({ feedItems: oldFeedItems });

            // New item details
            instance.updateFeedItem(item, uuid);

            const { feedItems } = instance.state;
            expect(feedItems[0].message).toBe(message);
        });

<<<<<<< HEAD
=======
        test('should mark the item with matching item as longer pending', () => {
            const uuid = 'a1b2c3d4e5f6';
            const message = 'This is missing in the pending item';
            const oldFeedItems = [
                {
                    id: uuid
                }
            ];
            const item = {
                message
            };
            instance.setState({ feedItems: oldFeedItems });

            // New item details
            instance.updateFeedItem(item, uuid);

            const { feedItems } = instance.state;
            expect(feedItems[0].isPending).toBe(false);
        });

>>>>>>> f8fef577
        test('should do nothing if it can\'t find an item with matching uuid', () => {
            const uuid = 'a1b2c3d4e5f6';
            const message = 'This is missing in the pending item';
            const oldFeedItems = [
                {
                    id: uuid
                }
            ];
            const item = {
                message
            };
            instance.setState({ feedItems: oldFeedItems });

            // New item details
            instance.updateFeedItem(item, 'some_other_id');

            const { feedItems } = instance.state;
            expect(feedItems[0].message).not.toBe(message);
        });
    });

    describe('createCommentSuccessCallback()', () => {
        let wrapper;
        let instance;
        beforeEach(() => {
            wrapper = shallow(<ActivityFeed currentUser={currentUser} />);
            instance = wrapper.instance();
            instance.updateFeedItem = jest.fn();
        });

        it('should invoke updateFeedItem() with the new API returned comment, and the id to replace', () => {
            const text = 'yay';
            const id = '0987654321';
            instance.createCommentSuccessCallback({ tagged_message: text }, id);

            expect(instance.updateFeedItem).toBeCalledWith({ tagged_message: text }, id);
        });

        it('should assign tagged_message of the comment with tagged_message value if it exists', (done) => {
            const text = 'yay';
            const id = '0987654321';
            instance.updateFeedItem = (comment) => {
                const { tagged_message } = comment;
                expect(tagged_message).toEqual(text);
                done();
            };
            instance.createCommentSuccessCallback({ tagged_message: text }, id);
        });

        it('should assign tagged_message of the comment with message value if it exists', (done) => {
            const text = 'yay';
            const id = '0987654321';
            instance.updateFeedItem = (comment) => {
                const { tagged_message } = comment;
                expect(tagged_message).toEqual(text);
                done();
            };
            instance.createCommentSuccessCallback({ message: text }, id);
        });
    });

    describe('createComment()', () => {
        let wrapper;
        let instance;
        const create = jest.fn();
        const message = 'message';
        const handlers = {
            comments: {
                create
            }
        };
        beforeEach(() => {
            wrapper = shallow(<ActivityFeed currentUser={currentUser} handlers={handlers} />);
            instance = wrapper.instance();
            instance.addPendingItem = jest.fn();
            instance.updateFeedItem = jest.fn();
        });

        test('should creating a pending item', () => {
            instance.createComment({ text: message });

            expect(instance.addPendingItem).toBeCalledWith({
                id: 'uniqueId',
                tagged_message: 'message',
                type: 'comment'
            });
        });

        test('should invoke the handler prop create() function with data to create comment and callbacks', () => {
            const hasMention = true;
            instance.createComment({ text: message, hasMention });

            expect(create).toBeCalledWith(message, hasMention, expect.any(Function), expect.any(Function));
        });

        test('should invoke createCommentSuccessCallback() with new comment and id on success creating', () => {
            const createComment = (text, hasMention, onSuccess) => {
                const comment = {
                    message,
                    hasMention
                };
                onSuccess(comment);
            };
            const newHandlers = {
                comments: {
                    create: createComment
                }
            };
            wrapper.setProps({ handlers: newHandlers });
            instance.createCommentSuccessCallback = jest.fn();

            const hasMention = true;
            instance.createComment({ text: message, hasMention });

            // Should be called with new comment and the 'uniqueId' returned from lodash/uniqueId
            expect(instance.createCommentSuccessCallback).toBeCalledWith({ message, hasMention }, 'uniqueId');
        });

        test('should invoke createCommentErrorCallback() with error and id on fail to create', () => {
            const createComment = (text, hasMention, onSuccess, onFail) => {
                onFail(new Error('You fail!'));
            };
            const newHandlers = {
                comments: {
                    create: createComment
                }
            };
            wrapper.setProps({ handlers: newHandlers });
            instance.createCommentErrorCallback = jest.fn();

            instance.createComment({ text: message });

            // Should be called with new comment and the 'uniqueId' returned from lodash/uniqueId
            expect(instance.createCommentErrorCallback).toBeCalledWith(expect.any(Error), 'uniqueId');
        });
    });
<<<<<<< HEAD

    describe('createTaskSuccessCallback()', () => {
        let wrapper;
        let instance;
        beforeEach(() => {
            wrapper = shallow(<ActivityFeed currentUser={currentUser} />);
            instance = wrapper.instance();
        });

        it('should invoke updateFeedItem() with task and id to update', () => {
            const task = {
                message: 'a message'
            };
            const id = 'uniqueId';
            instance.updateFeedItem = jest.fn();
            instance.createTaskSuccessCallback(task, id);

            expect(instance.updateFeedItem).toBeCalledWith(task, id);
        });
    });

    describe('createTask()', () => {
        let wrapper;
        let instance;
        const create = jest.fn();
        const text = 'message';
        const handlers = {
            tasks: {
                create
            }
        };
        beforeEach(() => {
            wrapper = shallow(<ActivityFeed currentUser={currentUser} handlers={handlers} />);
            instance = wrapper.instance();
            instance.addPendingItem = jest.fn();
            instance.updateFeedItem = jest.fn();
        });

        test('should creating a pending item', () => {
            const dueAt = 123456;
            const dueDateString = new Date(dueAt).toISOString();
            instance.createTask({ text, dueAt });

            expect(instance.addPendingItem).toBeCalledWith({
                due_at: dueDateString,
                id: 'uniqueId',
                is_completed: false,
                message: text,
                task_assignment_collection: [],
                type: 'task'
            });
        });

        test('should invoke the handler prop create() function with data to create comment and callbacks', () => {
            const assignees = [{ name: 'voldemort' }];
            const dueAt = 1123456;
            instance.createTask({ text, assignees, dueAt });

            expect(create).toBeCalledWith(
                text,
                assignees,
                new Date(dueAt).toISOString(),
                expect.any(Function),
                expect.any(Function)
            );
        });

        test('should invoke createCommentSuccessCallback() with new comment and id on success creating', () => {
            const createTask = (textContent, assignees, dueAt, onSuccess) => {
                const task = {
                    assignees,
                    due_at: dueAt,
                    message: textContent
                };
                onSuccess(task);
            };
            const newHandlers = {
                tasks: {
                    create: createTask
                }
            };
            wrapper.setProps({ handlers: newHandlers });
            instance.createTaskSuccessCallback = jest.fn();

            const assignees = [];
            const dueAt = 123456789;
            instance.createTask({ text, assignees, dueAt });

            // Should be called with new task and the 'uniqueId' returned from lodash/uniqueId
            expect(instance.createTaskSuccessCallback).toBeCalledWith(
                {
                    message: text,
                    assignees,
                    due_at: new Date(dueAt).toISOString()
                },
                'uniqueId'
            );
        });

        test('should invoke createCommentErrorCallback() with error and id on fail to create', () => {
            const createTask = (textContent, assignees, dueAt, onSuccess, onFail) => {
                onFail(new Error('You fail!'));
            };
            const newHandlers = {
                tasks: {
                    create: createTask
                }
            };
            wrapper.setProps({ handlers: newHandlers });
            instance.createTaskErrorCallback = jest.fn();

            instance.createTask({ text });

            // Should be called with new comment and the 'uniqueId' returned from lodash/uniqueId
            expect(instance.createTaskErrorCallback).toBeCalledWith(expect.any(Error), 'uniqueId');
        });
    });
=======
>>>>>>> f8fef577
});<|MERGE_RESOLUTION|>--- conflicted
+++ resolved
@@ -405,8 +405,6 @@
             expect(feedItems[0].message).toBe(message);
         });
 
-<<<<<<< HEAD
-=======
         test('should mark the item with matching item as longer pending', () => {
             const uuid = 'a1b2c3d4e5f6';
             const message = 'This is missing in the pending item';
@@ -427,7 +425,6 @@
             expect(feedItems[0].isPending).toBe(false);
         });
 
->>>>>>> f8fef577
         test('should do nothing if it can\'t find an item with matching uuid', () => {
             const uuid = 'a1b2c3d4e5f6';
             const message = 'This is missing in the pending item';
@@ -564,7 +561,6 @@
             expect(instance.createCommentErrorCallback).toBeCalledWith(expect.any(Error), 'uniqueId');
         });
     });
-<<<<<<< HEAD
 
     describe('createTaskSuccessCallback()', () => {
         let wrapper;
@@ -682,6 +678,4 @@
             expect(instance.createTaskErrorCallback).toBeCalledWith(expect.any(Error), 'uniqueId');
         });
     });
-=======
->>>>>>> f8fef577
 });