import * as React from 'react';
import { shallow } from 'enzyme';

import ActivityFeed from '../ActivityFeed';

jest.mock('../../Avatar', () => 'Avatar');
jest.mock('../ActiveState', () => 'ActiveState');
jest.mock('lodash/uniqueId', () => () => 'uniqueId');

const comments = {
    total_count: 1,
    entries: [
        {
            type: 'comment',
            id: '123',
            created_at: 'Thu Sep 26 33658 19:46:39 GMT-0600 (CST)',
            tagged_message: 'test @[123:Jeezy] @[10:Kanye West]',
            created_by: { name: 'Akon', id: 11 }
        }
    ]
};

const first_version = {
    action: 'upload',
    type: 'file_version',
    id: 123,
    created_at: 'Thu Sep 20 33658 19:45:39 GMT-0600 (CST)',
    trashed_at: 1234567891,
    modified_at: 1234567891,
    modified_by: { name: 'Akon', id: 11 },
    version_number: '1'
};

<<<<<<< HEAD
=======
const deleted_version = {
    action: 'delete',
    type: 'file_version',
    id: 234,
    created_at: 'Thu Sep 20 33658 19:45:39 GMT-0600 (CST)',
    trashed_at: 1234567891,
    modified_at: 1234567891,
    modified_by: { name: 'Akon', id: 11 },
    version_number: '2'
};

const versions = {
    total_count: 2,
    entries: [first_version, deleted_version]
};

>>>>>>> 6d612e04
const file = {
    id: '12345',
    permissions: {
        can_comment: true
    },
    modified_at: 2234567891,
    file_version: {
        id: 987,
        type: 'file_version'
    },
    restored_from: {
        id: first_version.id,
        type: first_version.type
    },
    version_number: '3'
};

const feedItems = [...comments.entries];
const currentUser = { name: 'Kanye West', id: 10 };
const getWrapper = (props) => shallow(<ActivityFeed file={file} currentUser={currentUser} {...props} />);

describe('components/ContentSidebar/ActivityFeed/activity-feed/ActivityFeed', () => {
    test('should correctly render empty loading state', () => {
        const wrapper = shallow(<ActivityFeed currentUser={currentUser} />);
        expect(wrapper).toMatchSnapshot();
    });

    test('should correctly render empty state', () => {
        const items = {
            total_count: 0,
            entries: []
        };
        const wrapper = shallow(
            <ActivityFeed file={file} currentUser={currentUser} comments={items} tasks={items} versions={items} />
        );
        expect(wrapper).toMatchSnapshot();
    });

    test('should render empty state when there is 1 version (current version from file)', () => {
        const oneVersion = {
            total_count: 1,
            entries: [first_version]
        };

        const wrapper = getWrapper({
            versions: oneVersion
        });
        expect(wrapper.find('EmptyState').exists()).toBe(true);
    });

    test('should render approval comment form if comment submit handler is passed in and comment permissions', () => {
        const wrapper = getWrapper({
            onCommentCreate: jest.fn()
        });
        expect(wrapper).toMatchSnapshot();
    });

    test('should not render approval comment form if only comment submit handler is not passed in', () => {
        file.permissions.can_comment = true;
        const wrapper = shallow(<ActivityFeed file={file} currentUser={currentUser} />);
        expect(wrapper).toMatchSnapshot();
    });

    test('should not render approval comment form if comment permissions are not present', () => {
        file.permissions.can_comment = false;
        const wrapper = shallow(<ActivityFeed file={file} currentUser={currentUser} onCommentCreate={jest.fn()} />);
        expect(wrapper).toMatchSnapshot();
    });

    test('should correctly render active state', () => {
<<<<<<< HEAD
        const wrapper = getWrapper({
            feedItems
        });
        expect(wrapper.find('ActiveState')).toHaveLength(1);
=======
        const wrapper = shallow(
            <ActivityFeed file={file} currentUser={currentUser} comments={comments} tasks={tasks} versions={versions} />
        );
        expect(wrapper).toMatchSnapshot();
>>>>>>> 6d612e04
    });

    test('should not expose add approval ui if task submit handler is not passed', () => {
        file.permissions.can_comment = true;
        const wrapper = shallow(<ActivityFeed file={file} currentUser={currentUser} onCommentCreate={jest.fn()} />);

        expect(wrapper.find('[name="addApproval"]').length).toEqual(0);
    });

    test('should show input when approvalCommentFormFocusHandler is called', () => {
        const wrapper = shallow(<ActivityFeed currentUser={currentUser} />);

        const instance = wrapper.instance();
        instance.approvalCommentFormFocusHandler();

        expect(wrapper.state('isInputOpen')).toBe(true);
    });

    test('should hide input when approvalCommentFormCancelHandler is called', () => {
        const wrapper = shallow(<ActivityFeed currentUser={currentUser} onCommentCreate={jest.fn()} />);

        const instance = wrapper.instance();
        instance.approvalCommentFormFocusHandler();
        expect(wrapper.state('isInputOpen')).toBe(true);

        instance.approvalCommentFormCancelHandler();
        expect(wrapper.state('isInputOpen')).toBe(false);
    });

    test('should call create comment handler and close input on valid comment submit', () => {
        const createCommentSpy = jest.fn().mockReturnValue(Promise.resolve({}));
        const wrapper = shallow(
            <ActivityFeed
                file={file}
                feedItems={feedItems}
                currentUser={currentUser}
                onCommentCreate={createCommentSpy}
            />
        );

        const instance = wrapper.instance();
        const approvalCommentForm = wrapper.find('ApprovalCommentForm').first();

        instance.approvalCommentFormFocusHandler();
        expect(wrapper.state('isInputOpen')).toBe(true);

        approvalCommentForm.prop('createComment')({ text: 'foo' });
        expect(wrapper.state('isInputOpen')).toBe(false);
        expect(createCommentSpy).toHaveBeenCalledTimes(1);
    });

    test('should call create task handler and close input on valid task submit', () => {
        const createTaskSpy = jest.fn();
        const wrapper = shallow(
            <ActivityFeed
                file={file}
                feedItems={feedItems}
                currentUser={currentUser}
                onCommentCreate={jest.fn()}
                onTaskCreate={createTaskSpy}
            />
        );
        const instance = wrapper.instance();
        const approvalCommentForm = wrapper.find('ApprovalCommentForm').first();

        instance.approvalCommentFormFocusHandler();
        expect(wrapper.state('isInputOpen')).toBe(true);

        approvalCommentForm.prop('createTask')({ text: 'foo', dueAt: 12333445558585, assignees: [] });
        expect(wrapper.state('isInputOpen')).toBe(false);
        expect(createTaskSpy).toHaveBeenCalledTimes(1);
    });

    test('should stop event propagation onKeyDown', () => {
        const wrapper = shallow(<ActivityFeed currentUser={currentUser} onCommentCreate={jest.fn()} />);
        const stopPropagationSpy = jest.fn();
        wrapper.find('.bcs-activity-feed').simulate('keydown', {
            nativeEvent: {
                stopImmediatePropagation: stopPropagationSpy
            }
        });
        expect(stopPropagationSpy).toHaveBeenCalled();
    });
<<<<<<< HEAD
=======

    describe('updateFeedItems()', () => {
        let wrapper;
        let instance;
        beforeEach(() => {
            wrapper = shallow(<ActivityFeed currentUser={currentUser} file={file} />);
            instance = wrapper.instance();
            instance.sortFeedItems = jest.fn();
            instance.addCurrentVersion = jest.fn().mockImplementation((versionsArr) => versionsArr);
        });

        it('should not invoke sortFeedItems() if the feed item types required are missing', () => {
            instance.updateFeedItems(); // no params means missing items

            expect(instance.sortFeedItems).not.toBeCalled();
        });

        it('should not invoke sortFeedItems() if the current feed has not been emptied', () => {
            instance.setState({ feedItems: [...comments.entries, ...tasks.entries] });
            instance.clearFeedItems = jest.fn().mockReturnValue(false);
            instance.areFeedItemsLoaded = jest.fn().mockReturnValue(true);
            instance.updateFeedItems(comments, tasks, versions);

            expect(instance.sortFeedItems).not.toBeCalled();
        });

        it('should not invoke sortFeedItems() if there are items in the feed', () => {
            instance.setState({ feedItems: [...comments.entries, ...tasks.entries] });
            instance.clearFeedItems = jest.fn().mockReturnValue(false);
            instance.areFeedItemsLoaded = jest.fn().mockReturnValue(true);

            instance.updateFeedItems(comments, tasks, versions);

            expect(instance.sortFeedItems).not.toBeCalled();
        });

        it('should invoke sortFeedItems() if all conditions are met', () => {
            instance.clearFeedItems = jest.fn().mockReturnValue(true);
            instance.areFeedItemsLoaded = jest.fn().mockReturnValue(true);

            instance.updateFeedItems(comments, tasks, versions);

            expect(instance.sortFeedItems).toBeCalledWith(comments, tasks, versions);
        });
    });

    describe('areFeedItemsLoaded()', () => {
        let wrapper;
        let instance;
        beforeEach(() => {
            wrapper = shallow(<ActivityFeed inputState={{ currentUser }} />);
            instance = wrapper.instance();
        });

        it('should return false if missing comments', () => {
            const result = instance.areFeedItemsLoaded(undefined, tasks, versions);
            expect(result).toBe(false);
        });

        it('should return false if missing tasks', () => {
            const result = instance.areFeedItemsLoaded(comments, undefined, versions);
            expect(result).toBe(false);
        });

        it('should return false if missing versions', () => {
            const result = instance.areFeedItemsLoaded(comments, tasks, undefined);
            expect(result).toBe(false);
        });

        it('should return true if all feed items are available', () => {
            const result = instance.areFeedItemsLoaded(comments, tasks, versions);
            expect(result).toBe(true);
        });
    });

    describe('clearFeedItems()', () => {
        let wrapper;
        let instance;
        beforeEach(() => {
            wrapper = shallow(<ActivityFeed currentUser={currentUser} file={file} />);
            instance = wrapper.instance();
        });

        it('should not clear feed items if using the same file', () => {
            instance.setState({ feedItems: [...comments.entries] });
            instance.clearFeedItems(file);
            const { feedItems } = instance.state;
            expect(feedItems.length).toBe(comments.entries.length);
        });

        it('should return false if feedItems was not emptied', () => {
            instance.setState({ feedItems: [...comments.entries] });
            const wasEmptied = instance.clearFeedItems(file);

            expect(wasEmptied).toBe(false);
        });

        it('should clear feed items if a new file', () => {
            instance.setState({ feedItems: [...comments.entries] });
            instance.clearFeedItems({ id: 'abcdef' });

            const { feedItems } = instance.state;
            expect(feedItems.length).toBe(0);
        });

        it('should return true if feedItems was emptied', () => {
            instance.setState({ feedItems: [...comments.entries] });
            const wasEmptied = instance.clearFeedItems({ id: 'abcdef' });

            expect(wasEmptied).toBe(true);
        });
    });

    describe('componentWillReceiveProps()', () => {
        let wrapper;
        let instance;
        beforeEach(() => {
            wrapper = shallow(<ActivityFeed file={file} currentUser={currentUser} />);
            instance = wrapper.instance();
            instance.addCurrentVersion = jest.fn().mockImplementation((versionsArr) => versionsArr);
        });
        test('should invoke sortFeedItems() with new props', () => {
            const props = { comments, tasks, versions };
            instance.clearFeedItems = jest.fn().mockReturnValue(true);
            instance.sortFeedItems = jest.fn();
            instance.componentWillReceiveProps(props);

            expect(instance.sortFeedItems).toBeCalledWith(comments, tasks, versions);
        });

        test('should not invoke sortFeedItems() once feedItems has already been set', () => {
            const props = { comments, tasks, versions };
            instance.componentWillReceiveProps(props);

            instance.sortFeedItems = jest.fn();
            instance.componentWillReceiveProps(props);

            expect(instance.sortFeedItems).not.toBeCalled();
        });

        test('should not invoke sortFeedItems() if all feed items are not present', () => {
            const props = { comments, tasks };
            instance.clearFeedItems = jest.fn().mockReturnValue(true);
            instance.sortFeedItems = jest.fn();
            instance.componentWillReceiveProps(props);

            expect(instance.sortFeedItems).not.toBeCalled();
        });
    });

    describe('sortFeedItems()', () => {
        test('should sort items based on date', () => {
            const wrapper = shallow(<ActivityFeed currentUser={currentUser} />);
            const instance = wrapper.instance();

            instance.sortFeedItems(comments, tasks);

            const { feedItems } = instance.state;
            expect(feedItems[0].id).toEqual(comments.entries[0].id);
            expect(feedItems[1].id).toEqual(tasks.entries[0].id);
        });
    });

    describe('addPendingItem()', () => {
        let wrapper;
        let instance;
        beforeEach(() => {
            wrapper = shallow(<ActivityFeed currentUser={currentUser} />);
            instance = wrapper.instance();
        });

        test('should create an item and add it to the feed', () => {
            const itemBase = {
                my_prop: 'yay'
            };

            instance.addPendingItem(itemBase);
            const { feedItems } = instance.state;
            expect(feedItems.length).toEqual(1);
        });

        test('should create pending item with correct properties', () => {
            const itemBase = {};

            instance.addPendingItem(itemBase);
            const { feedItems } = instance.state;
            const item = feedItems[0];
            expect(typeof item.created_at).toBe('string');
            expect(typeof item.created_by).toBe('object');
            expect(typeof item.modified_at).toBe('string');
            expect(typeof item.isPending).toBe('boolean');
        });

        test('should add base properties into item added to feed', () => {
            const itemBase = {
                my_prop: 'supercalifragilisticexpialidocious'
            };

            instance.addPendingItem(itemBase);
            const { feedItems } = instance.state;
            const item = feedItems[0];
            expect(item.my_prop).toBe(itemBase.my_prop);
        });
    });

    describe('updateFeedItem()', () => {
        let wrapper;
        let instance;
        beforeEach(() => {
            wrapper = shallow(<ActivityFeed currentUser={currentUser} />);
            instance = wrapper.instance();
            instance.updateRestoredVersions = jest.fn();
        });

        test('should replace the item with matching uuid in feedItems', () => {
            const uuid = 'a1b2c3d4e5f6';
            const message = 'This is missing in the pending item';
            const oldFeedItems = [
                {
                    id: uuid
                }
            ];
            const item = {
                message
            };
            instance.setState({ feedItems: oldFeedItems });

            // New item details
            instance.updateFeedItem(item, uuid);

            const { feedItems } = instance.state;
            expect(feedItems[0].message).toBe(message);
        });

        test('should do nothing if it can\'t find an item with matching uuid', () => {
            const uuid = 'a1b2c3d4e5f6';
            const message = 'This is missing in the pending item';
            const oldFeedItems = [
                {
                    id: uuid
                }
            ];
            const item = {
                message
            };
            instance.setState({ feedItems: oldFeedItems });

            // New item details
            instance.updateFeedItem(item, 'some_other_id');

            const { feedItems } = instance.state;
            expect(feedItems[0].message).not.toBe(message);
        });
    });

    describe('createCommentSuccessCallback()', () => {
        let wrapper;
        let instance;
        beforeEach(() => {
            wrapper = shallow(<ActivityFeed currentUser={currentUser} />);
            instance = wrapper.instance();
            instance.updateFeedItem = jest.fn();
        });

        it('should invoke updateFeedItem() with the new API returned comment, and the id to replace', () => {
            const text = 'yay';
            const id = '0987654321';
            instance.createCommentSuccessCallback({ tagged_message: text }, id);

            expect(instance.updateFeedItem).toBeCalledWith({ tagged_message: text, isPending: false }, id);
        });

        it('should assign tagged_message of the comment with tagged_message value if it exists', (done) => {
            const text = 'yay';
            const id = '0987654321';
            instance.updateFeedItem = (comment, commentId) => {
                const { tagged_message } = comment;
                expect(tagged_message).toEqual(text);
                expect(commentId).toBe(id);
                done();
            };

            instance.createCommentSuccessCallback({ tagged_message: text, isPending: false }, id);
        });

        it('should assign tagged_message of the comment with message value if it exists', (done) => {
            const text = 'yay';
            const id = '0987654321';
            instance.updateFeedItem = (comment, commentId) => {
                const { tagged_message } = comment;
                expect(tagged_message).toEqual(text);
                expect(commentId).toBe(id);
                done();
            };

            instance.createCommentSuccessCallback({ message: text }, id);
        });
    });

    describe('createComment()', () => {
        let wrapper;
        let instance;
        const create = jest.fn();
        const message = 'message';

        beforeEach(() => {
            wrapper = shallow(<ActivityFeed currentUser={currentUser} onCommentCreate={create} />);
            instance = wrapper.instance();
            instance.addPendingItem = jest.fn();
            instance.updateFeedItem = jest.fn();
        });

        test('should create a pending item', () => {
            instance.createComment({ text: message });

            expect(instance.addPendingItem).toBeCalledWith({
                id: 'uniqueId',
                tagged_message: 'message',
                type: 'comment'
            });
        });

        test('should invoke the handler prop create() function with data to create comment and callbacks', () => {
            const hasMention = true;
            instance.createComment({ text: message, hasMention });

            expect(create).toBeCalledWith(message, hasMention, expect.any(Function), expect.any(Function));
        });

        test('should invoke createCommentSuccessCallback() with new comment and id on success creating', () => {
            const onCommentCreate = (text, hasMention, onSuccess) => {
                const comment = {
                    message,
                    hasMention
                };
                onSuccess(comment);
            };

            wrapper.setProps({ onCommentCreate });
            instance.createCommentSuccessCallback = jest.fn();

            const hasMention = true;
            instance.createComment({ text: message, hasMention });

            // Should be called with new comment and the 'uniqueId' returned from lodash/uniqueId
            expect(instance.createCommentSuccessCallback).toBeCalledWith({ message, hasMention }, 'uniqueId');
        });

        test('should invoke update the feed item with an AF error on failure to create', () => {
            const onCommentCreate = (text, hasMention, onSuccess, onFailure) => {
                onFailure({ status: 409 });
            };

            wrapper.setProps({ onCommentCreate });
            instance.createFeedError = jest.fn().mockReturnValue('foo');

            const hasMention = false;
            instance.createComment({ text: message, hasMention });

            expect(instance.updateFeedItem).toBeCalledWith('foo', 'uniqueId');
        });
    });

    describe('createTaskSuccessCallback()', () => {
        let wrapper;
        let instance;

        beforeEach(() => {
            wrapper = shallow(<ActivityFeed currentUser={currentUser} />);
            instance = wrapper.instance();
        });

        it('should invoke updateFeedItem() with task and id to update', () => {
            const task = {
                message: 'a message',
                isPending: false
            };
            const id = 'uniqueId';
            instance.updateFeedItem = jest.fn();
            instance.createTaskSuccessCallback(task, id);

            expect(instance.updateFeedItem).toBeCalledWith(task, id);
        });
    });

    describe('createTask()', () => {
        let wrapper;
        let instance;
        const create = jest.fn();
        const text = 'message';

        beforeEach(() => {
            wrapper = shallow(<ActivityFeed currentUser={currentUser} onTaskCreate={create} />);
            instance = wrapper.instance();
            instance.addPendingItem = jest.fn();
            instance.updateFeedItem = jest.fn();
        });

        test('should create a pending item', () => {
            const dueAt = 123456;
            const dueDateString = new Date(dueAt).toISOString();
            const assignees = [{ id: '1234', name: 'A. User' }];
            instance.createTask({ text, dueAt, assignees });

            expect(instance.addPendingItem).toBeCalledWith({
                due_at: dueDateString,
                id: 'uniqueId',
                is_completed: false,
                message: text,
                task_assignment_collection: {
                    entries: [{ assigned_to: { id: '1234', name: 'A. User' }, resolution_state: 'incomplete' }],
                    total_count: 1
                },
                type: 'task'
            });
        });

        test('should invoke the handler prop create() function with data to create comment and callbacks', () => {
            const assignees = [{ name: 'voldemort' }];
            const dueAt = 1123456;
            instance.createTask({ text, assignees, dueAt });

            expect(create).toBeCalledWith(
                text,
                assignees,
                new Date(dueAt).toISOString(),
                expect.any(Function),
                expect.any(Function)
            );
        });

        test('should invoke createTaskSuccessCallback() with new comment and id on success creating', () => {
            const onTaskCreate = (textContent, assignees, dueAt, onSuccess) => {
                const task = {
                    assignees,
                    due_at: dueAt,
                    message: textContent
                };
                onSuccess(task);
            };

            wrapper.setProps({ onTaskCreate });
            instance.createTaskSuccessCallback = jest.fn();

            const assignees = [];
            const dueAt = 123456789;
            instance.createTask({ text, assignees, dueAt });

            // Should be called with new task and the 'uniqueId' returned from lodash/uniqueId
            expect(instance.createTaskSuccessCallback).toBeCalledWith(
                {
                    message: text,
                    assignees,
                    due_at: new Date(dueAt).toISOString()
                },
                'uniqueId'
            );
        });

        test('should invoke update the feed item with an AF error on failure creating', () => {
            const onTaskCreate = (textContent, assignees, dueAt, onSuccess, onFailure) => {
                onFailure();
            };

            wrapper.setProps({ onTaskCreate });
            instance.createTaskSuccessCallback = jest.fn();
            instance.updateFeedItem = jest.fn();
            instance.createFeedError = jest.fn().mockReturnValue('error');

            const assignees = [];
            const dueAt = 123456789;
            instance.createTask({ text, assignees, dueAt });

            expect(instance.createTaskSuccessCallback).not.toHaveBeenCalled();
            expect(instance.updateFeedItem).toBeCalledWith('error', 'uniqueId');
        });
    });

    describe('deleteComment()', () => {
        test('should call the deleteComment prop if it exists', () => {
            const id = '1;';
            const permissions = {
                can_edit: false,
                can_delete: true
            };
            const onCommentDelete = jest.fn();
            const wrapper = getWrapper({ onCommentDelete });
            wrapper.instance().deleteFeedItem = jest.fn();
            wrapper.instance().updateFeedItem = jest.fn();
            wrapper.update();

            wrapper.instance().deleteComment({ id, permissions });

            expect(onCommentDelete).toBeCalledWith(
                id,
                permissions,
                wrapper.instance().deleteFeedItem,
                expect.any(Function)
            );
        });
    });

    describe('deleteTask()', () => {
        test('should call the deleteTask prop if it exists', () => {
            const id = '1;';
            const onTaskDelete = jest.fn();
            const wrapper = getWrapper({ onTaskDelete });
            wrapper.instance().deleteFeedItem = jest.fn();
            wrapper.instance().updateFeedItem = jest.fn();
            wrapper.update();

            wrapper.instance().deleteTask({ id });
            expect(onTaskDelete).toBeCalledWith(id, wrapper.instance().deleteFeedItem, expect.any(Function));
        });
    });

    describe('updateTaskSuccessCallback()', () => {
        test('should update the task with the new data not including the assignment collection, not be pending', () => {
            const wrapper = getWrapper();
            wrapper.instance().updateFeedItem = jest.fn();
            wrapper.update();
            const task = tasks.entries[0];
            const { task_assignment_collection, ...rest } = task;
            wrapper.instance().updateTaskSuccessCallback(task);

            expect(wrapper.instance().updateFeedItem).toBeCalledWith(
                {
                    ...rest,
                    isPending: false
                },
                task.id
            );
        });
    });

    describe('deleteFeedItem()', () => {
        let wrapper;
        beforeEach(() => {
            wrapper = getWrapper();
        });

        test('should remove the feed item', (done) => {
            const id = '1';
            wrapper.setState(
                {
                    feedItems: [
                        {
                            id
                        }
                    ]
                },
                () => {
                    expect(wrapper.state('feedItems').length).toBe(1);
                    wrapper.instance().deleteFeedItem(id);
                    wrapper.update();

                    expect(wrapper.state('feedItems').length).toBe(0);
                    done();
                }
            );
        });
    });

    describe('addCurrentVersion()', () => {
        let wrapper;
        let instance;
        beforeEach(() => {
            wrapper = getWrapper();
            instance = wrapper.instance();
        });
        test('should append the current version', () => {
            const fileWithoutRestoredVersion = {
                ...file,
                restored_from: null
            };
            const versionsWithCurrent = instance.addCurrentVersion(versions, fileWithoutRestoredVersion);
            expect(versionsWithCurrent.entries.length).toBe(versions.entries.length + 1);
            expect(versionsWithCurrent.entries.pop().id).toBe(file.file_version.id);
        });

        test('should append the current version as restored type', () => {
            const versionsWithRestore = instance.addCurrentVersion(versions, file);
            expect(versionsWithRestore.entries.length).toBe(versions.entries.length + 1);
            const restoredVersion = versionsWithRestore.entries.pop();
            expect(restoredVersion.action).toBe('restore');
            expect(restoredVersion.created_at).toBe(file.modified_at);
        });
    });
>>>>>>> 6d612e04
});<|MERGE_RESOLUTION|>--- conflicted
+++ resolved
@@ -31,25 +31,6 @@
     version_number: '1'
 };
 
-<<<<<<< HEAD
-=======
-const deleted_version = {
-    action: 'delete',
-    type: 'file_version',
-    id: 234,
-    created_at: 'Thu Sep 20 33658 19:45:39 GMT-0600 (CST)',
-    trashed_at: 1234567891,
-    modified_at: 1234567891,
-    modified_by: { name: 'Akon', id: 11 },
-    version_number: '2'
-};
-
-const versions = {
-    total_count: 2,
-    entries: [first_version, deleted_version]
-};
-
->>>>>>> 6d612e04
 const file = {
     id: '12345',
     permissions: {
@@ -120,17 +101,10 @@
     });
 
     test('should correctly render active state', () => {
-<<<<<<< HEAD
         const wrapper = getWrapper({
             feedItems
         });
         expect(wrapper.find('ActiveState')).toHaveLength(1);
-=======
-        const wrapper = shallow(
-            <ActivityFeed file={file} currentUser={currentUser} comments={comments} tasks={tasks} versions={versions} />
-        );
-        expect(wrapper).toMatchSnapshot();
->>>>>>> 6d612e04
     });
 
     test('should not expose add approval ui if task submit handler is not passed', () => {
@@ -214,595 +188,4 @@
         });
         expect(stopPropagationSpy).toHaveBeenCalled();
     });
-<<<<<<< HEAD
-=======
-
-    describe('updateFeedItems()', () => {
-        let wrapper;
-        let instance;
-        beforeEach(() => {
-            wrapper = shallow(<ActivityFeed currentUser={currentUser} file={file} />);
-            instance = wrapper.instance();
-            instance.sortFeedItems = jest.fn();
-            instance.addCurrentVersion = jest.fn().mockImplementation((versionsArr) => versionsArr);
-        });
-
-        it('should not invoke sortFeedItems() if the feed item types required are missing', () => {
-            instance.updateFeedItems(); // no params means missing items
-
-            expect(instance.sortFeedItems).not.toBeCalled();
-        });
-
-        it('should not invoke sortFeedItems() if the current feed has not been emptied', () => {
-            instance.setState({ feedItems: [...comments.entries, ...tasks.entries] });
-            instance.clearFeedItems = jest.fn().mockReturnValue(false);
-            instance.areFeedItemsLoaded = jest.fn().mockReturnValue(true);
-            instance.updateFeedItems(comments, tasks, versions);
-
-            expect(instance.sortFeedItems).not.toBeCalled();
-        });
-
-        it('should not invoke sortFeedItems() if there are items in the feed', () => {
-            instance.setState({ feedItems: [...comments.entries, ...tasks.entries] });
-            instance.clearFeedItems = jest.fn().mockReturnValue(false);
-            instance.areFeedItemsLoaded = jest.fn().mockReturnValue(true);
-
-            instance.updateFeedItems(comments, tasks, versions);
-
-            expect(instance.sortFeedItems).not.toBeCalled();
-        });
-
-        it('should invoke sortFeedItems() if all conditions are met', () => {
-            instance.clearFeedItems = jest.fn().mockReturnValue(true);
-            instance.areFeedItemsLoaded = jest.fn().mockReturnValue(true);
-
-            instance.updateFeedItems(comments, tasks, versions);
-
-            expect(instance.sortFeedItems).toBeCalledWith(comments, tasks, versions);
-        });
-    });
-
-    describe('areFeedItemsLoaded()', () => {
-        let wrapper;
-        let instance;
-        beforeEach(() => {
-            wrapper = shallow(<ActivityFeed inputState={{ currentUser }} />);
-            instance = wrapper.instance();
-        });
-
-        it('should return false if missing comments', () => {
-            const result = instance.areFeedItemsLoaded(undefined, tasks, versions);
-            expect(result).toBe(false);
-        });
-
-        it('should return false if missing tasks', () => {
-            const result = instance.areFeedItemsLoaded(comments, undefined, versions);
-            expect(result).toBe(false);
-        });
-
-        it('should return false if missing versions', () => {
-            const result = instance.areFeedItemsLoaded(comments, tasks, undefined);
-            expect(result).toBe(false);
-        });
-
-        it('should return true if all feed items are available', () => {
-            const result = instance.areFeedItemsLoaded(comments, tasks, versions);
-            expect(result).toBe(true);
-        });
-    });
-
-    describe('clearFeedItems()', () => {
-        let wrapper;
-        let instance;
-        beforeEach(() => {
-            wrapper = shallow(<ActivityFeed currentUser={currentUser} file={file} />);
-            instance = wrapper.instance();
-        });
-
-        it('should not clear feed items if using the same file', () => {
-            instance.setState({ feedItems: [...comments.entries] });
-            instance.clearFeedItems(file);
-            const { feedItems } = instance.state;
-            expect(feedItems.length).toBe(comments.entries.length);
-        });
-
-        it('should return false if feedItems was not emptied', () => {
-            instance.setState({ feedItems: [...comments.entries] });
-            const wasEmptied = instance.clearFeedItems(file);
-
-            expect(wasEmptied).toBe(false);
-        });
-
-        it('should clear feed items if a new file', () => {
-            instance.setState({ feedItems: [...comments.entries] });
-            instance.clearFeedItems({ id: 'abcdef' });
-
-            const { feedItems } = instance.state;
-            expect(feedItems.length).toBe(0);
-        });
-
-        it('should return true if feedItems was emptied', () => {
-            instance.setState({ feedItems: [...comments.entries] });
-            const wasEmptied = instance.clearFeedItems({ id: 'abcdef' });
-
-            expect(wasEmptied).toBe(true);
-        });
-    });
-
-    describe('componentWillReceiveProps()', () => {
-        let wrapper;
-        let instance;
-        beforeEach(() => {
-            wrapper = shallow(<ActivityFeed file={file} currentUser={currentUser} />);
-            instance = wrapper.instance();
-            instance.addCurrentVersion = jest.fn().mockImplementation((versionsArr) => versionsArr);
-        });
-        test('should invoke sortFeedItems() with new props', () => {
-            const props = { comments, tasks, versions };
-            instance.clearFeedItems = jest.fn().mockReturnValue(true);
-            instance.sortFeedItems = jest.fn();
-            instance.componentWillReceiveProps(props);
-
-            expect(instance.sortFeedItems).toBeCalledWith(comments, tasks, versions);
-        });
-
-        test('should not invoke sortFeedItems() once feedItems has already been set', () => {
-            const props = { comments, tasks, versions };
-            instance.componentWillReceiveProps(props);
-
-            instance.sortFeedItems = jest.fn();
-            instance.componentWillReceiveProps(props);
-
-            expect(instance.sortFeedItems).not.toBeCalled();
-        });
-
-        test('should not invoke sortFeedItems() if all feed items are not present', () => {
-            const props = { comments, tasks };
-            instance.clearFeedItems = jest.fn().mockReturnValue(true);
-            instance.sortFeedItems = jest.fn();
-            instance.componentWillReceiveProps(props);
-
-            expect(instance.sortFeedItems).not.toBeCalled();
-        });
-    });
-
-    describe('sortFeedItems()', () => {
-        test('should sort items based on date', () => {
-            const wrapper = shallow(<ActivityFeed currentUser={currentUser} />);
-            const instance = wrapper.instance();
-
-            instance.sortFeedItems(comments, tasks);
-
-            const { feedItems } = instance.state;
-            expect(feedItems[0].id).toEqual(comments.entries[0].id);
-            expect(feedItems[1].id).toEqual(tasks.entries[0].id);
-        });
-    });
-
-    describe('addPendingItem()', () => {
-        let wrapper;
-        let instance;
-        beforeEach(() => {
-            wrapper = shallow(<ActivityFeed currentUser={currentUser} />);
-            instance = wrapper.instance();
-        });
-
-        test('should create an item and add it to the feed', () => {
-            const itemBase = {
-                my_prop: 'yay'
-            };
-
-            instance.addPendingItem(itemBase);
-            const { feedItems } = instance.state;
-            expect(feedItems.length).toEqual(1);
-        });
-
-        test('should create pending item with correct properties', () => {
-            const itemBase = {};
-
-            instance.addPendingItem(itemBase);
-            const { feedItems } = instance.state;
-            const item = feedItems[0];
-            expect(typeof item.created_at).toBe('string');
-            expect(typeof item.created_by).toBe('object');
-            expect(typeof item.modified_at).toBe('string');
-            expect(typeof item.isPending).toBe('boolean');
-        });
-
-        test('should add base properties into item added to feed', () => {
-            const itemBase = {
-                my_prop: 'supercalifragilisticexpialidocious'
-            };
-
-            instance.addPendingItem(itemBase);
-            const { feedItems } = instance.state;
-            const item = feedItems[0];
-            expect(item.my_prop).toBe(itemBase.my_prop);
-        });
-    });
-
-    describe('updateFeedItem()', () => {
-        let wrapper;
-        let instance;
-        beforeEach(() => {
-            wrapper = shallow(<ActivityFeed currentUser={currentUser} />);
-            instance = wrapper.instance();
-            instance.updateRestoredVersions = jest.fn();
-        });
-
-        test('should replace the item with matching uuid in feedItems', () => {
-            const uuid = 'a1b2c3d4e5f6';
-            const message = 'This is missing in the pending item';
-            const oldFeedItems = [
-                {
-                    id: uuid
-                }
-            ];
-            const item = {
-                message
-            };
-            instance.setState({ feedItems: oldFeedItems });
-
-            // New item details
-            instance.updateFeedItem(item, uuid);
-
-            const { feedItems } = instance.state;
-            expect(feedItems[0].message).toBe(message);
-        });
-
-        test('should do nothing if it can\'t find an item with matching uuid', () => {
-            const uuid = 'a1b2c3d4e5f6';
-            const message = 'This is missing in the pending item';
-            const oldFeedItems = [
-                {
-                    id: uuid
-                }
-            ];
-            const item = {
-                message
-            };
-            instance.setState({ feedItems: oldFeedItems });
-
-            // New item details
-            instance.updateFeedItem(item, 'some_other_id');
-
-            const { feedItems } = instance.state;
-            expect(feedItems[0].message).not.toBe(message);
-        });
-    });
-
-    describe('createCommentSuccessCallback()', () => {
-        let wrapper;
-        let instance;
-        beforeEach(() => {
-            wrapper = shallow(<ActivityFeed currentUser={currentUser} />);
-            instance = wrapper.instance();
-            instance.updateFeedItem = jest.fn();
-        });
-
-        it('should invoke updateFeedItem() with the new API returned comment, and the id to replace', () => {
-            const text = 'yay';
-            const id = '0987654321';
-            instance.createCommentSuccessCallback({ tagged_message: text }, id);
-
-            expect(instance.updateFeedItem).toBeCalledWith({ tagged_message: text, isPending: false }, id);
-        });
-
-        it('should assign tagged_message of the comment with tagged_message value if it exists', (done) => {
-            const text = 'yay';
-            const id = '0987654321';
-            instance.updateFeedItem = (comment, commentId) => {
-                const { tagged_message } = comment;
-                expect(tagged_message).toEqual(text);
-                expect(commentId).toBe(id);
-                done();
-            };
-
-            instance.createCommentSuccessCallback({ tagged_message: text, isPending: false }, id);
-        });
-
-        it('should assign tagged_message of the comment with message value if it exists', (done) => {
-            const text = 'yay';
-            const id = '0987654321';
-            instance.updateFeedItem = (comment, commentId) => {
-                const { tagged_message } = comment;
-                expect(tagged_message).toEqual(text);
-                expect(commentId).toBe(id);
-                done();
-            };
-
-            instance.createCommentSuccessCallback({ message: text }, id);
-        });
-    });
-
-    describe('createComment()', () => {
-        let wrapper;
-        let instance;
-        const create = jest.fn();
-        const message = 'message';
-
-        beforeEach(() => {
-            wrapper = shallow(<ActivityFeed currentUser={currentUser} onCommentCreate={create} />);
-            instance = wrapper.instance();
-            instance.addPendingItem = jest.fn();
-            instance.updateFeedItem = jest.fn();
-        });
-
-        test('should create a pending item', () => {
-            instance.createComment({ text: message });
-
-            expect(instance.addPendingItem).toBeCalledWith({
-                id: 'uniqueId',
-                tagged_message: 'message',
-                type: 'comment'
-            });
-        });
-
-        test('should invoke the handler prop create() function with data to create comment and callbacks', () => {
-            const hasMention = true;
-            instance.createComment({ text: message, hasMention });
-
-            expect(create).toBeCalledWith(message, hasMention, expect.any(Function), expect.any(Function));
-        });
-
-        test('should invoke createCommentSuccessCallback() with new comment and id on success creating', () => {
-            const onCommentCreate = (text, hasMention, onSuccess) => {
-                const comment = {
-                    message,
-                    hasMention
-                };
-                onSuccess(comment);
-            };
-
-            wrapper.setProps({ onCommentCreate });
-            instance.createCommentSuccessCallback = jest.fn();
-
-            const hasMention = true;
-            instance.createComment({ text: message, hasMention });
-
-            // Should be called with new comment and the 'uniqueId' returned from lodash/uniqueId
-            expect(instance.createCommentSuccessCallback).toBeCalledWith({ message, hasMention }, 'uniqueId');
-        });
-
-        test('should invoke update the feed item with an AF error on failure to create', () => {
-            const onCommentCreate = (text, hasMention, onSuccess, onFailure) => {
-                onFailure({ status: 409 });
-            };
-
-            wrapper.setProps({ onCommentCreate });
-            instance.createFeedError = jest.fn().mockReturnValue('foo');
-
-            const hasMention = false;
-            instance.createComment({ text: message, hasMention });
-
-            expect(instance.updateFeedItem).toBeCalledWith('foo', 'uniqueId');
-        });
-    });
-
-    describe('createTaskSuccessCallback()', () => {
-        let wrapper;
-        let instance;
-
-        beforeEach(() => {
-            wrapper = shallow(<ActivityFeed currentUser={currentUser} />);
-            instance = wrapper.instance();
-        });
-
-        it('should invoke updateFeedItem() with task and id to update', () => {
-            const task = {
-                message: 'a message',
-                isPending: false
-            };
-            const id = 'uniqueId';
-            instance.updateFeedItem = jest.fn();
-            instance.createTaskSuccessCallback(task, id);
-
-            expect(instance.updateFeedItem).toBeCalledWith(task, id);
-        });
-    });
-
-    describe('createTask()', () => {
-        let wrapper;
-        let instance;
-        const create = jest.fn();
-        const text = 'message';
-
-        beforeEach(() => {
-            wrapper = shallow(<ActivityFeed currentUser={currentUser} onTaskCreate={create} />);
-            instance = wrapper.instance();
-            instance.addPendingItem = jest.fn();
-            instance.updateFeedItem = jest.fn();
-        });
-
-        test('should create a pending item', () => {
-            const dueAt = 123456;
-            const dueDateString = new Date(dueAt).toISOString();
-            const assignees = [{ id: '1234', name: 'A. User' }];
-            instance.createTask({ text, dueAt, assignees });
-
-            expect(instance.addPendingItem).toBeCalledWith({
-                due_at: dueDateString,
-                id: 'uniqueId',
-                is_completed: false,
-                message: text,
-                task_assignment_collection: {
-                    entries: [{ assigned_to: { id: '1234', name: 'A. User' }, resolution_state: 'incomplete' }],
-                    total_count: 1
-                },
-                type: 'task'
-            });
-        });
-
-        test('should invoke the handler prop create() function with data to create comment and callbacks', () => {
-            const assignees = [{ name: 'voldemort' }];
-            const dueAt = 1123456;
-            instance.createTask({ text, assignees, dueAt });
-
-            expect(create).toBeCalledWith(
-                text,
-                assignees,
-                new Date(dueAt).toISOString(),
-                expect.any(Function),
-                expect.any(Function)
-            );
-        });
-
-        test('should invoke createTaskSuccessCallback() with new comment and id on success creating', () => {
-            const onTaskCreate = (textContent, assignees, dueAt, onSuccess) => {
-                const task = {
-                    assignees,
-                    due_at: dueAt,
-                    message: textContent
-                };
-                onSuccess(task);
-            };
-
-            wrapper.setProps({ onTaskCreate });
-            instance.createTaskSuccessCallback = jest.fn();
-
-            const assignees = [];
-            const dueAt = 123456789;
-            instance.createTask({ text, assignees, dueAt });
-
-            // Should be called with new task and the 'uniqueId' returned from lodash/uniqueId
-            expect(instance.createTaskSuccessCallback).toBeCalledWith(
-                {
-                    message: text,
-                    assignees,
-                    due_at: new Date(dueAt).toISOString()
-                },
-                'uniqueId'
-            );
-        });
-
-        test('should invoke update the feed item with an AF error on failure creating', () => {
-            const onTaskCreate = (textContent, assignees, dueAt, onSuccess, onFailure) => {
-                onFailure();
-            };
-
-            wrapper.setProps({ onTaskCreate });
-            instance.createTaskSuccessCallback = jest.fn();
-            instance.updateFeedItem = jest.fn();
-            instance.createFeedError = jest.fn().mockReturnValue('error');
-
-            const assignees = [];
-            const dueAt = 123456789;
-            instance.createTask({ text, assignees, dueAt });
-
-            expect(instance.createTaskSuccessCallback).not.toHaveBeenCalled();
-            expect(instance.updateFeedItem).toBeCalledWith('error', 'uniqueId');
-        });
-    });
-
-    describe('deleteComment()', () => {
-        test('should call the deleteComment prop if it exists', () => {
-            const id = '1;';
-            const permissions = {
-                can_edit: false,
-                can_delete: true
-            };
-            const onCommentDelete = jest.fn();
-            const wrapper = getWrapper({ onCommentDelete });
-            wrapper.instance().deleteFeedItem = jest.fn();
-            wrapper.instance().updateFeedItem = jest.fn();
-            wrapper.update();
-
-            wrapper.instance().deleteComment({ id, permissions });
-
-            expect(onCommentDelete).toBeCalledWith(
-                id,
-                permissions,
-                wrapper.instance().deleteFeedItem,
-                expect.any(Function)
-            );
-        });
-    });
-
-    describe('deleteTask()', () => {
-        test('should call the deleteTask prop if it exists', () => {
-            const id = '1;';
-            const onTaskDelete = jest.fn();
-            const wrapper = getWrapper({ onTaskDelete });
-            wrapper.instance().deleteFeedItem = jest.fn();
-            wrapper.instance().updateFeedItem = jest.fn();
-            wrapper.update();
-
-            wrapper.instance().deleteTask({ id });
-            expect(onTaskDelete).toBeCalledWith(id, wrapper.instance().deleteFeedItem, expect.any(Function));
-        });
-    });
-
-    describe('updateTaskSuccessCallback()', () => {
-        test('should update the task with the new data not including the assignment collection, not be pending', () => {
-            const wrapper = getWrapper();
-            wrapper.instance().updateFeedItem = jest.fn();
-            wrapper.update();
-            const task = tasks.entries[0];
-            const { task_assignment_collection, ...rest } = task;
-            wrapper.instance().updateTaskSuccessCallback(task);
-
-            expect(wrapper.instance().updateFeedItem).toBeCalledWith(
-                {
-                    ...rest,
-                    isPending: false
-                },
-                task.id
-            );
-        });
-    });
-
-    describe('deleteFeedItem()', () => {
-        let wrapper;
-        beforeEach(() => {
-            wrapper = getWrapper();
-        });
-
-        test('should remove the feed item', (done) => {
-            const id = '1';
-            wrapper.setState(
-                {
-                    feedItems: [
-                        {
-                            id
-                        }
-                    ]
-                },
-                () => {
-                    expect(wrapper.state('feedItems').length).toBe(1);
-                    wrapper.instance().deleteFeedItem(id);
-                    wrapper.update();
-
-                    expect(wrapper.state('feedItems').length).toBe(0);
-                    done();
-                }
-            );
-        });
-    });
-
-    describe('addCurrentVersion()', () => {
-        let wrapper;
-        let instance;
-        beforeEach(() => {
-            wrapper = getWrapper();
-            instance = wrapper.instance();
-        });
-        test('should append the current version', () => {
-            const fileWithoutRestoredVersion = {
-                ...file,
-                restored_from: null
-            };
-            const versionsWithCurrent = instance.addCurrentVersion(versions, fileWithoutRestoredVersion);
-            expect(versionsWithCurrent.entries.length).toBe(versions.entries.length + 1);
-            expect(versionsWithCurrent.entries.pop().id).toBe(file.file_version.id);
-        });
-
-        test('should append the current version as restored type', () => {
-            const versionsWithRestore = instance.addCurrentVersion(versions, file);
-            expect(versionsWithRestore.entries.length).toBe(versions.entries.length + 1);
-            const restoredVersion = versionsWithRestore.entries.pop();
-            expect(restoredVersion.action).toBe('restore');
-            expect(restoredVersion.created_at).toBe(file.modified_at);
-        });
-    });
->>>>>>> 6d612e04
 });