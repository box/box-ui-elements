import * as React from 'react';
import { shallow } from 'enzyme';

import ActivityFeed from '../ActivityFeed';

jest.mock('../../Avatar', () => () => 'Avatar');
jest.mock('lodash/uniqueId', () => () => 'uniqueId');
const comments = {
    total_count: 1,
    entries: [
        {
            type: 'comment',
            id: '123',
            created_at: 'Thu Sep 26 33658 19:46:39 GMT-0600 (CST)',
            tagged_message: 'test @[123:Jeezy] @[10:Kanye West]',
            created_by: { name: 'Akon', id: 11 }
        }
    ]
};

const tasks = {
    total_count: 1,
    entries: [
        {
            type: 'task',
            id: '1234',
            created_at: 'Thu Sep 25 33658 19:45:39 GMT-0600 (CST)',
            modified_at: 'Thu Sep 25 33658 19:46:39 GMT-0600 (CST)',
            tagged_message: 'test',
            modified_by: { name: 'Jay-Z', id: 10 },
            dueAt: 1234567891,
            task_assignment_collection: []
        }
    ]
};

const versions = {
    total_count: 1,
    entries: [
        {
            type: 'file_version',
            id: 123,
            created_at: 'Thu Sep 20 33658 19:45:39 GMT-0600 (CST)',
            trashed_at: 1234567891,
            modified_at: 1234567891,
            modified_by: { name: 'Akon', id: 11 }
        }
    ]
};

const currentUser = { name: 'Kanye West', id: 10 };

const allHandlers = {
    comments: {
        create: jest.fn()
    },
    tasks: {
        create: jest.fn()
    },
    contacts: {
        approver: jest.fn(),
        mention: jest.fn()
    }
};

describe('components/ContentSidebar/ActivityFeed/activity-feed/ActivityFeed', () => {
    test('should correctly render empty state', () => {
        const wrapper = shallow(<ActivityFeed currentUser={currentUser} />);
        expect(wrapper).toMatchSnapshot();
    });

    test('should correctly render empty state with loading indicator', () => {
        const wrapper = shallow(<ActivityFeed currentUser={currentUser} isLoading />);
        expect(wrapper).toMatchSnapshot();
    });

    test('should render approval comment form if comment submit handler is passed', () => {
        const wrapper = shallow(<ActivityFeed currentUser={currentUser} handlers={allHandlers} />);
        expect(wrapper).toMatchSnapshot();
    });

    test('should correctly render activity state', () => {
        const wrapper = shallow(
            <ActivityFeed currentUser={currentUser} comments={comments} tasks={tasks} versions={versions} />
        );
        expect(wrapper).toMatchSnapshot();
    });

    test('should not expose add approval ui if task submit handler is not passed', () => {
        const noTaskHandler = {
            ...allHandlers,
            tasks: null
        };
        const wrapper = shallow(<ActivityFeed currentUser={currentUser} handlers={noTaskHandler} />);

        expect(wrapper.find('[name="addApproval"]').length).toEqual(0);
    });

    test('should show input when approvalCommentFormFocusHandler is called', () => {
        const wrapper = shallow(<ActivityFeed currentUser={currentUser} handlers={allHandlers} />);

        const instance = wrapper.instance();
        instance.approvalCommentFormFocusHandler();

        expect(wrapper.state('isInputOpen')).toBe(true);
    });

    test('should hide input when approvalCommentFormCancelHandler is called', () => {
        const wrapper = shallow(<ActivityFeed currentUser={currentUser} handlers={allHandlers} />);

        const instance = wrapper.instance();
        instance.approvalCommentFormFocusHandler();
        expect(wrapper.state('isInputOpen')).toBe(true);

        instance.approvalCommentFormCancelHandler();
        expect(wrapper.state('isInputOpen')).toBe(false);
    });

    test('should call create comment handler and close input on valid comment submit', () => {
        const createCommentSpy = jest.fn().mockReturnValue(Promise.resolve({}));
        allHandlers.comments.create = createCommentSpy;
        const file = {
            permissions: {
                can_comment: true
            }
        };
        const wrapper = shallow(<ActivityFeed file={file} currentUser={currentUser} handlers={allHandlers} />);

        const instance = wrapper.instance();
        const approvalCommentForm = wrapper.find('ApprovalCommentForm').at(0);

        instance.approvalCommentFormFocusHandler();
        expect(wrapper.state('isInputOpen')).toBe(true);

        approvalCommentForm.prop('createComment')({ text: 'foo' });
        expect(wrapper.state('isInputOpen')).toBe(false);
        expect(createCommentSpy).toHaveBeenCalledTimes(1);
    });

    test('should call create task handler and close input on valid task submit', () => {
        const createTaskSpy = jest.fn();
        allHandlers.tasks.create = createTaskSpy;
        const file = {
            permissions: {
                can_comment: true
            }
        };
        const wrapper = shallow(<ActivityFeed file={file} currentUser={currentUser} handlers={allHandlers} />);

        const instance = wrapper.instance();
        const approvalCommentForm = wrapper.find('ApprovalCommentForm').at(0);

        instance.approvalCommentFormFocusHandler();
        expect(wrapper.state('isInputOpen')).toBe(true);

        approvalCommentForm.prop('createTask')({ text: 'foo', dueAt: 12333445558585, assignees: [] });
        expect(wrapper.state('isInputOpen')).toBe(false);
        expect(createTaskSpy).toHaveBeenCalledTimes(1);
    });

    test('should stop event propagation onKeyDown', () => {
        const wrapper = shallow(<ActivityFeed currentUser={currentUser} handlers={allHandlers} />);
        const stopPropagationSpy = jest.fn();
        wrapper.find('.bcs-activity-feed').simulate('keydown', {
            nativeEvent: {
                stopImmediatePropagation: stopPropagationSpy
            }
        });
        expect(stopPropagationSpy).toHaveBeenCalled();
    });

<<<<<<< HEAD
    describe('updateFeedItems()', () => {
        let wrapper;
        let instance;
        const file = {
            id: '12345'
        };
        beforeEach(() => {
            wrapper = shallow(<ActivityFeed currentUser={currentUser} file={file} />);
            instance = wrapper.instance();
            instance.sortFeedItems = jest.fn();
        });

        it('should not invoke sortFeedItems() if the feed item types required are missing', () => {
            instance.updateFeedItems(); // no params means missing items

            expect(instance.sortFeedItems).not.toBeCalled();
        });

        it('should not invoke sortFeedItems() if the current feed has not been emptied', () => {
            instance.setState({ feedItems: [...comments.entries, ...tasks.entries] });
            instance.clearFeedItems = jest.fn().mockReturnValue(false);
            instance.shouldSortFeedItems = jest.fn().mockReturnValue(true);
            instance.updateFeedItems(comments, tasks, versions);

            expect(instance.sortFeedItems).not.toBeCalled();
        });

        it('should not invoke sortFeedItems() if there are items in the feed', () => {
            instance.setState({ feedItems: [...comments.entries, ...tasks.entries] });
            instance.clearFeedItems = jest.fn().mockReturnValue(false);
            instance.shouldSortFeedItems = jest.fn().mockReturnValue(true);

            instance.updateFeedItems(comments, tasks, versions);

            expect(instance.sortFeedItems).not.toBeCalled();
        });

        it('should invoke sortFeedItems() if all conditions are met', () => {
            instance.clearFeedItems = jest.fn().mockReturnValue(true);
            instance.shouldSortFeedItems = jest.fn().mockReturnValue(true);

            instance.updateFeedItems(comments, tasks, versions);

            expect(instance.sortFeedItems).toBeCalledWith(comments, tasks, versions);
        });
    });

=======
>>>>>>> 87eb3f34
    describe('shouldSortFeedItems()', () => {
        let wrapper;
        let instance;
        beforeEach(() => {
            wrapper = shallow(<ActivityFeed inputState={{ currentUser }} />);
            instance = wrapper.instance();
        });

        it('should return false if missing comments', () => {
            const result = instance.shouldSortFeedItems(undefined, tasks, versions);
            expect(result).toBe(false);
        });

        it('should return false if missing tasks', () => {
            const result = instance.shouldSortFeedItems(comments, undefined, versions);
            expect(result).toBe(false);
        });

        it('should return false if missing versions', () => {
            const result = instance.shouldSortFeedItems(comments, tasks, undefined);
            expect(result).toBe(false);
        });

        it('should return true if all feed items are available', () => {
            const result = instance.shouldSortFeedItems(comments, tasks, versions);
            expect(result).toBe(true);
        });
    });

    describe('clearFeedItems()', () => {
        let wrapper;
        let instance;
        const file = {
            id: '12345'
        };
        beforeEach(() => {
            wrapper = shallow(<ActivityFeed currentUser={currentUser} file={file} />);
            instance = wrapper.instance();
        });

        it('should not clear feed items if using the same file', () => {
            instance.setState({ feedItems: [...comments.entries] });
            instance.clearFeedItems(file);
            const { feedItems } = instance.state;
            expect(feedItems.length).toBe(comments.entries.length);
        });

<<<<<<< HEAD
        it('should return false if feedItems was not emptied', () => {
            instance.setState({ feedItems: [...comments.entries] });
            const wasEmptied = instance.clearFeedItems(file);

            expect(wasEmptied).toBe(false);
        });

=======
>>>>>>> 87eb3f34
        it('should clear feed items if a new file', () => {
            instance.setState({ feedItems: [...comments.entries] });
            instance.clearFeedItems({ id: 'abcdef' });

            const { feedItems } = instance.state;
            expect(feedItems.length).toBe(0);
        });
<<<<<<< HEAD
        it('should return true if feedItems was emptied', () => {
            instance.setState({ feedItems: [...comments.entries] });
            const wasEmptied = instance.clearFeedItems({ id: 'abcdef' });

            expect(wasEmptied).toBe(true);
        });
=======
>>>>>>> 87eb3f34
    });

    describe('componentWillReceiveProps()', () => {
        test('should invoke sortFeedItems() with new props', () => {
            const props = { comments, tasks, versions };
            const wrapper = shallow(<ActivityFeed currentUser={currentUser} />);
            const instance = wrapper.instance();
            instance.clearFeedItems = jest.fn().mockReturnValue(true);
            instance.sortFeedItems = jest.fn();
            instance.componentWillReceiveProps(props);

            expect(instance.sortFeedItems).toBeCalledWith(comments, tasks, versions);
        });

        test('should not invoke sortFeedItems() once feedItems has already been set', () => {
            const props = { comments, tasks, versions };
            const wrapper = shallow(<ActivityFeed currentUser={currentUser} />);
            const instance = wrapper.instance();
            instance.componentWillReceiveProps(props);

            instance.sortFeedItems = jest.fn();
            instance.componentWillReceiveProps(props);

            expect(instance.sortFeedItems).not.toBeCalled();
        });

        test('should not invoke sortFeedItems() if all feed items are not present', () => {
            const props = { comments, tasks };
            const wrapper = shallow(<ActivityFeed currentUser={currentUser} />);
            const instance = wrapper.instance();
            instance.clearFeedItems = jest.fn().mockReturnValue(true);
            instance.sortFeedItems = jest.fn();
            instance.componentWillReceiveProps(props);

            expect(instance.sortFeedItems).not.toBeCalled();
        });
    });

    describe('sortFeedItems()', () => {
<<<<<<< HEAD
        test('should sort items based on date', () => {
=======
        it('should sort items based on date', () => {
>>>>>>> 87eb3f34
            const wrapper = shallow(<ActivityFeed currentUser={currentUser} />);
            const instance = wrapper.instance();

            instance.sortFeedItems(comments, tasks);

            const { feedItems } = instance.state;
            expect(feedItems[0].id).toEqual(comments.entries[0].id);
            expect(feedItems[1].id).toEqual(tasks.entries[0].id);
        });
    });

    describe('addPendingItem()', () => {
        let wrapper;
        let instance;
        beforeEach(() => {
            wrapper = shallow(<ActivityFeed currentUser={currentUser} />);
            instance = wrapper.instance();
        });

        test('should create an item and add it to the feed', () => {
            const itemBase = {
                my_prop: 'yay'
            };

            instance.addPendingItem(itemBase);
            const { feedItems } = instance.state;
            expect(feedItems.length).toEqual(1);
        });

        test('should create pending item with correct properties', () => {
            const itemBase = {};

            instance.addPendingItem(itemBase);
            const { feedItems } = instance.state;
            const item = feedItems[0];
            expect(typeof item.created_at).toBe('string');
            expect(typeof item.created_by).toBe('object');
            expect(typeof item.modified_at).toBe('string');
            expect(typeof item.isPending).toBe('boolean');
        });

        test('should add base properties into item added to feed', () => {
            const itemBase = {
                my_prop: 'supercalifragilisticexpialidocious'
            };

            instance.addPendingItem(itemBase);
            const { feedItems } = instance.state;
            const item = feedItems[0];
            expect(item.my_prop).toBe(itemBase.my_prop);
        });
    });

    describe('updateFeedItem()', () => {
        let wrapper;
        let instance;
        beforeEach(() => {
            wrapper = shallow(<ActivityFeed currentUser={currentUser} />);
            instance = wrapper.instance();
        });

        test('should replace the item with matching uuid in feedItems', () => {
            const uuid = 'a1b2c3d4e5f6';
            const message = 'This is missing in the pending item';
            const oldFeedItems = [
                {
                    id: uuid
                }
            ];
            const item = {
                message
            };
            instance.setState({ feedItems: oldFeedItems });

            // New item details
            instance.updateFeedItem(item, uuid);

            const { feedItems } = instance.state;
            expect(feedItems[0].message).toBe(message);
        });

        test('should do nothing if it can\'t find an item with matching uuid', () => {
            const uuid = 'a1b2c3d4e5f6';
            const message = 'This is missing in the pending item';
            const oldFeedItems = [
                {
                    id: uuid
                }
            ];
            const item = {
                message
            };
            instance.setState({ feedItems: oldFeedItems });

            // New item details
            instance.updateFeedItem(item, 'some_other_id');

            const { feedItems } = instance.state;
            expect(feedItems[0].message).not.toBe(message);
        });
    });

    describe('createCommentSuccessCallback()', () => {
        let wrapper;
        let instance;
        beforeEach(() => {
            wrapper = shallow(<ActivityFeed currentUser={currentUser} />);
            instance = wrapper.instance();
            instance.updateFeedItem = jest.fn();
        });

        it('should invoke updateFeedItem() with the new API returned comment, and the id to replace', () => {
            const text = 'yay';
            const id = '0987654321';
            instance.createCommentSuccessCallback({ tagged_message: text }, id);

            expect(instance.updateFeedItem).toBeCalledWith({ tagged_message: text }, id);
        });

        it('should assign tagged_message of the comment with tagged_message value if it exists', (done) => {
            const text = 'yay';
            const id = '0987654321';
            instance.updateFeedItem = (comment) => {
                const { tagged_message } = comment;
                expect(tagged_message).toEqual(text);
                done();
            };
            instance.createCommentSuccessCallback({ tagged_message: text }, id);
        });

        it('should assign tagged_message of the comment with message value if it exists', (done) => {
            const text = 'yay';
            const id = '0987654321';
            instance.updateFeedItem = (comment) => {
                const { tagged_message } = comment;
                expect(tagged_message).toEqual(text);
                done();
            };
            instance.createCommentSuccessCallback({ message: text }, id);
        });
    });

    describe('createComment()', () => {
        let wrapper;
        let instance;
        const create = jest.fn();
        const message = 'message';
        const handlers = {
            comments: {
                create
            }
        };
        beforeEach(() => {
            wrapper = shallow(<ActivityFeed currentUser={currentUser} handlers={handlers} />);
            instance = wrapper.instance();
            instance.addPendingItem = jest.fn();
            instance.updateFeedItem = jest.fn();
        });

        test('should creating a pending item', () => {
            instance.createComment({ text: message });

            expect(instance.addPendingItem).toBeCalledWith({
                id: 'uniqueId',
                tagged_message: 'message',
                type: 'comment'
            });
        });

        test('should invoke the handler prop create() function with data to create comment and callbacks', () => {
            const hasMention = true;
            instance.createComment({ text: message, hasMention });

            expect(create).toBeCalledWith(message, hasMention, expect.any(Function), expect.any(Function));
        });

        test('should invoke createCommentSuccessCallback() with new comment and id on success creating', () => {
            const createComment = (text, hasMention, onSuccess) => {
                const comment = {
                    message,
                    hasMention
                };
                onSuccess(comment);
            };
            const newHandlers = {
                comments: {
                    create: createComment
                }
            };
            wrapper.setProps({ handlers: newHandlers });
            instance.createCommentSuccessCallback = jest.fn();

            const hasMention = true;
            instance.createComment({ text: message, hasMention });

            // Should be called with new comment and the 'uniqueId' returned from lodash/uniqueId
            expect(instance.createCommentSuccessCallback).toBeCalledWith({ message, hasMention }, 'uniqueId');
        });

        test('should invoke createCommentErrorCallback() with error and id on fail to create', () => {
            const createComment = (text, hasMention, onSuccess, onFail) => {
                onFail(new Error('You fail!'));
            };
            const newHandlers = {
                comments: {
                    create: createComment
                }
            };
            wrapper.setProps({ handlers: newHandlers });
            instance.createCommentErrorCallback = jest.fn();

            instance.createComment({ text: message });

            // Should be called with new comment and the 'uniqueId' returned from lodash/uniqueId
            expect(instance.createCommentErrorCallback).toBeCalledWith(expect.any(Error), 'uniqueId');
        });
    });
});<|MERGE_RESOLUTION|>--- conflicted
+++ resolved
@@ -169,7 +169,6 @@
         expect(stopPropagationSpy).toHaveBeenCalled();
     });
 
-<<<<<<< HEAD
     describe('updateFeedItems()', () => {
         let wrapper;
         let instance;
@@ -217,8 +216,6 @@
         });
     });
 
-=======
->>>>>>> 87eb3f34
     describe('shouldSortFeedItems()', () => {
         let wrapper;
         let instance;
@@ -266,7 +263,6 @@
             expect(feedItems.length).toBe(comments.entries.length);
         });
 
-<<<<<<< HEAD
         it('should return false if feedItems was not emptied', () => {
             instance.setState({ feedItems: [...comments.entries] });
             const wasEmptied = instance.clearFeedItems(file);
@@ -274,8 +270,6 @@
             expect(wasEmptied).toBe(false);
         });
 
-=======
->>>>>>> 87eb3f34
         it('should clear feed items if a new file', () => {
             instance.setState({ feedItems: [...comments.entries] });
             instance.clearFeedItems({ id: 'abcdef' });
@@ -283,15 +277,13 @@
             const { feedItems } = instance.state;
             expect(feedItems.length).toBe(0);
         });
-<<<<<<< HEAD
+
         it('should return true if feedItems was emptied', () => {
             instance.setState({ feedItems: [...comments.entries] });
             const wasEmptied = instance.clearFeedItems({ id: 'abcdef' });
 
             expect(wasEmptied).toBe(true);
         });
-=======
->>>>>>> 87eb3f34
     });
 
     describe('componentWillReceiveProps()', () => {
@@ -331,11 +323,7 @@
     });
 
     describe('sortFeedItems()', () => {
-<<<<<<< HEAD
         test('should sort items based on date', () => {
-=======
-        it('should sort items based on date', () => {
->>>>>>> 87eb3f34
             const wrapper = shallow(<ActivityFeed currentUser={currentUser} />);
             const instance = wrapper.instance();
 
