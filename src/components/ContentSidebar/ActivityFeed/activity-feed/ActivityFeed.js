/**
 * @flow
 * @file Component for Activity feed
 */

import * as React from 'react';
import getProp from 'lodash/get';
import noop from 'lodash/noop';
import classNames from 'classnames';
import ActiveState from './ActiveState';
import ApprovalCommentForm from '../approval-comment-form';
import EmptyState from './EmptyState';
import { collapseFeedState, shouldShowEmptyState } from './activityFeedUtils';
import './ActivityFeed.scss';
import { VERSION_UPLOAD_ACTION, VERSION_RESTORE_ACTION } from '../../../../constants';

<<<<<<< HEAD
=======
const TASK_INCOMPLETE = 'incomplete';
const TASK_ASSIGNMENT_COLLECTION = 'task_assignment_collection';

>>>>>>> 6d612e04
type Props = {
    file: BoxItem,
    activityFeedError: ?Errors,
    approverSelectorContacts?: SelectorItems,
    mentionSelectorContacts?: SelectorItems,
    currentUser?: User,
    isDisabled?: boolean,
    onCommentCreate?: Function,
    onCommentDelete?: Function,
    onTaskCreate?: Function,
    onTaskDelete?: Function,
    onTaskUpdate?: Function,
    onTaskAssignmentUpdate?: Function,
    getApproverWithQuery?: Function,
    getMentionWithQuery?: Function,
    onVersionHistoryClick?: Function,
    translations?: Translations,
    getAvatarUrl: (string) => Promise<?string>,
    getUserProfileUrl?: (string) => Promise<string>,
    feedItems?: FeedItems
};

type State = {
    isInputOpen: boolean
};

class ActivityFeed extends React.Component<Props, State> {
    state = {
        isInputOpen: false
    };

    feedContainer: null | HTMLElement;

    onKeyDown = (event: SyntheticKeyboardEvent<>): void => {
        const { nativeEvent } = event;
        nativeEvent.stopImmediatePropagation();
    };

    approvalCommentFormFocusHandler = (): void => this.setState({ isInputOpen: true });
    approvalCommentFormCancelHandler = (): void => this.setState({ isInputOpen: false });
    approvalCommentFormSubmitHandler = (): void => this.setState({ isInputOpen: false });

    onCommentCreate = ({ text, hasMention }: { text: string, hasMention: boolean }) => {
        const { onCommentCreate = noop } = this.props;
        onCommentCreate(text, hasMention);
        this.approvalCommentFormSubmitHandler();
    };

    /**
     * Creates a task.
     *
     * @param {string} text - Task text
     * @param {Array} assignees - List of assignees
     * @param {number} dueAt - Task's due date
     * @return {void}
     */
    onTaskCreate = ({ text, assignees, dueAt }: { text: string, assignees: SelectorItems, dueAt: string }): void => {
        const { onTaskCreate = noop } = this.props;
        onTaskCreate(text, assignees, dueAt);
        this.approvalCommentFormSubmitHandler();
    };

    /**
     * Invokes version history popup handler.
     *
     * @param {Object} data - Version history data
     * @return {void}
     */
    openVersionHistoryPopup = (data: any): void => {
        const versionInfoHandler = this.props.onVersionHistoryClick || noop;
        versionInfoHandler(data);
    };

<<<<<<< HEAD
=======
    /**
     * Determine whether or not the feed items have been fetched and loaded
     *
     * @param {Comments} comments - Object containing comments for the file.
     * @param {Tasks} tasks - Object containing tasks for the file.
     * @param {FileVersions} versions - Object containing versions of the file.
     * @return {boolean} True if the feed items have successfully fetched
     */
    areFeedItemsLoaded(comments?: Comments, tasks?: Tasks, versions?: FileVersions): boolean {
        return !!(comments && tasks && versions);
    }

    /**
     *  If the file has changed, clear out the feed state.
     *
     * @param {BoxItem} file - The box file that comments, tasks, and versions belong to.
     * @return {boolean} True if the feedItems were emptied.
     */
    clearFeedItems(file?: BoxItem): boolean {
        const { file: oldFile } = this.props;
        if (file && file.id !== oldFile.id) {
            this.setState({ feedItems: [] });
            return true;
        }

        return false;
    }

    /**
     *  Constructs an error object that renders to an inline feed error
     *
     * @param {string} message - The error message body.
     * @param {string} title - The error message title.

     * @return {Object} An error message object
     */
    createFeedError(message: string, title?: string = messages.errorOccured) {
        return {
            error: { message, title }
        };
    }

    componentDidMount(): void {
        const { comments, tasks, versions, file } = this.props;
        this.updateFeedItems(comments, tasks, versions, file);
    }

    componentWillReceiveProps(nextProps: any): void {
        const { comments, tasks, versions, file } = nextProps;
        this.updateFeedItems(comments, tasks, versions, file);
    }

    /**
     * Adds the current version from the file object, which may be a restore
     *
     * @param {FileVersions} versions - API returned file versions for this file
     * @return {FileVersions} modified versions array including the current/restored version
     */
    addCurrentVersion(versions: FileVersions, file: BoxItem) {
        const { restored_from, modified_at, file_version } = file;

        if (!file_version) {
            return versions;
        }

        const { modified_by, version_number } = file;
        let currentVersion = file_version;
        let action = VERSION_UPLOAD_ACTION;
        let versionNumber = version_number;

        if (restored_from) {
            const { id: restoredFromId } = restored_from;
            const restoredVersion = versions.entries.find((version: BoxItemVersion) => version.id === restoredFromId);
            if (restoredVersion) {
                versionNumber = restoredVersion.version_number;
                action = VERSION_RESTORE_ACTION;
                currentVersion = {
                    ...restoredVersion,
                    ...currentVersion
                };
            }
        }

        const currentFileVersion: BoxItemVersion = {
            ...currentVersion,
            action,
            modified_by,
            created_at: modified_at,
            version_number: versionNumber
        };
        return {
            total_count: versions.total_count + 1,
            entries: [...versions.entries, currentFileVersion]
        };
    }

    /**
     * Checks to see if feed items should be added to the feed, and invokes the add and sort.
     *
     * @param {Comments} comments - API returned comments for this file
     * @param {Tasks} tasks - API returned tasks for this file
     * @param {FileVersions} versions - API returned file versions for this file
     * @param {BoxItem} file - The file that owns all of the activity feed items
     * @return {void}
     */
    updateFeedItems(comments?: Comments, tasks?: Tasks, versions?: FileVersions, file: BoxItem): void {
        const isFeedEmpty = this.clearFeedItems(file);
        const shouldSort = this.areFeedItemsLoaded(comments, tasks, versions);
        const { feedItems } = this.state;

        if (shouldSort && (isFeedEmpty || !feedItems.length)) {
            // $FlowFixMe
            this.sortFeedItems(comments, tasks, this.addCurrentVersion(versions, file));
        }
    }

    /**
     * Sort valid feed items, descending by created_at time.
     *
     * @param {Array<?Comments | ?Tasks | ?FileVersions>} args - Arguments list of each item container
     * type that is allowed in the feed.
     */
    sortFeedItems(...args: Array<Comments | Tasks | FileVersions>): void {
        const feedItems = [];
        args.forEach((itemContainer) => {
            // $FlowFixMe
            feedItems.push(...itemContainer.entries);
        });

        feedItems.sort((a, b) => Date.parse(b.created_at) - Date.parse(a.created_at));

        this.setState({ feedItems });
    }

>>>>>>> 6d612e04
    render(): React.Node {
        const {
            translations,
            approverSelectorContacts,
            mentionSelectorContacts,
            currentUser,
            isDisabled,
            getAvatarUrl,
            getUserProfileUrl,
            file,
            onCommentCreate,
            getApproverWithQuery,
            getMentionWithQuery,
            activityFeedError,
            onVersionHistoryClick,
            onCommentDelete,
            onTaskDelete,
            onTaskUpdate,
            onTaskAssignmentUpdate,
            feedItems
        } = this.props;
        const { isInputOpen } = this.state;
        const hasCommentPermission = getProp(file, 'permissions.can_comment', false);
        const showApprovalCommentForm = !!(currentUser && hasCommentPermission && onCommentCreate && feedItems);

        return (
            // eslint-disable-next-line
            <div className="bcs-activity-feed" onKeyDown={this.onKeyDown}>
                <div
                    ref={(ref) => {
                        this.feedContainer = ref;
                    }}
                    className='bcs-activity-feed-items-container'
                >
                    {shouldShowEmptyState(feedItems) || !currentUser ? (
                        <EmptyState isLoading={!feedItems} showCommentMessage={showApprovalCommentForm} />
                    ) : (
                        <ActiveState
                            {...activityFeedError}
                            items={collapseFeedState(feedItems)}
                            isDisabled={isDisabled}
                            currentUser={currentUser}
                            onTaskAssignmentUpdate={onTaskAssignmentUpdate}
                            onCommentDelete={hasCommentPermission ? onCommentDelete : noop}
                            // We don't know task edit/delete specific permissions,
                            // but you must at least be able to comment to do these operations.
                            onTaskDelete={hasCommentPermission ? onTaskDelete : noop}
                            onTaskEdit={hasCommentPermission ? onTaskUpdate : noop}
                            onVersionInfo={onVersionHistoryClick ? this.openVersionHistoryPopup : null}
                            translations={translations}
                            getAvatarUrl={getAvatarUrl}
                            getUserProfileUrl={getUserProfileUrl}
                            mentionSelectorContacts={mentionSelectorContacts}
                            getMentionWithQuery={getMentionWithQuery}
                        />
                    )}
                </div>
                {showApprovalCommentForm ? (
                    <ApprovalCommentForm
                        onSubmit={() => {
                            if (this.feedContainer) {
                                this.feedContainer.scrollTop = 0;
                            }
                        }}
                        isDisabled={isDisabled}
                        approverSelectorContacts={approverSelectorContacts}
                        mentionSelectorContacts={mentionSelectorContacts}
                        className={classNames('bcs-activity-feed-comment-input', {
                            'bcs-is-disabled': isDisabled
                        })}
                        createComment={hasCommentPermission ? this.onCommentCreate : noop}
                        createTask={hasCommentPermission ? this.onTaskCreate : noop}
                        updateTask={hasCommentPermission ? onTaskUpdate : noop}
                        getApproverWithQuery={getApproverWithQuery}
                        getMentionWithQuery={getMentionWithQuery}
                        isOpen={isInputOpen}
                        user={currentUser}
                        onCancel={this.approvalCommentFormCancelHandler}
                        onFocus={this.approvalCommentFormFocusHandler}
                        getAvatarUrl={getAvatarUrl}
                    />
                ) : null}
            </div>
        );
    }
}

export default ActivityFeed;<|MERGE_RESOLUTION|>--- conflicted
+++ resolved
@@ -14,12 +14,6 @@
 import './ActivityFeed.scss';
 import { VERSION_UPLOAD_ACTION, VERSION_RESTORE_ACTION } from '../../../../constants';
 
-<<<<<<< HEAD
-=======
-const TASK_INCOMPLETE = 'incomplete';
-const TASK_ASSIGNMENT_COLLECTION = 'task_assignment_collection';
-
->>>>>>> 6d612e04
 type Props = {
     file: BoxItem,
     activityFeedError: ?Errors,
@@ -93,143 +87,6 @@
         versionInfoHandler(data);
     };
 
-<<<<<<< HEAD
-=======
-    /**
-     * Determine whether or not the feed items have been fetched and loaded
-     *
-     * @param {Comments} comments - Object containing comments for the file.
-     * @param {Tasks} tasks - Object containing tasks for the file.
-     * @param {FileVersions} versions - Object containing versions of the file.
-     * @return {boolean} True if the feed items have successfully fetched
-     */
-    areFeedItemsLoaded(comments?: Comments, tasks?: Tasks, versions?: FileVersions): boolean {
-        return !!(comments && tasks && versions);
-    }
-
-    /**
-     *  If the file has changed, clear out the feed state.
-     *
-     * @param {BoxItem} file - The box file that comments, tasks, and versions belong to.
-     * @return {boolean} True if the feedItems were emptied.
-     */
-    clearFeedItems(file?: BoxItem): boolean {
-        const { file: oldFile } = this.props;
-        if (file && file.id !== oldFile.id) {
-            this.setState({ feedItems: [] });
-            return true;
-        }
-
-        return false;
-    }
-
-    /**
-     *  Constructs an error object that renders to an inline feed error
-     *
-     * @param {string} message - The error message body.
-     * @param {string} title - The error message title.
-
-     * @return {Object} An error message object
-     */
-    createFeedError(message: string, title?: string = messages.errorOccured) {
-        return {
-            error: { message, title }
-        };
-    }
-
-    componentDidMount(): void {
-        const { comments, tasks, versions, file } = this.props;
-        this.updateFeedItems(comments, tasks, versions, file);
-    }
-
-    componentWillReceiveProps(nextProps: any): void {
-        const { comments, tasks, versions, file } = nextProps;
-        this.updateFeedItems(comments, tasks, versions, file);
-    }
-
-    /**
-     * Adds the current version from the file object, which may be a restore
-     *
-     * @param {FileVersions} versions - API returned file versions for this file
-     * @return {FileVersions} modified versions array including the current/restored version
-     */
-    addCurrentVersion(versions: FileVersions, file: BoxItem) {
-        const { restored_from, modified_at, file_version } = file;
-
-        if (!file_version) {
-            return versions;
-        }
-
-        const { modified_by, version_number } = file;
-        let currentVersion = file_version;
-        let action = VERSION_UPLOAD_ACTION;
-        let versionNumber = version_number;
-
-        if (restored_from) {
-            const { id: restoredFromId } = restored_from;
-            const restoredVersion = versions.entries.find((version: BoxItemVersion) => version.id === restoredFromId);
-            if (restoredVersion) {
-                versionNumber = restoredVersion.version_number;
-                action = VERSION_RESTORE_ACTION;
-                currentVersion = {
-                    ...restoredVersion,
-                    ...currentVersion
-                };
-            }
-        }
-
-        const currentFileVersion: BoxItemVersion = {
-            ...currentVersion,
-            action,
-            modified_by,
-            created_at: modified_at,
-            version_number: versionNumber
-        };
-        return {
-            total_count: versions.total_count + 1,
-            entries: [...versions.entries, currentFileVersion]
-        };
-    }
-
-    /**
-     * Checks to see if feed items should be added to the feed, and invokes the add and sort.
-     *
-     * @param {Comments} comments - API returned comments for this file
-     * @param {Tasks} tasks - API returned tasks for this file
-     * @param {FileVersions} versions - API returned file versions for this file
-     * @param {BoxItem} file - The file that owns all of the activity feed items
-     * @return {void}
-     */
-    updateFeedItems(comments?: Comments, tasks?: Tasks, versions?: FileVersions, file: BoxItem): void {
-        const isFeedEmpty = this.clearFeedItems(file);
-        const shouldSort = this.areFeedItemsLoaded(comments, tasks, versions);
-        const { feedItems } = this.state;
-
-        if (shouldSort && (isFeedEmpty || !feedItems.length)) {
-            // $FlowFixMe
-            this.sortFeedItems(comments, tasks, this.addCurrentVersion(versions, file));
-        }
-    }
-
-    /**
-     * Sort valid feed items, descending by created_at time.
-     *
-     * @param {Array<?Comments | ?Tasks | ?FileVersions>} args - Arguments list of each item container
-     * type that is allowed in the feed.
-     */
-    sortFeedItems(...args: Array<Comments | Tasks | FileVersions>): void {
-        const feedItems = [];
-        args.forEach((itemContainer) => {
-            // $FlowFixMe
-            feedItems.push(...itemContainer.entries);
-        });
-
-        feedItems.sort((a, b) => Date.parse(b.created_at) - Date.parse(a.created_at));
-
-        this.setState({ feedItems });
-    }
-
->>>>>>> 6d612e04
     render(): React.Node {
         const {
             translations,
