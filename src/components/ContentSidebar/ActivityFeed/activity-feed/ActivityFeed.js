--- conflicted
+++ resolved
@@ -15,22 +15,9 @@
 import { collapseFeedState } from './activityFeedUtils';
 import './ActivityFeed.scss';
 
-<<<<<<< HEAD
 type Props = {
     file: BoxItem,
-    activityFeedError?: Errors,
-=======
-const VERSION_RESTORE_ACTION = 'restore';
-const TASK_INCOMPLETE = 'incomplete';
-const TASK_ASSIGNMENT_COLLECTION = 'task_assignment_collection';
-
-type Props = {
-    file: BoxItem,
-    versions?: FileVersions,
-    comments?: Comments,
-    tasks?: Tasks,
     activityFeedError: ?Errors,
->>>>>>> e7d61745
     approverSelectorContacts?: SelectorItems,
     mentionSelectorContacts?: SelectorItems,
     currentUser?: User,
@@ -91,119 +78,6 @@
     };
 
     /**
-<<<<<<< HEAD
-=======
-     * Deletes a feed item from the state.
-     *
-     * @param {Object} item - The item to be deleted
-     */
-    deleteFeedItem = (id: string) => {
-        this.setState({
-            feedItems: this.state.feedItems.filter((feedItem) => feedItem.id !== id)
-        });
-    };
-
-    /**
-     * Updates a given task on a successful update.
-     *
-     * @param {Object} task - The updated task
-     */
-    updateTaskSuccessCallback = (task: Task) => {
-        const { id } = task;
-        // Omit the task assignment collection as it does not have the resolution_status
-        const updates = omit(task, TASK_ASSIGNMENT_COLLECTION);
-        this.updateFeedItem({ ...updates, isPending: false }, id);
-    };
-
-    /**
-     * Updates a task in the state via the API.
-     *
-     * @param {Object} args - A subset of the task
-     */
-    updateTask = ({ text, id }: { text: string, id: string }): void => {
-        const updateTask = this.props.onTaskUpdate || noop;
-        this.updateFeedItem({ isPending: true }, id);
-        updateTask(id, text, this.updateTaskSuccessCallback, () =>
-            this.updateFeedItem(this.createFeedError(messages.taskUpdateErrorMessage), id)
-        );
-    };
-
-    /**
-     * Deletes a task via the API.
-     *
-     * @param {Object} args - A subset of the task
-     */
-    deleteTask = ({ id }: { id: string }): void => {
-        const deleteTask = this.props.onTaskDelete || noop;
-        this.updateFeedItem({ isPending: true }, id);
-        deleteTask(id, this.deleteFeedItem, () =>
-            this.updateFeedItem(this.createFeedError(messages.taskDeleteErrorMessage), id)
-        );
-    };
-
-    /**
-     * Updates the task assignment state of the updated task
-     *
-     * @param {Task} task - Box task
-     * @param {TaskAssignment} updatedAssignment - New task assignment from API
-     * @return {void}
-     */
-    updateTaskAssignmentSuccessCallback = (task: Task, updatedAssignment: TaskAssignment) => {
-        const { entries, total_count } = task.task_assignment_collection;
-
-        const assignments = entries.map((item: TaskAssignment) => {
-            if (item.id === updatedAssignment.id) {
-                return {
-                    ...item,
-                    ...updatedAssignment,
-                    resolution_state: updatedAssignment.message.toLowerCase()
-                };
-            }
-
-            return item;
-        });
-
-        this.updateFeedItem(
-            {
-                task_assignment_collection: {
-                    entries: assignments,
-                    total_count
-                }
-            },
-            task.id
-        );
-    };
-
-    /**
-     * Updates a task assignment via the API.
-     *
-     * @param {string} taskId - ID of task to be updated
-     * @param {string} taskAssignmentId - Task assignment ID
-     * @param {string} status - New task assignment status
-     * @return {void}
-     */
-    updateTaskAssignment = (taskId: string, taskAssignmentId: string, status: string): void => {
-        const updateTaskAssignment = this.props.onTaskAssignmentUpdate || noop;
-        const { feedItems } = this.state;
-        const task = feedItems.find((item) => !!(item.id === taskId));
-        if (!task || task.type !== 'task') {
-            return;
-        }
-
-        updateTaskAssignment(
-            taskId,
-            taskAssignmentId,
-            status,
-            (updatedAssignment) => {
-                // $FlowFixMe
-                this.updateTaskAssignmentSuccessCallback(task, updatedAssignment);
-            },
-            () => this.updateFeedItem(this.createFeedError(messages.taskUpdateErrorMessage), taskAssignmentId)
-        );
-    };
-
-    /**
->>>>>>> e7d61745
      * Invokes version history popup handler.
      *
      * @param {Object} data - Version history data
