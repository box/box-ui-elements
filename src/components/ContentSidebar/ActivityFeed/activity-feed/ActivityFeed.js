--- conflicted
+++ resolved
@@ -163,11 +163,17 @@
     };
 
     render(): React.Node {
-<<<<<<< HEAD
-        const { handlers, inputState, isLoading, permissions, translations, comments, tasks, versions } = this.props;
-=======
-        const { handlers, inputState, isLoading, permissions, translations, getAvatarUrl } = this.props;
->>>>>>> 677a5170
+        const {
+            handlers,
+            inputState,
+            isLoading,
+            permissions,
+            translations,
+            getAvatarUrl,
+            comments,
+            tasks,
+            versions
+        } = this.props;
         const { approverSelectorContacts, mentionSelectorContacts, isInputOpen } = this.state;
         const { currentUser } = inputState;
         const showApprovalCommentForm = !!(currentUser && getProp(handlers, 'comments.create', false));
