--- conflicted
+++ resolved
@@ -32,17 +32,8 @@
     approverSelectorContacts?: SelectorItems,
     mentionSelectorContacts?: SelectorItems,
     isLoading?: boolean,
-<<<<<<< HEAD
-    currentUser: User,
+    currentUser?: User,
     isDisabled?: boolean,
-=======
-    inputState: {
-        currentUser?: User,
-        approverSelectorContacts?: SelectorItems,
-        mentionSelectorContacts?: SelectorItems,
-        isDisabled?: boolean
-    },
->>>>>>> 05cbfc6a
     handlers: {
         comments?: CommentHandlers,
         tasks?: TaskHandlers,
