/**
 * @flow
 * @file Component for Activity feed
 */

import * as React from 'react';
import getProp from 'lodash/get';
import noop from 'lodash/noop';
import classNames from 'classnames';

import ActiveState from './ActiveState';
import ApprovalCommentForm from '../approval-comment-form';
import EmptyState from './EmptyState';
import { collapseFeedState, shouldShowEmptyState } from './activityFeedUtils';
import type { FileVersions, Comments, Tasks, User, SelectorItems, BoxItem } from '../../../../flowTypes';
import type {
    CommentHandlers,
    TaskHandlers,
    ContactHandlers,
    VersionHandlers,
    Translations
} from '../activityFeedFlowTypes';

import './ActivityFeed.scss';

type Props = {
    file: BoxItem,
    versions?: FileVersions,
    comments?: Comments,
    tasks?: Tasks,
    approverSelectorContacts?: SelectorItems,
    mentionSelectorContacts?: SelectorItems,
    isLoading?: boolean,
    currentUser?: User,
    isDisabled?: boolean,
    handlers: {
        comments?: CommentHandlers,
        tasks?: TaskHandlers,
        contacts?: ContactHandlers,
        versions?: VersionHandlers
    },
    translations?: Translations,
    permissions?: {
        comments?: boolean,
        tasks?: boolean
    },
    getAvatarUrl: (string) => Promise<?string>
};

type State = {
    isInputOpen: boolean
};

class ActivityFeed extends React.Component<Props, State> {
    static defaultProps = {
        isLoading: false
    };

    state = {
        isInputOpen: false
    };

    feedContainer: null | HTMLElement;

    onKeyDown = (event: SyntheticKeyboardEvent<>): void => {
        const { nativeEvent } = event;
        nativeEvent.stopImmediatePropagation();
    };

    approvalCommentFormFocusHandler = (): void => this.setState({ isInputOpen: true });
    approvalCommentFormCancelHandler = (): void => this.setState({ isInputOpen: false });
    approvalCommentFormSubmitHandler = (): void => this.setState({ isInputOpen: false });

    createComment = (args: any): void => {
        // create a placeholder pending comment
        // create actual comment and send to Box V2 api
        // call user passed in handlers.comments.create, if it exists
        const createComment = getProp(this.props, 'handlers.comments.create', noop);
        createComment(args);

        this.approvalCommentFormSubmitHandler();
    };

    deleteComment = (args: any): void => {
        // remove comment from list of comments
        // removeItemByTypeAndId('comment', args.id);
        // delete the comment via V2 API
        // call user passed in handlers.comments.delete, if it exists
        const deleteComment = getProp(this.props, 'handlers.comments.delete', noop);
        deleteComment(args);
    };

    createTask = (args: any): void => {
        // create a placeholder pending task
        // create actual task and send to Box V2 api
        // call user passed in handlers.tasks.create, if it exists
        const createTask = getProp(this.props, 'handlers.tasks.create', noop);
        createTask(args);

        this.approvalCommentFormSubmitHandler();
    };

    updateTask = (args: any): void => {
        // get previous task assignment state
        // update the task via v2 api
        // update task state OR
        // if it fails, revert to previous task state
        // call user passed in handlers.tasks.edit, if it exists
        const updateTask = getProp(this.props, 'handlers.tasks.edit', noop);
        updateTask(args);
    };

    deleteTask = (args: any): void => {
        // remove task from task list
        // removeItemByTypeAndId('task', args.id);
        // delete the task via v2 api
        // call user passed in handlers.tasks.delete, if it exists
        const deleteTask = getProp(this.props, 'handlers.tasks.delete', noop);
        deleteTask(args);
    };

    updateTaskAssignment = (taskId: string, taskAssignmentId: string, status: string): void => {
        // Determine fixedStatus from status. 'approved' === 'complete', 'rejected' === 'done'
        // get previous task state
        // add task to state
        // update assignment via V2 API
        // failure? revert to previous task state
        // call user passed in handlers.tasks.onTaskAssignmentUpdate, if it exists
        const updateTaskAssignment = getProp(this.props, 'handlers.tasks.onTaskAssignmentUpdate', noop);
        updateTaskAssignment(taskId, taskAssignmentId, status);
    };

    openVersionHistoryPopup = (data: any): void => {
        // get version number from data
        // open the pop for version history
        // call user passed in handlers.versions.info, if it exists
        const versionInfoHandler = getProp(this.props, 'handlers.versions.info', noop);
        versionInfoHandler(data);
    };

    render(): React.Node {
<<<<<<< HEAD
        const {
            handlers,
            isLoading,
            permissions,
            translations,
            approverSelectorContacts,
            mentionSelectorContacts,
            currentUser,
            isDisabled
        } = this.props;
        const { isInputOpen } = this.state;
=======
        const { handlers, inputState, isLoading, permissions, translations, getAvatarUrl } = this.props;
        const { approverSelectorContacts, mentionSelectorContacts, isInputOpen } = this.state;
        const { currentUser } = inputState;
>>>>>>> 677a5170
        const showApprovalCommentForm = !!(currentUser && getProp(handlers, 'comments.create', false));
        const hasCommentPermission = getProp(permissions, 'comments', false);
        const hasTaskPermission = getProp(permissions, 'tasks', false);
        const getApproverWithQuery = getProp(handlers, 'contacts.approver', noop);
        const getMentionWithQuery = getProp(handlers, 'contacts.mention', noop);

        const feedState = [];

        return (
            // eslint-disable-next-line
            <div className="bcs-activity-feed" onKeyDown={this.onKeyDown}>
                <div
                    ref={(ref) => {
                        this.feedContainer = ref;
                    }}
                    className='bcs-activity-feed-items-container'
                >
                    {shouldShowEmptyState(feedState) ? (
                        <EmptyState isLoading={isLoading} showCommentMessage={showApprovalCommentForm} />
                    ) : (
                        <ActiveState
                            handlers={handlers}
                            items={collapseFeedState(feedState)}
                            isDisabled={isDisabled}
                            currentUser={currentUser}
                            onTaskAssignmentUpdate={this.updateTaskAssignment}
                            onCommentDelete={hasCommentPermission ? this.deleteComment : noop}
                            onTaskDelete={hasTaskPermission ? this.deleteTask : noop}
                            onTaskEdit={hasTaskPermission ? this.updateTask : noop}
                            onVersionInfo={this.openVersionHistoryPopup}
                            translations={translations}
<<<<<<< HEAD
=======
                            inputState={inputState}
                            getAvatarUrl={getAvatarUrl}
>>>>>>> 677a5170
                        />
                    )}
                </div>
                {showApprovalCommentForm ? (
                    <ApprovalCommentForm
                        onSubmit={() => {
                            if (this.feedContainer) {
                                this.feedContainer.scrollTop = 0;
                            }
                        }}
                        isDisabled={isDisabled}
                        approverSelectorContacts={approverSelectorContacts}
                        mentionSelectorContacts={mentionSelectorContacts}
                        className={classNames('bcs-activity-feed-comment-input', {
                            'bcs-is-disabled': isDisabled
                        })}
                        createComment={hasCommentPermission ? this.createComment : noop}
                        createTask={hasTaskPermission ? this.createTask : noop}
                        getApproverContactsWithQuery={getApproverWithQuery}
                        getMentionContactsWithQuery={getMentionWithQuery}
                        isOpen={isInputOpen}
                        user={currentUser}
                        onCancel={this.approvalCommentFormCancelHandler}
                        onFocus={this.approvalCommentFormFocusHandler}
                    />
                ) : null}
            </div>
        );
    }
}

export default ActivityFeed;<|MERGE_RESOLUTION|>--- conflicted
+++ resolved
@@ -139,7 +139,6 @@
     };
 
     render(): React.Node {
-<<<<<<< HEAD
         const {
             handlers,
             isLoading,
@@ -148,14 +147,10 @@
             approverSelectorContacts,
             mentionSelectorContacts,
             currentUser,
-            isDisabled
+            isDisabled,
+            getAvatarUrl
         } = this.props;
         const { isInputOpen } = this.state;
-=======
-        const { handlers, inputState, isLoading, permissions, translations, getAvatarUrl } = this.props;
-        const { approverSelectorContacts, mentionSelectorContacts, isInputOpen } = this.state;
-        const { currentUser } = inputState;
->>>>>>> 677a5170
         const showApprovalCommentForm = !!(currentUser && getProp(handlers, 'comments.create', false));
         const hasCommentPermission = getProp(permissions, 'comments', false);
         const hasTaskPermission = getProp(permissions, 'tasks', false);
@@ -187,11 +182,7 @@
                             onTaskEdit={hasTaskPermission ? this.updateTask : noop}
                             onVersionInfo={this.openVersionHistoryPopup}
                             translations={translations}
-<<<<<<< HEAD
-=======
-                            inputState={inputState}
                             getAvatarUrl={getAvatarUrl}
->>>>>>> 677a5170
                         />
                     )}
                 </div>
