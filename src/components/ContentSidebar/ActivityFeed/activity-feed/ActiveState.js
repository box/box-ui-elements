--- conflicted
+++ resolved
@@ -48,15 +48,10 @@
     onTaskAssignmentUpdate,
     onVersionInfo,
     translations,
-<<<<<<< HEAD
     handlers,
     approverSelectorContacts,
-    mentionSelectorContacts
-=======
-    inputState,
-    handlers,
+    mentionSelectorContacts,
     getAvatarUrl
->>>>>>> 677a5170
 }: Props): Node => (
     <ul className='bcs-activity-feed-active-state'>
         {items.map((item: any) => {
@@ -89,12 +84,9 @@
                                 onTaskAssignmentUpdate={onTaskAssignmentUpdate}
                                 translations={translations}
                                 handlers={handlers}
-<<<<<<< HEAD
                                 approverSelectorContacts={approverSelectorContacts}
                                 mentionSelectorContacts={mentionSelectorContacts}
-=======
                                 getAvatarUrl={getAvatarUrl}
->>>>>>> 677a5170
                             />
                         </li>
                     );
