/**
 * @flow
 * @file Preview sidebar component
 * @author Box
 */

import * as React from 'react';
import DetailsSidebar from './DetailsSidebar';
import SkillsSidebar from './SkillsSidebar';
import ActivitySidebar from './ActivitySidebar';
import { hasSkills as hasSkillsData } from './Skills/skillUtils';
import type {
    FileAccessStats,
    BoxItem,
    Errors,
    Comments,
    Tasks,
    User,
    FileVersions,
    SidebarView
} from '../../flowTypes';
import { shouldRenderDetailsSidebar } from './sidebarUtil';
import SidebarNav from './SidebarNav';
import { SIDEBAR_VIEW_SKILLS, SIDEBAR_VIEW_ACTIVITY, SIDEBAR_VIEW_DETAILS } from '../../constants';
import './Sidebar.scss';

type Props = {
    currentUser?: User,
    file: BoxItem,
    getPreviewer: Function,
    hasSkills: boolean,
    hasProperties: boolean,
    hasMetadata: boolean,
    hasNotices: boolean,
    hasAccessStats: boolean,
    hasClassification: boolean,
    hasActivityFeed: boolean,
    hasVersions: boolean,
    rootElement: HTMLElement,
    appElement: HTMLElement,
    onAccessStatsClick?: Function,
    onInteraction: Function,
    onDescriptionChange: Function,
    onClassificationClick?: Function,
    onVersionHistoryClick?: Function,
    onSkillChange: Function,
    onCommentCreate?: Function,
    onCommentDelete?: Function,
    onTaskCreate?: Function,
    onTaskDelete?: Function,
    onTaskUpdate?: Function,
    onTaskAssignmentUpdate?: Function,
    getApproverWithQuery?: Function,
    getMentionWithQuery?: Function,
    versions?: FileVersions,
    comments?: Comments,
    tasks?: Tasks,
    accessStats?: FileAccessStats,
    accessStatsError?: Errors,
    fileError?: Errors,
    commentsError?: Errors,
    tasksError?: Errors,
    currentUserError?: Errors,
    getAvatarUrl: (string) => Promise<?string>
};

type State = {
    view?: SidebarView
};

class Sidebar extends React.Component<Props, State> {
    props: Props;
    state: State;

    /**
     * [constructor]
     *
     * @private
     * @return {Sidebar}
     */
    constructor(props: Props) {
        super(props);
        this.state = { view: this.getDefaultView(props) };
    }

    /**
     * Called when sidebar gets new properties
     *
     * @private
     * @return {void}
     */
    componentWillReceiveProps(nextProps: Props): void {
        const newView = this.getDefaultView(nextProps);
        const { view }: State = this.state;
        if (view && newView !== view) {
            this.setState({ view: newView });
        }
    }

    /**
     * Determines the default view
     *
     * @private
     * @return {string} default view
     */
    getDefaultView(props: Props): SidebarView {
        const { hasSkills, hasActivityFeed, file } = props;
        let view = hasSkills && hasSkillsData(file) ? SIDEBAR_VIEW_SKILLS : undefined;
        view = view || (hasActivityFeed ? SIDEBAR_VIEW_ACTIVITY : undefined);
        view = view || SIDEBAR_VIEW_DETAILS;
        return view;
    }

    /**
     * Toggle the sidebar view state
     *
     * @param {string} view - the selected view
     * @return {void}
     */
    onToggle = (view: SidebarView): void => {
        this.setState({ view: view === this.state.view ? undefined : view });
    };

    render() {
        const {
            currentUser,
            file,
            getPreviewer,
            hasSkills,
            hasProperties,
            hasMetadata,
            hasNotices,
            hasAccessStats,
            hasClassification,
            hasActivityFeed,
            hasVersions,
            rootElement,
            appElement,
            onAccessStatsClick,
            onInteraction,
            onDescriptionChange,
            onSkillChange,
            onClassificationClick,
            onVersionHistoryClick,
            onCommentCreate,
            onCommentDelete,
            onTaskCreate,
            onTaskDelete,
            onTaskUpdate,
            onTaskAssignmentUpdate,
            getApproverWithQuery,
            getMentionWithQuery,
            accessStats,
            accessStatsError,
            fileError,
            tasks,
            tasksError,
            comments,
            commentsError,
<<<<<<< HEAD
            versions
=======
            getAvatarUrl
>>>>>>> 677a5170
        }: Props = this.props;

        const { view } = this.state;
        const hasSidebarSkills = hasSkills && hasSkillsData(file);
        const hasDetails = shouldRenderDetailsSidebar({
            hasProperties,
            hasAccessStats,
            hasClassification,
            hasNotices,
            hasVersions
        });

        return (
            <React.Fragment>
                <SidebarNav
                    onToggle={this.onToggle}
                    selectedView={view}
                    hasSkills={hasSkills && hasSkillsData(file)}
                    hasMetadata={hasMetadata}
                    hasActivity={hasActivityFeed}
                    hasDetails={hasDetails}
                />
                {view === SIDEBAR_VIEW_DETAILS &&
                    hasDetails && (
                        <DetailsSidebar
                            file={file}
                            hasProperties={hasProperties}
                            hasMetadata={hasMetadata}
                            hasNotices={hasNotices}
                            hasAccessStats={hasAccessStats}
                            hasClassification={hasClassification}
                            hasVersions={hasVersions}
                            appElement={appElement}
                            rootElement={rootElement}
                            onSkillChange={onSkillChange}
                            onAccessStatsClick={onAccessStatsClick}
                            onInteraction={onInteraction}
                            onClassificationClick={onClassificationClick}
                            onDescriptionChange={onDescriptionChange}
                            onVersionHistoryClick={onVersionHistoryClick}
                            accessStats={accessStats}
                            accessStatsError={accessStatsError}
                            fileError={fileError}
                        />
                    )}
                {view === SIDEBAR_VIEW_SKILLS &&
                    hasSidebarSkills && (
                        <SkillsSidebar
                            file={file}
                            getPreviewer={getPreviewer}
                            appElement={appElement}
                            rootElement={rootElement}
                            onSkillChange={onSkillChange}
                        />
                    )}
                {view === SIDEBAR_VIEW_ACTIVITY &&
                    hasActivityFeed && (
                        <ActivitySidebar
                            currentUser={currentUser}
                            file={file}
                            tasks={tasks}
                            tasksError={tasksError}
                            comments={comments}
                            commentsError={commentsError}
                            versions={versions}
                            onCommentCreate={onCommentCreate}
                            onCommentDelete={onCommentDelete}
                            onTaskCreate={onTaskCreate}
                            onTaskDelete={onTaskDelete}
                            onTaskUpdate={onTaskUpdate}
                            onTaskAssignmentUpdate={onTaskAssignmentUpdate}
                            getApproverWithQuery={getApproverWithQuery}
                            getMentionWithQuery={getMentionWithQuery}
                            getAvatarUrl={getAvatarUrl}
                        />
                    )}
            </React.Fragment>
        );
    }
}

export default Sidebar;<|MERGE_RESOLUTION|>--- conflicted
+++ resolved
@@ -157,11 +157,8 @@
             tasksError,
             comments,
             commentsError,
-<<<<<<< HEAD
-            versions
-=======
+            versions,
             getAvatarUrl
->>>>>>> 677a5170
         }: Props = this.props;
 
         const { view } = this.state;
