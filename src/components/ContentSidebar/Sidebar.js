/**
 * @flow
 * @file Preview sidebar component
 * @author Box
 */

import * as React from 'react';
import DetailsSidebar from './DetailsSidebar';
import SkillsSidebar from './SkillsSidebar';
import ActivitySidebar from './ActivitySidebar';
import SidebarNav from './SidebarNav';
import { SIDEBAR_VIEW_SKILLS, SIDEBAR_VIEW_ACTIVITY, SIDEBAR_VIEW_DETAILS } from '../../constants';
import type { DetailsSidebarProps } from './DetailsSidebar';
import type { ActivitySidebarProps } from './ActivitySidebar';
import './Sidebar.scss';

type Props = {
    view?: SidebarView,
    currentUser?: User,
    file: BoxItem,
    getPreviewer: Function,
    activitySidebarProps: ActivitySidebarProps,
    detailsSidebarProps: DetailsSidebarProps,
    hasSkills: boolean,
    hasMetadata: boolean,
    hasActivityFeed: boolean,
    hasSkills: boolean,
    hasDetails: boolean,
    onSkillChange: Function,
    getApproverWithQuery?: Function,
    getMentionWithQuery?: Function,
    translations?: Translations,
    versions?: FileVersions,
    comments?: Comments,
    tasks?: Tasks,
    approverSelectorContacts?: SelectorItems,
    mentionSelectorContacts?: SelectorItems,
    activityFeedError?: InlineError,
    currentUserError?: Errors,
    getAvatarUrl: (string) => Promise<?string>,
    onToggle: Function
};

const Sidebar = ({
    view,
    currentUser,
    file,
    getPreviewer,
    hasMetadata,
    hasActivityFeed,
    hasSkills,
    hasDetails,
    activitySidebarProps,
    detailsSidebarProps,
    onSkillChange,
    getApproverWithQuery,
    getMentionWithQuery,
    tasks,
    comments,
    versions,
    activityFeedError,
    approverSelectorContacts,
    mentionSelectorContacts,
    getAvatarUrl,
    onToggle
}: Props) => (
    <React.Fragment>
        <SidebarNav
            onToggle={onToggle}
            selectedView={view}
            hasSkills={hasSkills}
            hasMetadata={hasMetadata}
            hasActivityFeed={hasActivityFeed}
            hasDetails={hasDetails}
        />
        {view === SIDEBAR_VIEW_DETAILS &&
            hasDetails && <DetailsSidebar file={file} versions={versions} {...detailsSidebarProps} />}
        {view === SIDEBAR_VIEW_SKILLS &&
            hasSkills && <SkillsSidebar file={file} getPreviewer={getPreviewer} onSkillChange={onSkillChange} />}
        {view === SIDEBAR_VIEW_ACTIVITY &&
            hasActivityFeed && (
                <ActivitySidebar
                    currentUser={currentUser}
                    file={file}
                    tasks={tasks}
                    comments={comments}
                    versions={versions}
                    activityFeedError={activityFeedError}
                    approverSelectorContacts={approverSelectorContacts}
                    mentionSelectorContacts={mentionSelectorContacts}
<<<<<<< HEAD
                    commentsError={commentsError}
                    versions={versions}
=======
                    onCommentCreate={onCommentCreate}
                    onCommentDelete={onCommentDelete}
                    onTaskCreate={onTaskCreate}
                    onTaskDelete={onTaskDelete}
                    onTaskUpdate={onTaskUpdate}
                    onTaskAssignmentUpdate={onTaskAssignmentUpdate}
                    getUserProfileUrl={getUserProfileUrl}
>>>>>>> 54f6d37c
                    getApproverWithQuery={getApproverWithQuery}
                    getMentionWithQuery={getMentionWithQuery}
                    getAvatarUrl={getAvatarUrl}
                    {...activitySidebarProps}
                />
            )}
    </React.Fragment>
);

export default Sidebar;<|MERGE_RESOLUTION|>--- conflicted
+++ resolved
@@ -88,18 +88,6 @@
                     activityFeedError={activityFeedError}
                     approverSelectorContacts={approverSelectorContacts}
                     mentionSelectorContacts={mentionSelectorContacts}
-<<<<<<< HEAD
-                    commentsError={commentsError}
-                    versions={versions}
-=======
-                    onCommentCreate={onCommentCreate}
-                    onCommentDelete={onCommentDelete}
-                    onTaskCreate={onTaskCreate}
-                    onTaskDelete={onTaskDelete}
-                    onTaskUpdate={onTaskUpdate}
-                    onTaskAssignmentUpdate={onTaskAssignmentUpdate}
-                    getUserProfileUrl={getUserProfileUrl}
->>>>>>> 54f6d37c
                     getApproverWithQuery={getApproverWithQuery}
                     getMentionWithQuery={getMentionWithQuery}
                     getAvatarUrl={getAvatarUrl}
