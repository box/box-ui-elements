/**
 * @flow
 * @file Preview sidebar component
 * @author Box
 */

import React from 'react';
import { injectIntl } from 'react-intl';
import TabView from 'box-react-ui/lib/components/tab-view/TabView';
import Tab from 'box-react-ui/lib/components/tab-view/Tab';
import DetailsSidebar from './DetailsSidebar';
import ActivityFeed from './ActivityFeed/activity-feed/ActivityFeed';
import { hasSkills as hasSkillsData } from './Skills/skillUtils';
import messages from '../messages';
<<<<<<< HEAD
import type { AccessStats, BoxItem, FileVersions, Errors, Comments, Tasks } from '../../flowTypes';
=======
import type { BoxItem, FileVersions, Errors, FileAccessStats } from '../../flowTypes';
>>>>>>> 12c12510
import './Sidebar.scss';

type Props = {
    file: BoxItem,
    getPreviewer: Function,
    hasTitle: boolean,
    hasSkills: boolean,
    hasProperties: boolean,
    hasMetadata: boolean,
    hasNotices: boolean,
    hasAccessStats: boolean,
    hasClassification: boolean,
    hasActivityFeed: boolean,
    hasVersions: boolean,
    rootElement: HTMLElement,
    appElement: HTMLElement,
    onAccessStatsClick?: Function,
    onInteraction: Function,
    onDescriptionChange: Function,
    onClassificationClick?: Function,
    onVersionHistoryClick?: Function,
    descriptionTextareaProps: Object,
    activityFeedState?: Array<any>,
    onCommentCreate?: Function,
    onCommentDelete?: Function,
    onTaskCreate?: Function,
    onTaskDelete?: Function,
    onTaskUpdate?: Function,
    onTaskAssignmentUpdate?: Function,
    getApproverWithQuery?: Function,
    getMentionWithQuery?: Function,
    intl: any,
    versions?: FileVersions,
<<<<<<< HEAD
    accessStats?: AccessStats,
    comments?: Comments,
    tasks?: Tasks,
=======
    accessStats?: FileAccessStats,
    accessStatsError?: Errors,
>>>>>>> 12c12510
    fileError?: Errors,
    versionError?: Errors,
    commentsError?: Errors,
    tasksError?: Errors
};

const Sidebar = ({
    file,
    getPreviewer,
    hasTitle,
    hasSkills,
    hasProperties,
    hasMetadata,
    hasNotices,
    hasAccessStats,
    hasClassification,
    hasActivityFeed,
    hasVersions,
    rootElement,
    appElement,
    onAccessStatsClick,
    onInteraction,
    onDescriptionChange,
    intl,
    activityFeedState,
    onClassificationClick,
    onVersionHistoryClick,
    onCommentCreate,
    onCommentDelete,
    onTaskCreate,
    onTaskDelete,
    onTaskUpdate,
    onTaskAssignmentUpdate,
    getApproverWithQuery,
    getMentionWithQuery,
    versions,
    accessStats,
    accessStatsError,
    fileError,
    versionError
}: Props) => {
    const shouldShowSkills = hasSkills && hasSkillsData(file);

    const Details = (
        <DetailsSidebar
            file={file}
            getPreviewer={getPreviewer}
            hasTitle={hasTitle}
            hasSkills={shouldShowSkills}
            hasProperties={hasProperties}
            hasMetadata={hasMetadata}
            hasNotices={hasNotices}
            hasAccessStats={hasAccessStats}
            hasClassification={hasClassification}
            hasVersions={hasVersions}
            appElement={appElement}
            rootElement={rootElement}
            onAccessStatsClick={onAccessStatsClick}
            onInteraction={onInteraction}
            onClassificationClick={onClassificationClick}
            onDescriptionChange={onDescriptionChange}
            onVersionHistoryClick={onVersionHistoryClick}
            versions={versions}
            accessStats={accessStats}
            accessStatsError={accessStatsError}
            fileError={fileError}
            versionError={versionError}
        />
    );

    if (!hasActivityFeed) {
        return Details;
    }

    const inputState = {
        currentUser: getPreviewer(),
        approverSelectorContacts: [],
        mentionSelectorContacts: []
    };

    const handlers = {
        comments: {
            create: onCommentCreate,
            delete: onCommentDelete
        },
        tasks: {
            create: onTaskCreate,
            delete: onTaskDelete,
            edit: onTaskUpdate,
            onTaskAssignmentUpdate
        },
        contacts: {
            getApproverWithQuery,
            getMentionWithQuery
        },
        versions: {
            info: onVersionHistoryClick
        }
    };

    const ActivityFeedSidebar = (
        <ActivityFeed feedState={activityFeedState} inputState={inputState} handlers={handlers} />
    );

    return (
        <TabView defaultSelectedIndex={shouldShowSkills ? 0 : 1}>
            <Tab title={intl.formatMessage(messages.sidebarDetailsTitle)}>{Details}</Tab>
            <Tab title={intl.formatMessage(messages.activityFeedTitle)}>{ActivityFeedSidebar}</Tab>
        </TabView>
    );
};

export default injectIntl(Sidebar);<|MERGE_RESOLUTION|>--- conflicted
+++ resolved
@@ -12,11 +12,7 @@
 import ActivityFeed from './ActivityFeed/activity-feed/ActivityFeed';
 import { hasSkills as hasSkillsData } from './Skills/skillUtils';
 import messages from '../messages';
-<<<<<<< HEAD
-import type { AccessStats, BoxItem, FileVersions, Errors, Comments, Tasks } from '../../flowTypes';
-=======
-import type { BoxItem, FileVersions, Errors, FileAccessStats } from '../../flowTypes';
->>>>>>> 12c12510
+import type { FileAccessStats, BoxItem, FileVersions, Errors, Comments, Tasks } from '../../flowTypes';
 import './Sidebar.scss';
 
 type Props = {
@@ -50,14 +46,10 @@
     getMentionWithQuery?: Function,
     intl: any,
     versions?: FileVersions,
-<<<<<<< HEAD
-    accessStats?: AccessStats,
     comments?: Comments,
     tasks?: Tasks,
-=======
     accessStats?: FileAccessStats,
     accessStatsError?: Errors,
->>>>>>> 12c12510
     fileError?: Errors,
     versionError?: Errors,
     commentsError?: Errors,
