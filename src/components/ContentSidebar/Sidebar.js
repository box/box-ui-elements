/**
 * @flow
 * @file Preview sidebar component
 * @author Box
 */

import * as React from 'react';
import DetailsSidebar from './DetailsSidebar';
import SkillsSidebar from './SkillsSidebar';
import ActivitySidebar from './ActivitySidebar';
import { hasSkills as hasSkillsData } from './Skills/skillUtils';
import type {
    FileAccessStats,
    BoxItem,
    Errors,
    Comments,
    Tasks,
    User,
    FileVersions,
    SidebarView,
    SelectorItems
} from '../../flowTypes';
import { shouldRenderDetailsSidebar } from './sidebarUtil';
import SidebarNav from './SidebarNav';
import { SIDEBAR_VIEW_SKILLS, SIDEBAR_VIEW_ACTIVITY, SIDEBAR_VIEW_DETAILS } from '../../constants';
import './Sidebar.scss';

type Props = {
    currentUser?: User,
    file: BoxItem,
    getPreviewer: Function,
    hasSkills: boolean,
    hasProperties: boolean,
    hasMetadata: boolean,
    hasNotices: boolean,
    hasAccessStats: boolean,
    hasClassification: boolean,
    hasActivityFeed: boolean,
    hasVersions: boolean,
    rootElement: HTMLElement,
    appElement: HTMLElement,
    onAccessStatsClick?: Function,
    onDescriptionChange: Function,
    onClassificationClick?: Function,
    onVersionHistoryClick?: Function,
    onSkillChange: Function,
    onCommentCreate?: Function,
    onCommentDelete?: Function,
    onTaskCreate?: Function,
    onTaskDelete?: Function,
    onTaskUpdate?: Function,
    onTaskAssignmentUpdate?: Function,
    getApproverWithQuery?: Function,
    getMentionWithQuery?: Function,
    versions?: FileVersions,
    comments?: Comments,
    tasks?: Tasks,
    approverSelectorContacts?: SelectorItems,
    mentionSelectorContacts?: SelectorItems,
    accessStats?: FileAccessStats,
    accessStatsError?: Errors,
    fileError?: Errors,
    commentsError?: Errors,
    tasksError?: Errors,
    currentUserError?: Errors,
    getAvatarUrl: (string) => Promise<?string>
};

type State = {
    view?: SidebarView
};

class Sidebar extends React.Component<Props, State> {
    props: Props;
    state: State;

    /**
     * [constructor]
     *
     * @private
     * @return {Sidebar}
     */
    constructor(props: Props) {
        super(props);
        this.state = { view: this.getDefaultView(props) };
    }

    /**
     * Called when sidebar gets new properties
     *
     * @private
     * @return {void}
     */
    componentWillReceiveProps(nextProps: Props): void {
        const newView = this.getDefaultView(nextProps);
        const { view }: State = this.state;
        if (view && newView !== view) {
            this.setState({ view: newView });
        }
    }

    /**
     * Determines the default view
     *
     * @private
     * @return {string} default view
     */
    getDefaultView(props: Props): SidebarView {
        const { hasSkills, hasActivityFeed, file } = props;
        let view = hasSkills && hasSkillsData(file) ? SIDEBAR_VIEW_SKILLS : undefined;
        view = view || (hasActivityFeed ? SIDEBAR_VIEW_ACTIVITY : undefined);
        view = view || SIDEBAR_VIEW_DETAILS;
        return view;
    }

    /**
     * Toggle the sidebar view state
     *
     * @param {string} view - the selected view
     * @return {void}
     */
    onToggle = (view: SidebarView): void => {
        this.setState({ view: view === this.state.view ? undefined : view });
    };

    render() {
        const {
            currentUser,
            file,
            getPreviewer,
            hasSkills,
            hasProperties,
            hasMetadata,
            hasNotices,
            hasAccessStats,
            hasClassification,
            hasActivityFeed,
            hasVersions,
            rootElement,
            appElement,
            onAccessStatsClick,
            onDescriptionChange,
            onSkillChange,
            onClassificationClick,
            onVersionHistoryClick,
            onCommentCreate,
            onCommentDelete,
            onTaskCreate,
            onTaskDelete,
            onTaskUpdate,
            onTaskAssignmentUpdate,
            getApproverWithQuery,
            getMentionWithQuery,
            accessStats,
            accessStatsError,
            fileError,
            tasks,
            tasksError,
            comments,
            commentsError,
<<<<<<< HEAD
            approverSelectorContacts,
            mentionSelectorContacts,
=======
>>>>>>> 3e4310cf
            versions,
            getAvatarUrl
        }: Props = this.props;

        const { view } = this.state;
        const hasSidebarSkills = hasSkills && hasSkillsData(file);
        const hasDetails = shouldRenderDetailsSidebar({
            hasProperties,
            hasAccessStats,
            hasClassification,
            hasNotices,
            hasVersions
        });

        return (
            <React.Fragment>
                <SidebarNav
                    onToggle={this.onToggle}
                    selectedView={view}
                    hasSkills={hasSkills && hasSkillsData(file)}
                    hasMetadata={hasMetadata}
                    hasActivityFeed={hasActivityFeed}
                    hasDetails={hasDetails}
                />
                {view === SIDEBAR_VIEW_DETAILS &&
                    hasDetails && (
                        <DetailsSidebar
                            file={file}
                            hasProperties={hasProperties}
                            hasMetadata={hasMetadata}
                            hasNotices={hasNotices}
                            hasAccessStats={hasAccessStats}
                            hasClassification={hasClassification}
                            hasVersions={hasVersions}
                            appElement={appElement}
                            rootElement={rootElement}
                            onSkillChange={onSkillChange}
                            onAccessStatsClick={onAccessStatsClick}
                            onClassificationClick={onClassificationClick}
                            onDescriptionChange={onDescriptionChange}
                            onVersionHistoryClick={onVersionHistoryClick}
                            accessStats={accessStats}
                            accessStatsError={accessStatsError}
                            fileError={fileError}
                        />
                    )}
                {view === SIDEBAR_VIEW_SKILLS &&
                    hasSidebarSkills && (
                        <SkillsSidebar
                            file={file}
                            getPreviewer={getPreviewer}
                            appElement={appElement}
                            rootElement={rootElement}
                            onSkillChange={onSkillChange}
                        />
                    )}
                {view === SIDEBAR_VIEW_ACTIVITY &&
                    hasActivityFeed && (
                        <ActivitySidebar
                            currentUser={currentUser}
                            file={file}
                            tasks={tasks}
                            tasksError={tasksError}
                            comments={comments}
                            approverSelectorContacts={approverSelectorContacts}
                            mentionSelectorContacts={mentionSelectorContacts}
                            commentsError={commentsError}
                            versions={versions}
                            onCommentCreate={onCommentCreate}
                            onCommentDelete={onCommentDelete}
                            onTaskCreate={onTaskCreate}
                            onTaskDelete={onTaskDelete}
                            onTaskUpdate={onTaskUpdate}
                            onTaskAssignmentUpdate={onTaskAssignmentUpdate}
                            getApproverWithQuery={getApproverWithQuery}
                            getMentionWithQuery={getMentionWithQuery}
                            getAvatarUrl={getAvatarUrl}
                        />
                    )}
            </React.Fragment>
        );
    }
}

export default Sidebar;<|MERGE_RESOLUTION|>--- conflicted
+++ resolved
@@ -158,12 +158,9 @@
             tasksError,
             comments,
             commentsError,
-<<<<<<< HEAD
+            versions,
             approverSelectorContacts,
             mentionSelectorContacts,
-=======
->>>>>>> 3e4310cf
-            versions,
             getAvatarUrl
         }: Props = this.props;
 
