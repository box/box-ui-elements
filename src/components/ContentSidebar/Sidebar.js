/**
 * @flow
 * @file Preview sidebar component
 * @author Box
 */

import * as React from 'react';
import DetailsSidebar from './DetailsSidebar';
import SkillsSidebar from './SkillsSidebar';
import ActivitySidebar from './ActivitySidebar';
import { hasSkills as hasSkillsData } from './Skills/skillUtils';
import type {
    FileAccessStats,
    BoxItem,
    Errors,
    Comments,
    Tasks,
    User,
    FileVersions,
    SidebarView,
    SelectorItems
} from '../../flowTypes';
import { shouldRenderDetailsSidebar } from './sidebarUtil';
import SidebarNav from './SidebarNav';
import { SIDEBAR_VIEW_SKILLS, SIDEBAR_VIEW_ACTIVITY, SIDEBAR_VIEW_DETAILS } from '../../constants';
import './Sidebar.scss';

type Props = {
    currentUser?: User,
    file: BoxItem,
    getPreviewer: Function,
    hasSkills: boolean,
    hasProperties: boolean,
    hasMetadata: boolean,
    hasNotices: boolean,
    hasAccessStats: boolean,
    hasClassification: boolean,
    hasActivityFeed: boolean,
    hasVersions: boolean,
    rootElement: HTMLElement,
    appElement: HTMLElement,
    onAccessStatsClick?: Function,
    onInteraction: Function,
    onDescriptionChange: Function,
    onClassificationClick?: Function,
    onVersionHistoryClick?: Function,
    onSkillChange: Function,
    onCommentCreate?: Function,
    onCommentDelete?: Function,
    onTaskCreate?: Function,
    onTaskDelete?: Function,
    onTaskUpdate?: Function,
    onTaskAssignmentUpdate?: Function,
    getApproverWithQuery?: Function,
    getMentionWithQuery?: Function,
    versions?: FileVersions,
    comments?: Comments,
    tasks?: Tasks,
    approverSelectorContacts?: SelectorItems,
    mentionSelectorContacts?: SelectorItems,
    accessStats?: FileAccessStats,
    accessStatsError?: Errors,
    fileError?: Errors,
    commentsError?: Errors,
    tasksError?: Errors,
    currentUserError?: Errors,
    getAvatarUrl: (string) => Promise<?string>
};

type State = {
    view?: SidebarView
};

class Sidebar extends React.Component<Props, State> {
    props: Props;
    state: State;

    /**
     * [constructor]
     *
     * @private
     * @return {Sidebar}
     */
    constructor(props: Props) {
        super(props);
        this.state = { view: this.getDefaultView(props) };
    }

    /**
     * Called when sidebar gets new properties
     *
     * @private
     * @return {void}
     */
    componentWillReceiveProps(nextProps: Props): void {
        const newView = this.getDefaultView(nextProps);
        const { view }: State = this.state;
        if (view && newView !== view) {
            this.setState({ view: newView });
        }
    }

    /**
     * Determines the default view
     *
     * @private
     * @return {string} default view
     */
    getDefaultView(props: Props): SidebarView {
        const { hasSkills, hasActivityFeed, file } = props;
        let view = hasSkills && hasSkillsData(file) ? SIDEBAR_VIEW_SKILLS : undefined;
        view = view || (hasActivityFeed ? SIDEBAR_VIEW_ACTIVITY : undefined);
        view = view || SIDEBAR_VIEW_DETAILS;
        return view;
    }

    /**
     * Toggle the sidebar view state
     *
     * @param {string} view - the selected view
     * @return {void}
     */
    onToggle = (view: SidebarView): void => {
        this.setState({ view: view === this.state.view ? undefined : view });
    };

    render() {
        const {
            currentUser,
            file,
            getPreviewer,
            hasSkills,
            hasProperties,
            hasMetadata,
            hasNotices,
            hasAccessStats,
            hasClassification,
            hasActivityFeed,
            hasVersions,
            rootElement,
            appElement,
            onAccessStatsClick,
            onInteraction,
            onDescriptionChange,
            onSkillChange,
            onClassificationClick,
            onVersionHistoryClick,
            onCommentCreate,
            onCommentDelete,
            onTaskCreate,
            onTaskDelete,
            onTaskUpdate,
            onTaskAssignmentUpdate,
            getApproverWithQuery,
            getMentionWithQuery,
            accessStats,
            accessStatsError,
            fileError,
            tasks,
            tasksError,
            comments,
            commentsError,
<<<<<<< HEAD
            approverSelectorContacts,
            mentionSelectorContacts
=======
            getAvatarUrl
>>>>>>> 677a5170
        }: Props = this.props;

        const { view } = this.state;
        const hasSidebarSkills = hasSkills && hasSkillsData(file);
        const hasDetails = shouldRenderDetailsSidebar({
            hasProperties,
            hasAccessStats,
            hasClassification,
            hasNotices,
            hasVersions
        });

        return (
            <React.Fragment>
                <SidebarNav
                    onToggle={this.onToggle}
                    selectedView={view}
                    hasSkills={hasSkills && hasSkillsData(file)}
                    hasMetadata={hasMetadata}
                    hasActivity={hasActivityFeed}
                    hasDetails={hasDetails}
                />
                {view === SIDEBAR_VIEW_DETAILS &&
                    hasDetails && (
                        <DetailsSidebar
                            file={file}
                            hasProperties={hasProperties}
                            hasMetadata={hasMetadata}
                            hasNotices={hasNotices}
                            hasAccessStats={hasAccessStats}
                            hasClassification={hasClassification}
                            hasVersions={hasVersions}
                            appElement={appElement}
                            rootElement={rootElement}
                            onSkillChange={onSkillChange}
                            onAccessStatsClick={onAccessStatsClick}
                            onInteraction={onInteraction}
                            onClassificationClick={onClassificationClick}
                            onDescriptionChange={onDescriptionChange}
                            onVersionHistoryClick={onVersionHistoryClick}
                            accessStats={accessStats}
                            accessStatsError={accessStatsError}
                            fileError={fileError}
                        />
                    )}
                {view === SIDEBAR_VIEW_SKILLS &&
                    hasSidebarSkills && (
                        <SkillsSidebar
                            file={file}
                            getPreviewer={getPreviewer}
                            appElement={appElement}
                            rootElement={rootElement}
                            onSkillChange={onSkillChange}
                        />
                    )}
                {view === SIDEBAR_VIEW_ACTIVITY &&
                    hasActivityFeed && (
                        <ActivitySidebar
                            currentUser={currentUser}
                            file={file}
                            tasks={tasks}
                            tasksError={tasksError}
                            comments={comments}
                            approverSelectorContacts={approverSelectorContacts}
                            mentionSelectorContacts={mentionSelectorContacts}
                            commentsError={commentsError}
                            onCommentCreate={onCommentCreate}
                            onCommentDelete={onCommentDelete}
                            onTaskCreate={onTaskCreate}
                            onTaskDelete={onTaskDelete}
                            onTaskUpdate={onTaskUpdate}
                            onTaskAssignmentUpdate={onTaskAssignmentUpdate}
                            getApproverWithQuery={getApproverWithQuery}
                            getMentionWithQuery={getMentionWithQuery}
                            getAvatarUrl={getAvatarUrl}
                        />
                    )}
            </React.Fragment>
        );
    }
}

export default Sidebar;<|MERGE_RESOLUTION|>--- conflicted
+++ resolved
@@ -160,12 +160,9 @@
             tasksError,
             comments,
             commentsError,
-<<<<<<< HEAD
             approverSelectorContacts,
-            mentionSelectorContacts
-=======
+            mentionSelectorContacts,
             getAvatarUrl
->>>>>>> 677a5170
         }: Props = this.props;
 
         const { view } = this.state;
