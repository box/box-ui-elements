--- conflicted
+++ resolved
@@ -35,22 +35,8 @@
     hasActivityFeed: boolean,
     hasSkills: boolean,
     hasDetails: boolean,
-<<<<<<< HEAD
     onSkillChange: Function,
     translations?: Translations,
-=======
-    getApproverWithQuery?: Function,
-    getMentionWithQuery?: Function,
-    translations?: Translations,
-    versions?: FileVersions,
-    comments?: Comments,
-    tasks?: Tasks,
-    approverSelectorContacts?: SelectorItems,
-    mentionSelectorContacts?: SelectorItems,
-    activityFeedError: ?Errors,
-    currentUserError?: Errors,
-    getAvatarUrl: string => Promise<?string>,
->>>>>>> e7d61745
     onToggle: Function,
     onVersionHistoryClick?: Function
 };
@@ -67,20 +53,8 @@
     hasDetails,
     activitySidebarProps,
     detailsSidebarProps,
-<<<<<<< HEAD
     onSkillChange,
-=======
     metadataSidebarProps,
-    getApproverWithQuery,
-    getMentionWithQuery,
-    tasks,
-    comments,
-    versions,
-    activityFeedError,
-    approverSelectorContacts,
-    mentionSelectorContacts,
-    getAvatarUrl,
->>>>>>> e7d61745
     onToggle,
     onVersionHistoryClick
 }: Props) => (
