--- conflicted
+++ resolved
@@ -221,15 +221,11 @@
                     fields: COMMENTS_FIELDS_TO_FETCH
                 });
                 this.fetchTasks(fileId);
-<<<<<<< HEAD
                 this.fetchVersions({
                     id: fileId,
                     fields: VERSIONS_FIELDS_TO_FETCH
                 });
-=======
-                this.fetchVersions(fileId);
                 this.fetchCurrentUser(currentUser);
->>>>>>> 05cbfc6a
             }
         }
     }
@@ -762,16 +758,10 @@
         const {
             file,
             accessStats,
-<<<<<<< HEAD
             versions = [],
             comments = [],
             tasks = [],
-=======
-            versions,
-            comments,
-            tasks,
             currentUser,
->>>>>>> 05cbfc6a
             accessStatsError,
             fileError,
             versionError,
