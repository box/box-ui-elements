/**
 * @flow
 * @file Content Preview Component
 * @author Box
 */

import 'regenerator-runtime/runtime';
import React, { PureComponent } from 'react';
import uniqueid from 'lodash/uniqueId';
import getProp from 'lodash/get';
import noop from 'lodash/noop';
import cloneDeep from 'lodash/cloneDeep';
import debounce from 'lodash/debounce';
import LoadingIndicator from 'box-react-ui/lib/components/loading-indicator/LoadingIndicator';
import Sidebar from './Sidebar';
import API from '../../api';
import Cache from '../../util/Cache';
import Internationalize from '../Internationalize';
<<<<<<< HEAD
import {
    DEFAULT_HOSTNAME_API,
    CLIENT_NAME_CONTENT_SIDEBAR,
    FIELD_METADATA_SKILLS,
    DEFAULT_COLLAB_DEBOUNCE
} from '../../constants';
=======
import { DEFAULT_HOSTNAME_API, CLIENT_NAME_CONTENT_SIDEBAR, FIELD_METADATA_SKILLS } from '../../constants';
import { COMMENTS_FIELDS_TO_FETCH, TASKS_FIELDS_TO_FETCH } from '../../util/fields';
>>>>>>> 256950a3
import messages from '../messages';
import { shouldRenderSidebar } from './sidebarUtil';
import type {
    FileAccessStats,
    Token,
    BoxItem,
    StringMap,
    FileVersions,
    Errors,
    Comments,
    Tasks,
    SkillCard,
    SkillCardEntry,
    JsonPatchData,
    User,
    UserCollection,
    SelectorItems
} from '../../flowTypes';
import '../fonts.scss';
import '../base.scss';
import '../modal.scss';
import './ContentSidebar.scss';

type Props = {
    fileId?: string,
    isSmall?: boolean,
    clientName: string,
    apiHost: string,
    token: Token,
    className: string,
    getPreviewer: Function,
    hasSkills: boolean,
    hasProperties: boolean,
    hasMetadata: boolean,
    hasNotices: boolean,
    hasAccessStats: boolean,
    hasClassification: boolean,
    hasActivityFeed: boolean,
    hasVersions: boolean,
    language?: string,
    messages?: StringMap,
    cache?: Cache,
    sharedLink?: string,
    sharedLinkPassword?: string,
    requestInterceptor?: Function,
    responseInterceptor?: Function,
    onInteraction: Function,
    onAccessStatsClick?: Function,
    onClassificationClick?: Function,
    onVersionHistoryClick?: Function,
    onCommentCreate?: Function,
    onCommentDelete?: Function,
    onTaskCreate?: Function,
    onTaskDelete?: Function,
    onTaskUpdate?: Function,
    onTaskAssignmentUpdate?: Function
};

type State = {
    file?: BoxItem,
    accessStats?: FileAccessStats,
    versions?: FileVersions,
    comments?: Comments,
    tasks?: Tasks,
    fileError?: Errors,
    versionError?: Errors,
    commentsError?: Errors,
    tasksError?: Errors,
    accessStatsError?: Errors,
    approverSelectorContacts?: SelectorItems,
    mentionSelectorContacts?: SelectorItems
};

class ContentSidebar extends PureComponent<Props, State> {
    id: string;
    props: Props;
    state: State;
    rootElement: HTMLElement;
    appElement: HTMLElement;
    api: API;

    static defaultProps = {
        className: '',
        isSmall: false,
        clientName: CLIENT_NAME_CONTENT_SIDEBAR,
        apiHost: DEFAULT_HOSTNAME_API,
        getPreviewer: noop,
        hasSkills: false,
        hasProperties: false,
        hasMetadata: false,
        hasNotices: false,
        hasAccessStats: false,
        hasClassification: false,
        hasActivityFeed: false,
        hasVersions: false,
        onInteraction: noop
    };

    /**
     * [constructor]
     *
     * @private
     * @return {ContentSidebar}
     */
    constructor(props: Props) {
        super(props);
        const {
            cache,
            token,
            sharedLink,
            sharedLinkPassword,
            apiHost,
            clientName,
            requestInterceptor,
            responseInterceptor
        } = props;

        this.state = {};
        this.id = uniqueid('bcs_');
        this.api = new API({
            cache,
            token,
            sharedLink,
            sharedLinkPassword,
            apiHost,
            clientName,
            requestInterceptor,
            responseInterceptor
        });
    }

    /**
     * Destroys api instances
     *
     * @private
     * @return {void}
     */
    clearCache(): void {
        this.api.destroy(true);
    }

    /**
     * Cleanup
     *
     * @private
     * @inheritdoc
     * @return {void}
     */
    componentWillUnmount() {
        this.clearCache();
    }

    /**
     * Fetches the root folder on load
     *
     * @private
     * @inheritdoc
     * @return {void}
     */
    componentDidMount() {
        this.rootElement = ((document.getElementById(this.id): any): HTMLElement);
        this.appElement = ((this.rootElement.firstElementChild: any): HTMLElement);

        this.fetchData(this.props);
    }

    /**
     * Called when sidebar gets new properties
     *
     * @private
     * @return {void}
     */
    componentWillReceiveProps(nextProps: Props): void {
        const { fileId }: Props = this.props;
        const { fileId: newFileId }: Props = nextProps;

        const hasFileIdChanged = newFileId !== fileId;

        if (hasFileIdChanged) {
            this.setState({});
            this.fetchData(nextProps);
        }
    }

    /**
     * Fetches the data for the sidebar
     *
     * @param {Object} Props the component props
     * @param {boolean} hasFileIdChanged true if the file id has changed
     */
    fetchData({ fileId, hasActivityFeed, hasAccessStats }: Props) {
        if (fileId) {
            this.fetchFile(fileId);
            if (hasAccessStats) {
                this.fetchFileAccessStats(fileId);
            }
            if (hasActivityFeed) {
                this.fetchComments({
                    id: fileId,
                    fields: COMMENTS_FIELDS_TO_FETCH
                });
                this.fetchTasks(fileId);
                this.fetchVersions(fileId);
            }
        }
    }

    /**
     * Function to log interactions
     *
     * @private
     * @param {Object} data - some data
     * @return {void}
     */
    onInteraction = (data: any): void => {
        const { onInteraction }: Props = this.props;
        const { file }: State = this.state;
        onInteraction(Object.assign({}, { file: cloneDeep(file) }, data));
    };

    /**
     * Function to update file description
     *
     * @private
     * @param {string} newDescription - New file description
     * @return {void}
     */
    onDescriptionChange = (newDescription: string): void => {
        const { file } = this.state;
        if (!file) {
            return;
        }

        const { description, id } = file;
        if (newDescription === description || !id) {
            return;
        }

        this.api
            .getFileAPI()
            .setFileDescription(
                file,
                newDescription,
                this.setFileDescriptionSuccessCallback,
                this.setFileDescriptionErrorCallback
            );
    };

    /**
     * File update description callback
     *
     * @private
     * @param {BoxItem} file - Updated file object
     * @return {void}
     */
    setFileDescriptionSuccessCallback = (file: BoxItem): void => {
        this.onInteraction({ target: 'description-change' });
        this.setState({ file, fileError: undefined });
    };

    /**
     * Handles a failed file description update
     *
     * @private
     * @param {Error} e - API error
     * @param {BoxItem} file - Original file description
     * @return {void}
     */
    setFileDescriptionErrorCallback = (e: Error, file: BoxItem): void => {
        // Reset the state back to the original description since the API call failed
        this.setState({
            file,
            fileError: {
                inlineError: {
                    title: messages.fileDescriptionInlineErrorTitleMessage,
                    content: messages.defaultInlineErrorContentMessage
                }
            }
        });
        this.errorCallback(e);
    };

    /**
     * Handles a failed file version fetch
     *
     * @private
     * @param {Error} e - API error
     * @return {void}
     */
    fetchVersionsErrorCallback = (e: Error) => {
        this.setState({
            versions: undefined,
            versionError: {
                maskError: {
                    errorHeader: messages.versionHistoryErrorHeaderMessage,
                    errorSubHeader: messages.defaultErrorMaskSubHeaderMessage
                }
            }
        });
        this.errorCallback(e);
    };

    /**
     * Handles a failed file comment fetch
     *
     * @private
     * @param {Error} e - API error
     * @return {void}
     */
    fetchCommentsErrorCallback = (e: Error) => {
        this.setState({
            comments: undefined,
            commentsError: e
        });
        this.errorCallback(e);
    };

    /**
     * Handles a failed file task fetch
     *
     * @private
     * @param {Error} e - API error
     * @return {void}
     */
    fetchTasksErrorCallback = (e: Error) => {
        this.setState({
            tasks: undefined,
            tasksError: e
        });
    };

    /**
     * Handles a failed file access stats fetch
     *
     * @private
     * @param {Error} e - API error
     * @return {void}
     */
    fetchFileAccessStatsErrorCallback = (e: Error) => {
        this.setState({
            accessStats: undefined,
            accessStatsError: {
                maskError: {
                    errorHeader: messages.fileAccessStatsErrorHeaderMessage,
                    errorSubHeader: messages.defaultErrorMaskSubHeaderMessage
                }
            }
        });
        this.errorCallback(e);
    };

    /**
     * Network error callback
     *
     * @private
     * @param {Error} error - Error object
     * @return {void}
     */
    errorCallback = (error: Error): void => {
        /* eslint-disable no-console */
        console.error(error);
        /* eslint-enable no-console */
    };

    /**
     * File fetch success callback
     *
     * @private
     * @param {Object} file - Box file
     * @return {void}
     */
    fetchFileSuccessCallback = (file: BoxItem): void => {
        this.setState({ file });
    };

    /**
     * File versions fetch success callback
     *
     * @private
     * @param {Object} versions - Box file versions
     * @return {void}
     */
    fetchVersionsSuccessCallback = (versions: FileVersions): void => {
        this.setState({ versions, versionError: undefined });
    };

    /**
     * File versions fetch success callback
     *
     * @private
     * @param {Object} file - Box file
     * @return {void}
     */
    fetchCommentsSuccessCallback = (comments: Comments): void => {
        this.setState({ comments, commentsError: undefined });
    };

    /**
     * File tasks fetch success callback
     *
     * @private
     * @param {Object} tasks - Box task
     * @return {void}
     */
    fetchTasksSuccessCallback = (tasks: Tasks): void => {
        this.setState({ tasks, tasksError: undefined });
    };

    /**
     * File access stats fetch success callback
     *
     * @private
     * @param {Object} accessStats - access stats for a file
     * @return {void}
     */
    fetchFileAccessStatsSuccessCallback = (accessStats: FileAccessStats): void => {
        this.setState({ accessStats, accessStatsError: undefined });
    };

    /**
     * Fetches a file
     *
     * @private
     * @param {string} id - File id
     * @param {Boolean|void} [forceFetch] - To void cache
     * @return {void}
     */
    fetchFile(id: string, forceFetch: boolean = false): void {
        if (shouldRenderSidebar(this.props)) {
            this.api.getFileAPI().file(id, this.fetchFileSuccessCallback, this.errorCallback, forceFetch, true);
        }
    }

    /**
     * Fetches the versions for a file
     *
     * @private
     * @param {string} id - File id
     * @param {boolean} shouldDestroy true if the apiFactory should be destroyed
     * @param {number} offset the offset from the start to start fetching at
     * @param {number} limit the number of items to fetch
     * @param {array} fields the fields to fetch
     * @param {boolean} shouldFetchAll true if should get all the pages before calling the sucessCallback
     * @return {void}
     */
    fetchVersions(
        id: string,
        shouldDestroy?: boolean = false,
        offset: number = 0,
        limit: number = 1000,
        fields?: Array<string>,
        shouldFetchAll?: boolean = true
    ): void {
        if (shouldRenderSidebar(this.props)) {
            this.api
                .getVersionsAPI(shouldDestroy)
                .offsetGet(
                    id,
                    this.fetchVersionsSuccessCallback,
                    this.fetchVersionsErrorCallback,
                    offset,
                    limit,
                    fields,
                    shouldFetchAll
                );
        }
    }

    /**
     * Fetches the comments for a file
     *
     * @private
     * @param {string} id - File id
     * @param {boolean} shouldDestroy true if the apiFactory should be destroyed
     * @param {number} offset the offset from the start to start fetching at
     * @param {number} limit the number of items to fetch
     * @param {array} fields the fields to fetch
     * @param {boolean} shouldFetchAll true if should get all the pages before calling the sucessCallback
     * @return {void}
     */
    fetchComments({
        id,
        shouldDestroy = false,
        offset = 0,
        limit = 1000,
        fields,
        shouldFetchAll = true
    }: {
        id: string,
        shouldDestroy?: boolean,
        offset?: number,
        limit?: number,
        fields?: Array<string>,
        shouldFetchAll?: boolean
    }): void {
        if (shouldRenderSidebar(this.props)) {
            this.api
                .getCommentsAPI(shouldDestroy)
                .offsetGet(
                    id,
                    this.fetchCommentsSuccessCallback,
                    this.fetchCommentsErrorCallback,
                    offset,
                    limit,
                    fields,
                    shouldFetchAll
                );
        }
    }

    /**
     * Fetches the tasks for a file
     *
     * @private
     * @param {string} id - File id
     * @return {void}
     */
    fetchTasks(id: string, shouldDestroy?: boolean = false): void {
        const params = {
            fields: TASKS_FIELDS_TO_FETCH.toString()
        };

        if (shouldRenderSidebar(this.props)) {
            this.api
                .getTasksAPI(shouldDestroy)
                .get(id, this.fetchTasksSuccessCallback, this.fetchTasksErrorCallback, params);
        }
    }

    /**
     * Fetches the access stats for a file
     *
     * @private
     * @param {string} id - File id
     * @return {void}
     */
    fetchFileAccessStats(id: string, shouldDestroy?: boolean = false): void {
        if (shouldRenderSidebar(this.props)) {
            this.api
                .getFileAccessStatsAPI(shouldDestroy)
                .get(id, this.fetchFileAccessStatsSuccessCallback, this.fetchFileAccessStatsErrorCallback);
        }
    }

    /**
     * Patches skill metadata
     *
     * @private
     * @param {string} id - File id
     * @return {void}
     */
    onSkillChange = (index: number, removes: Array<SkillCardEntry> = [], adds: Array<SkillCardEntry> = []): void => {
        const { hasSkills }: Props = this.props;
        const { file }: State = this.state;
        if (!hasSkills || !file) {
            return;
        }

        const { metadata, permissions }: BoxItem = file;
        if (!metadata || !permissions || !permissions.can_upload) {
            return;
        }

        const cards: Array<SkillCard> = getProp(file, 'metadata.global.boxSkillsCards.cards');
        if (!cards || cards.length === 0 || !cards[index]) {
            return;
        }

        const card = cards[index];
        const path = `/cards/${index}`;
        const ops: JsonPatchData = [];

        if (Array.isArray(removes)) {
            removes.forEach((removed) => {
                const idx = card.entries.findIndex((entry) => entry === removed);
                if (idx > -1) {
                    ops.push({
                        op: 'remove',
                        path: `${path}/entries/${idx}`
                    });
                }
            });
        }

        if (Array.isArray(adds)) {
            adds.forEach((added) => {
                ops.push({
                    op: 'add',
                    path: `${path}/entries/-`,
                    value: added
                });
            });
        }

        // If no ops, don't proceed
        if (ops.length === 0) {
            return;
        }

        // Add test ops before any other ops
        ops.splice(0, 0, {
            op: 'test',
            path,
            value: card
        });

        this.api.getMetadataAPI(false).patch(
            file,
            FIELD_METADATA_SKILLS,
            ops,
            (updatedFile) => {
                this.setState({ file: updatedFile });
            },
            this.errorCallback
        );
    };

    /**
     * Re-formats file collaborators response
     *
     * @private
     * @param {Array<User>} contacts - Collection of collaborated users
     * @return {SelectorItems}
     */
    parseContacts = (contacts: Array<User>): SelectorItems =>
        contacts.map((collab: User) => {
            const { id, name, login } = collab;
            return {
                id,
                name,
                item: { ...collab, email: login }
            };
        });

    /**
     * File approver contacts fetch success callback
     *
     * @private
     * @param {BoxItemCollection} data - Collaborators response data
     * @return {void}
     */
    getApproverContactsSuccessCallback = (data: UserCollection): void => {
        const contacts = data.entries || [];
        this.setState({ approverSelectorContacts: this.parseContacts(contacts) });
    };

    /**
     * File @mention contacts fetch success callback
     *
     * @private
     * @param {BoxItemCollection} data - Collaborators response data
     * @return {void}
     */
    getMentionContactsSuccessCallback = (data: UserCollection): void => {
        const contacts = data.entries || [];
        this.setState({ mentionSelectorContacts: this.parseContacts(contacts) });
    };

    /**
     * File @mention contacts fetch success callback
     *
     * @private
     * @param {API} api - Box API instance
     * @param {string} searchStr - Search string to filter file collaborators by
     * @param {Function} successCallback - Fetch success callback
     * @return {void}
     */
    getApproverSelectorContacts = debounce((searchStr: string): void => {
        // Do not fetch without filter
        if (!searchStr || searchStr.trim() === '') {
            return;
        }

        this.api.getFileCollaboratorsAPI(true).markerGet({
            id: getProp(this.props, 'fileId', null),
            params: {
                filter_term: searchStr
            },
            successCallback: this.getApproverContactsSuccessCallback,
            errorCallback: this.errorCallback
        });
    }, DEFAULT_COLLAB_DEBOUNCE);

    /**
     * File @mention contacts fetch success callback
     *
     * @private
     * @param {string} searchStr - Search string to filter file collaborators by
     * @return {void}
     */
    getMentionSelectorContacts = debounce((searchStr: string): void => {
        // Do not fetch without filter
        if (!searchStr || searchStr.trim() === '') {
            return;
        }

        this.api.getFileCollaboratorsAPI(true).markerGet({
            id: getProp(this.props, 'fileId', null),
            params: {
                filter_term: searchStr
            },
            successCallback: this.getMentionContactsSuccessCallback,
            errorCallback: this.errorCallback
        });
    }, DEFAULT_COLLAB_DEBOUNCE);

    /**
     * Renders the file preview
     *
     * @private
     * @inheritdoc
     * @return {Element}
     */
    render() {
        const {
            language,
            messages: intlMessages,
            getPreviewer,
            hasSkills,
            hasProperties,
            hasMetadata,
            hasNotices,
            hasAccessStats,
            hasClassification,
            hasActivityFeed,
            hasVersions,
            className,
            onVersionHistoryClick,
            onAccessStatsClick,
            onClassificationClick,
            onCommentCreate,
            onCommentDelete,
            onTaskCreate,
            onTaskDelete,
            onTaskUpdate,
            onTaskAssignmentUpdate
        }: Props = this.props;
        const {
            file,
            accessStats,
            versions,
            comments,
            tasks,
            accessStatsError,
            fileError,
            versionError,
            commentsError,
            tasksError,
            approverSelectorContacts,
            mentionSelectorContacts
        }: State = this.state;

        const shouldRender = shouldRenderSidebar(this.props) && !!file;

        return (
            <Internationalize language={language} messages={intlMessages}>
                <aside id={this.id} className={`be bcs ${className}`}>
                    <div className='be-app-element'>
                        {shouldRender ? (
                            <Sidebar
                                file={((file: any): BoxItem)}
                                versions={versions}
                                getPreviewer={getPreviewer}
                                hasSkills={hasSkills}
                                hasProperties={hasProperties}
                                hasMetadata={hasMetadata}
                                hasNotices={hasNotices}
                                hasAccessStats={hasAccessStats}
                                hasClassification={hasClassification}
                                hasActivityFeed={hasActivityFeed}
                                appElement={this.appElement}
                                rootElement={this.rootElement}
                                onInteraction={this.onInteraction}
                                onDescriptionChange={this.onDescriptionChange}
                                accessStats={accessStats}
                                onAccessStatsClick={onAccessStatsClick}
                                onClassificationClick={onClassificationClick}
                                onVersionHistoryClick={onVersionHistoryClick}
                                onSkillChange={this.onSkillChange}
                                hasVersions={hasVersions}
                                accessStatsError={accessStatsError}
                                fileError={fileError}
                                versionError={versionError}
                                tasks={tasks}
                                tasksError={tasksError}
                                comments={comments}
                                commentsError={commentsError}
                                onCommentCreate={onCommentCreate}
                                onCommentDelete={onCommentDelete}
                                onTaskCreate={onTaskCreate}
                                onTaskDelete={onTaskDelete}
                                onTaskUpdate={onTaskUpdate}
                                onTaskAssignmentUpdate={onTaskAssignmentUpdate}
                                getApproverSelectorContacts={this.getApproverSelectorContacts}
                                getMentionSelectorContacts={this.getMentionSelectorContacts}
                                approverSelectorContacts={approverSelectorContacts}
                                mentionSelectorContacts={mentionSelectorContacts}
                            />
                        ) : (
                            <div className='bcs-loading'>
                                <LoadingIndicator />
                            </div>
                        )}
                    </div>
                </aside>
            </Internationalize>
        );
    }
}

export type ContentSidebarProps = Props;
export default ContentSidebar;<|MERGE_RESOLUTION|>--- conflicted
+++ resolved
@@ -16,17 +16,13 @@
 import API from '../../api';
 import Cache from '../../util/Cache';
 import Internationalize from '../Internationalize';
-<<<<<<< HEAD
 import {
     DEFAULT_HOSTNAME_API,
     CLIENT_NAME_CONTENT_SIDEBAR,
     FIELD_METADATA_SKILLS,
     DEFAULT_COLLAB_DEBOUNCE
 } from '../../constants';
-=======
-import { DEFAULT_HOSTNAME_API, CLIENT_NAME_CONTENT_SIDEBAR, FIELD_METADATA_SKILLS } from '../../constants';
 import { COMMENTS_FIELDS_TO_FETCH, TASKS_FIELDS_TO_FETCH } from '../../util/fields';
->>>>>>> 256950a3
 import messages from '../messages';
 import { shouldRenderSidebar } from './sidebarUtil';
 import type {
