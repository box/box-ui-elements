/**
 * @flow
 * @file Content Preview Component
 * @author Box
 */

import 'regenerator-runtime/runtime';
import React, { PureComponent } from 'react';
import classNames from 'classnames';
import uniqueid from 'lodash/uniqueId';
import getProp from 'lodash/get';
import noop from 'lodash/noop';
import LoadingIndicator from 'box-react-ui/lib/components/loading-indicator/LoadingIndicator';
import Sidebar from './Sidebar';
import API from '../../api';
import APIContext from '../APIContext';
import Internationalize from '../Internationalize';
import {
    DEFAULT_HOSTNAME_API,
    CLIENT_NAME_CONTENT_SIDEBAR,
    SIDEBAR_VIEW_SKILLS,
    SIDEBAR_VIEW_ACTIVITY,
    SIDEBAR_VIEW_DETAILS,
    SIDEBAR_VIEW_METADATA,
    UNAUTHORIZED_CODE
} from '../../constants';
import messages from '../messages';
import SidebarUtils from './SidebarUtils';
import type { DetailsSidebarProps } from './DetailsSidebar';
import type { ActivitySidebarProps } from './ActivitySidebar';
import type { MetadataSidebarProps } from './MetadataSidebar';
import type { $AxiosXHR } from 'axios'; // eslint-disable-line
import '../fonts.scss';
import '../base.scss';
import '../modal.scss';
import './ContentSidebar.scss';

type Props = {
    fileId?: string,
    isLarge?: boolean,
    clientName: string,
    apiHost: string,
    token: Token,
    className: string,
    defaultView?: SidebarView,
    currentUser?: User,
    getPreview: Function,
    getViewer: Function,
    hasSkills: boolean,
    activitySidebarProps: ActivitySidebarProps,
    detailsSidebarProps: DetailsSidebarProps,
    metadataSidebarProps: MetadataSidebarProps,
    hasMetadata: boolean,
    hasActivityFeed: boolean,
    language?: string,
    messages?: StringMap,
    cache?: APICache,
    sharedLink?: string,
    sharedLinkPassword?: string,
    requestInterceptor?: Function,
    responseInterceptor?: Function,
    onVersionHistoryClick?: Function
};

type State = {
    view?: SidebarView,
    file?: BoxItem,
    accessStats?: FileAccessStats,
    fileError?: Errors,
    accessStatsError?: Errors,
<<<<<<< HEAD
    isFileLoading?: boolean,
    feedItems?: FeedItems
=======
    currentUserError?: Errors,
    isFileLoading?: boolean,
    hasBeenToggled?: boolean
};

const activityFeedInlineError: Errors = {
    inlineError: {
        title: messages.errorOccured,
        content: messages.activityFeedItemApiError
    }
>>>>>>> 75a0b4bf
};
class ContentSidebar extends PureComponent<Props, State> {
    id: string;
    props: Props;
    state: State;
    rootElement: HTMLElement;
    appElement: HTMLElement;
    api: API;

    static defaultProps = {
        className: '',
        clientName: CLIENT_NAME_CONTENT_SIDEBAR,
        apiHost: DEFAULT_HOSTNAME_API,
        getPreview: noop,
        getViewer: noop,
        isLarge: true,
        hasSkills: false,
        hasMetadata: false,
        hasActivityFeed: false,
        activitySidebarProps: {},
        detailsSidebarProps: {},
        metadataSidebarProps: {}
    };

    initialState: State = {
        file: undefined,
        accessStats: undefined,
        fileError: undefined,
        accessStatsError: undefined
    };

    /**
     * [constructor]
     *
     * @private
     * @return {ContentSidebar}
     */
    constructor(props: Props) {
        super(props);
        const {
            cache,
            token,
            sharedLink,
            sharedLinkPassword,
            apiHost,
            clientName,
            requestInterceptor,
            responseInterceptor
        } = props;

        this.id = uniqueid('bcs_');
        this.api = new API({
            cache,
            token,
            sharedLink,
            sharedLinkPassword,
            apiHost,
            clientName,
            requestInterceptor,
            responseInterceptor
        });

        // Clone initial state to allow for state reset on new files
        this.state = { ...this.initialState };
    }

    /**
     * Destroys api instances with caches
     *
     * @private
     * @return {void}
     */
    clearCache(): void {
        this.api.destroy(true);
    }

    /**
     * Cleanup
     *
     * @private
     * @inheritdoc
     * @return {void}
     */
    componentWillUnmount() {
        // Don't destroy the cache while unmounting
        this.api.destroy(false);
    }

    /**
     * Fetches the root folder on load
     *
     * @private
     * @inheritdoc
     * @return {void}
     */
    componentDidMount() {
        this.rootElement = ((document.getElementById(this.id): any): HTMLElement);
        this.appElement = ((this.rootElement.firstElementChild: any): HTMLElement);

        this.fetchData(this.props);
    }

    /**
     * Called when sidebar gets new properties
     *
     * @private
     * @return {void}
     */
    componentWillReceiveProps(nextProps: Props): void {
        const { fileId, isLarge }: Props = this.props;
        const { file, hasBeenToggled }: State = this.state;
        const hasVisibilityChanged = nextProps.isLarge !== isLarge;
        const hasFileIdChanged = nextProps.fileId !== fileId;

        if (hasFileIdChanged) {
            // Clear out existing state
            this.setState({ ...this.initialState });
            this.fetchData(nextProps);
        } else if (!hasBeenToggled && hasVisibilityChanged) {
            this.setState({
                view: this.getDefaultSidebarView(file, nextProps)
            });
        }
    }

    /**
     * Toggle the sidebar view state
     *
     * @param {string} view - the selected view
     * @return {void}
     */
    onToggle = (view: SidebarView): void => {
        const { view: stateView }: State = this.state;
        const isTogglingOff = view === stateView;
        const isTogglingOn = !stateView && !!view;
        const isToggling = isTogglingOff || isTogglingOn;
        this.setState({
            view: isTogglingOff ? undefined : view,
            hasBeenToggled: isToggling
        });
    };

    /**
     * Fetches the data for the sidebar
     *
     * @param {Object} Props the component props
     * @param {boolean} hasFileIdChanged true if the file id has changed
     */
    fetchData({ fileId, detailsSidebarProps }: Props) {
        const { hasAccessStats = false } = detailsSidebarProps;
        if (!fileId) {
            return;
        }

        // Fetch the new file
        this.fetchFile(fileId);

        if (hasAccessStats) {
            this.fetchFileAccessStats(fileId);
        }
    }

    /**
     * Function to update file description
     *
     * @private
     * @param {string} newDescription - New file description
     * @return {void}
     */
    onDescriptionChange = (newDescription: string): void => {
        const { file } = this.state;
        if (!file) {
            return;
        }

        const { description, id } = file;
        if (newDescription === description || !id) {
            return;
        }

        this.api
            .getFileAPI()
            .setFileDescription(
                file,
                newDescription,
                this.setFileDescriptionSuccessCallback,
                this.setFileDescriptionErrorCallback
            );
    };

    /**
     * File update description callback
     *
     * @private
     * @param {BoxItem} file - Updated file object
     * @return {void}
     */
    setFileDescriptionSuccessCallback = (file: BoxItem): void => {
        const { onDescriptionChange = noop } = this.props.detailsSidebarProps;
        onDescriptionChange(file);

        this.setState({ file, fileError: undefined });
    };

    /**
     * Handles a failed file description update
     *
     * @private
     * @param {Error} e - API error
     * @param {BoxItem} file - Original file description
     * @return {void}
     */
    setFileDescriptionErrorCallback = (e: $AxiosXHR<any>, file: BoxItem): void => {
        // Reset the state back to the original description since the API call failed
        this.setState({
            file,
            fileError: {
                inlineError: {
                    title: messages.fileDescriptionInlineErrorTitleMessage,
                    content: messages.defaultInlineErrorContentMessage
                }
            }
        });
        this.errorCallback(e);
    };

    /**
     * Handles a failed file access stats fetch
     *
     * @private
     * @param {Error} e - API error
     * @return {void}
     */
    fetchFileAccessStatsErrorCallback = (e: $AxiosXHR<any>) => {
        let accessStatsError;

        if (getProp(e, 'status') === UNAUTHORIZED_CODE) {
            accessStatsError = {
                error: messages.fileAccessStatsPermissionsError
            };
        } else {
            accessStatsError = {
                maskError: {
                    errorHeader: messages.fileAccessStatsErrorHeaderMessage,
                    errorSubHeader: messages.defaultErrorMaskSubHeaderMessage
                }
            };
        }

        this.setState({
            accessStats: undefined,
            accessStatsError
        });
        this.errorCallback(e);
    };

    /**
     * Handles a failed file info fetch
     *
     * @private
     * @param {Error} e - API error
     * @return {void}
     */
    fetchFileErrorCallback = (e: $AxiosXHR<any>) => {
        this.setState({
            isFileLoading: false
        });
        this.errorCallback(e);
    };

    /**
     * Network error callback
     *
     * @private
     * @param {Error} error - Error object
     * @return {void}
     */
    errorCallback = (error: $AxiosXHR<any>): void => {
        /* eslint-disable no-console */
        console.error(error);
        /* eslint-enable no-console */
    };

    /**
     * File fetch success callback that sets the file and view
     *
     * @private
     * @param {Object} props - component props
     * @param {Object} file - Box file
     * @return {string} Sidebar view to use
     */
    getDefaultSidebarView(file?: BoxItem, props: Props): SidebarView {
        const { view, hasBeenToggled }: State = this.state;
        const { isLarge, defaultView }: Props = props;

        // If no file we don't have a view
        if (!file) {
            return undefined;
        }

        // If there was a default view provided, force use that
        if (defaultView) {
            return defaultView;
        }

        // If the user manually toggled the sidebar, respect that.
        // Otherwise use responsiveness to determine default view.
        if (!hasBeenToggled && !isLarge) {
            return undefined;
        }

        let newView;
        const canDefaultToSkills = SidebarUtils.shouldRenderSkillsSidebar(this.props, file);
        const canDefaultToDetails = SidebarUtils.canHaveDetailsSidebar(this.props);
        const canDefaultToActivity = SidebarUtils.canHaveActivitySidebar(this.props);
        const canDefaultToMetadata = SidebarUtils.canHaveMetadataSidebar(this.props);

        // Calculate the default view with latest props
        if (canDefaultToSkills) {
            newView = SIDEBAR_VIEW_SKILLS;
        } else if (canDefaultToActivity) {
            newView = SIDEBAR_VIEW_ACTIVITY;
        } else if (canDefaultToDetails) {
            newView = SIDEBAR_VIEW_DETAILS;
        } else if (canDefaultToMetadata) {
            newView = SIDEBAR_VIEW_METADATA;
        }

        // Only reset the view if prior view is no longer applicable
        if (
            !view ||
            (view === SIDEBAR_VIEW_SKILLS && !canDefaultToSkills) ||
            (view === SIDEBAR_VIEW_ACTIVITY && !canDefaultToActivity) ||
            (view === SIDEBAR_VIEW_DETAILS && !canDefaultToDetails) ||
            (view === SIDEBAR_VIEW_METADATA && !canDefaultToMetadata)
        ) {
            return newView;
        }

        return view;
    }

    /**
     * File fetch success callback that sets the file and view
     *
     * @private
     * @param {Object} file - Box file
     * @return {void}
     */
    fetchFileSuccessCallback = (file: BoxItem): void => {
        this.setState({ file, view: this.getDefaultSidebarView(file, this.props), isFileLoading: false });
    };

    /**
     * File access stats fetch success callback
     *
     * @private
     * @param {Object} accessStats - access stats for a file
     * @return {void}
     */
    fetchFileAccessStatsSuccessCallback = (accessStats: FileAccessStats): void => {
        this.setState({ accessStats, accessStatsError: undefined });
    };

    /**
     * Fetches a file
     *
     * @private
     * @param {string} id - File id
     * @param {Boolean|void} [forceFetch] - To void cache
     * @return {void}
     */
    fetchFile(id: string, forceFetch: boolean = false): void {
        if (SidebarUtils.canHaveSidebar(this.props)) {
            this.setState({
                isFileLoading: true
            });

            this.api
                .getFileAPI()
                .file(id, this.fetchFileSuccessCallback, this.fetchFileErrorCallback, forceFetch, true);
        }
    }

    /**
     * Fetches the access stats for a file
     *
     * @private
     * @param {string} id - File id
     * @return {void}
     */
    fetchFileAccessStats(id: string, shouldDestroy?: boolean = false): void {
        if (SidebarUtils.canHaveSidebar(this.props)) {
            this.api.getFileAccessStatsAPI(shouldDestroy).get({
                id,
                successCallback: this.fetchFileAccessStatsSuccessCallback,
                errorCallback: this.fetchFileAccessStatsErrorCallback
            });
        }
    }

    /**
     * Refreshes sidebar when classification is changed
     *
     * @private
     * @return {void}
     */
    onClassificationChange = (): void => {
        const { fileId } = this.props;
        if (!fileId) {
            return;
        }

        this.fetchFile(fileId, true);
    };

    /**
     * Add classification click handler
     *
     * @private
     * @return {void}
     */
    onClassificationClick = (): void => {
        const { onClassificationClick = noop } = this.props.detailsSidebarProps;

        onClassificationClick(this.onClassificationChange);
    };

    /**
     * Renders the file preview
     *
     * @private
     * @inheritdoc
     * @return {Element}
     */
    render() {
        const {
            language,
            messages: intlMessages,
            getPreview,
            getViewer,
            hasActivityFeed,
            className,
            activitySidebarProps,
            detailsSidebarProps,
            metadataSidebarProps,
            onVersionHistoryClick
        }: Props = this.props;
        const {
            file,
            view,
            accessStats,
            accessStatsError,
            fileError,
<<<<<<< HEAD
            isFileLoading,
            feedItems,
            isCollapsed
=======
            activityFeedError,
            approverSelectorContacts,
            mentionSelectorContacts,
            currentUserError,
            isFileLoading
>>>>>>> 75a0b4bf
        }: State = this.state;

        const styleClassName = classNames(
            'be bcs',
            {
                [`bcs-${((view: any): string)}`]: !!view,
                'bcs-is-open': !!view
            },
            className
        );

        const hasSkills = SidebarUtils.shouldRenderSkillsSidebar(this.props, file);
        const hasDetails = SidebarUtils.canHaveDetailsSidebar(this.props);
        const hasMetadata = SidebarUtils.canHaveMetadataSidebar(this.props);

        return (
            <Internationalize language={language} messages={intlMessages}>
                <aside id={this.id} className={styleClassName}>
                    <div className='be-app-element'>
                        {SidebarUtils.shouldRenderSidebar(this.props, file) ? (
                            // $FlowFixMe
                            <APIContext.Provider value={this.api}>
                                <Sidebar
                                    file={((file: any): BoxItem)}
                                    view={view}
                                    detailsSidebarProps={{
                                        accessStats,
                                        accessStatsError,
                                        fileError,
                                        isFileLoading,
                                        onDescriptionChange: this.onDescriptionChange,
                                        ...detailsSidebarProps,
                                        onClassificationClick: this.onClassificationClick
                                    }}
                                    activitySidebarProps={activitySidebarProps}
                                    metadataSidebarProps={{
                                        ...metadataSidebarProps
                                    }}
                                    getPreview={getPreview}
                                    getViewer={getViewer}
                                    hasSkills={hasSkills}
                                    hasDetails={hasDetails}
                                    hasMetadata={hasMetadata}
                                    hasActivityFeed={hasActivityFeed}
                                    accessStats={accessStats}
                                    accessStatsError={accessStatsError}
                                    fileError={fileError}
                                    onToggle={this.onToggle}
                                    onVersionHistoryClick={onVersionHistoryClick}
                                    feedItems={feedItems}
                                />
                            </APIContext.Provider>
                        ) : (
                            <div className='bcs-loading'>
                                <LoadingIndicator />
                            </div>
                        )}
                    </div>
                </aside>
            </Internationalize>
        );
    }
}

export type ContentSidebarProps = Props;
export default ContentSidebar;<|MERGE_RESOLUTION|>--- conflicted
+++ resolved
@@ -68,12 +68,8 @@
     accessStats?: FileAccessStats,
     fileError?: Errors,
     accessStatsError?: Errors,
-<<<<<<< HEAD
     isFileLoading?: boolean,
-    feedItems?: FeedItems
-=======
-    currentUserError?: Errors,
-    isFileLoading?: boolean,
+    feedItems?: FeedItems,
     hasBeenToggled?: boolean
 };
 
@@ -82,7 +78,6 @@
         title: messages.errorOccured,
         content: messages.activityFeedItemApiError
     }
->>>>>>> 75a0b4bf
 };
 class ContentSidebar extends PureComponent<Props, State> {
     id: string;
@@ -531,24 +526,7 @@
             metadataSidebarProps,
             onVersionHistoryClick
         }: Props = this.props;
-        const {
-            file,
-            view,
-            accessStats,
-            accessStatsError,
-            fileError,
-<<<<<<< HEAD
-            isFileLoading,
-            feedItems,
-            isCollapsed
-=======
-            activityFeedError,
-            approverSelectorContacts,
-            mentionSelectorContacts,
-            currentUserError,
-            isFileLoading
->>>>>>> 75a0b4bf
-        }: State = this.state;
+        const { file, view, accessStats, accessStatsError, fileError, isFileLoading, feedItems }: State = this.state;
 
         const styleClassName = classNames(
             'be bcs',
