--- conflicted
+++ resolved
@@ -198,16 +198,13 @@
 
         return (
             hasSkills ||
-            hasProperties ||
-            hasMetadata ||
-            hasAccessStats ||
-            hasClassification ||
-            hasActivityFeed ||
-<<<<<<< HEAD
-            hasVersions
-=======
+                hasProperties ||
+                hasMetadata ||
+                hasAccessStats ||
+                hasClassification ||
+                hasActivityFeed ||
+                hasVersions,
             hasNotices
->>>>>>> d4256d38
         );
     }
 
