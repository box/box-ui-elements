/**
 * @flow
 * @file Content Preview Component
 * @author Box
 */

import 'regenerator-runtime/runtime';
import React, { PureComponent } from 'react';
import uniqueid from 'lodash/uniqueId';
import getProp from 'lodash/get';
import noop from 'lodash/noop';
import cloneDeep from 'lodash/cloneDeep';
import LoadingIndicator from 'box-react-ui/lib/components/loading-indicator/LoadingIndicator';
import Sidebar from './Sidebar';
import API from '../../api';
import Cache from '../../util/Cache';
import Internationalize from '../Internationalize';
import { DEFAULT_HOSTNAME_API, CLIENT_NAME_CONTENT_SIDEBAR, FIELD_METADATA_SKILLS } from '../../constants';
import { COMMENTS_FIELDS_TO_FETCH, TASKS_FIELDS_TO_FETCH } from '../../util/fields';
import messages from '../messages';
import { shouldRenderSidebar } from './sidebarUtil';
import type {
    FileAccessStats,
    Token,
    BoxItem,
    StringMap,
    FileVersions,
    Errors,
    Comments,
    Tasks,
    User,
    SkillCard,
    SkillCardEntry,
    JsonPatchData
} from '../../flowTypes';
import '../fonts.scss';
import '../base.scss';
import '../modal.scss';
import './ContentSidebar.scss';

type Props = {
    fileId?: string,
    isSmall?: boolean,
    clientName: string,
    apiHost: string,
    token: Token,
    className: string,
    user?: User,
    getPreviewer: Function,
    hasSkills: boolean,
    hasProperties: boolean,
    hasMetadata: boolean,
    hasNotices: boolean,
    hasAccessStats: boolean,
    hasClassification: boolean,
    hasActivityFeed: boolean,
    hasVersions: boolean,
    language?: string,
    messages?: StringMap,
    cache?: Cache,
    sharedLink?: string,
    sharedLinkPassword?: string,
    requestInterceptor?: Function,
    responseInterceptor?: Function,
    onInteraction: Function,
    onAccessStatsClick?: Function,
    onClassificationClick?: Function,
    onVersionHistoryClick?: Function,
    onCommentCreate?: Function,
    onCommentDelete?: Function,
    onTaskCreate?: Function,
    onTaskDelete?: Function,
    onTaskUpdate?: Function,
    onTaskAssignmentUpdate?: Function,
    getApproverWithQuery?: Function,
    getMentionWithQuery?: Function
};

type State = {
    file?: BoxItem,
    accessStats?: FileAccessStats,
    versions?: FileVersions,
    comments?: Comments,
    tasks?: Tasks,
    currentUser?: User,
    fileError?: Errors,
    versionError?: Errors,
    commentsError?: Errors,
    tasksError?: Errors,
    accessStatsError?: Errors,
    currentUserError?: Errors
};

class ContentSidebar extends PureComponent<Props, State> {
    id: string;
    props: Props;
    state: State;
    rootElement: HTMLElement;
    appElement: HTMLElement;
    api: API;

    static defaultProps = {
        className: '',
        isSmall: false,
        clientName: CLIENT_NAME_CONTENT_SIDEBAR,
        apiHost: DEFAULT_HOSTNAME_API,
        getPreviewer: noop,
<<<<<<< HEAD
        user: undefined,
        isVisible: true,
        hasTitle: false,
=======
>>>>>>> 256950a3
        hasSkills: false,
        hasProperties: false,
        hasMetadata: false,
        hasNotices: false,
        hasAccessStats: false,
        hasClassification: false,
        hasActivityFeed: false,
        hasVersions: false,
        onInteraction: noop
    };

    /**
     * [constructor]
     *
     * @private
     * @return {ContentSidebar}
     */
    constructor(props: Props) {
        super(props);
        const {
            cache,
            token,
            sharedLink,
            sharedLinkPassword,
            apiHost,
            clientName,
            requestInterceptor,
            responseInterceptor
        } = props;

        this.state = {};
        this.id = uniqueid('bcs_');
        this.api = new API({
            cache,
            token,
            sharedLink,
            sharedLinkPassword,
            apiHost,
            clientName,
            requestInterceptor,
            responseInterceptor
        });
    }

    /**
     * Destroys api instances
     *
     * @private
     * @return {void}
     */
    clearCache(): void {
        this.api.destroy(true);
    }

    /**
     * Cleanup
     *
     * @private
     * @inheritdoc
     * @return {void}
     */
    componentWillUnmount() {
        this.clearCache();
    }

    /**
     * Fetches the root folder on load
     *
     * @private
     * @inheritdoc
     * @return {void}
     */
    componentDidMount() {
        this.rootElement = ((document.getElementById(this.id): any): HTMLElement);
        this.appElement = ((this.rootElement.firstElementChild: any): HTMLElement);

        this.fetchData(this.props);
    }

    /**
     * Called when sidebar gets new properties
     *
     * @private
     * @return {void}
     */
    componentWillReceiveProps(nextProps: Props): void {
        const { fileId }: Props = this.props;
        const { fileId: newFileId }: Props = nextProps;

        const hasFileIdChanged = newFileId !== fileId;

        if (hasFileIdChanged) {
            this.setState({});
            this.fetchData(nextProps);
        }
    }

    /**
     * Fetches the data for the sidebar
     *
     * @param {Object} Props the component props
     * @param {boolean} hasFileIdChanged true if the file id has changed
     */
    fetchData({ fileId, hasActivityFeed, hasAccessStats, user }: Props) {
        if (fileId) {
            this.fetchFile(fileId);
            if (hasAccessStats) {
                this.fetchFileAccessStats(fileId);
            }
            if (hasActivityFeed) {
                this.fetchComments({
                    id: fileId,
                    fields: COMMENTS_FIELDS_TO_FETCH
                });
                this.fetchTasks(fileId);
                this.fetchVersions(fileId);
                this.fetchCurrentUser(user);
            }
        }
    }

    /**
     * Function to log interactions
     *
     * @private
     * @param {Object} data - some data
     * @return {void}
     */
    onInteraction = (data: any): void => {
        const { onInteraction }: Props = this.props;
        const { file }: State = this.state;
        onInteraction(Object.assign({}, { file: cloneDeep(file) }, data));
    };

    /**
     * Function to update file description
     *
     * @private
     * @param {string} newDescription - New file description
     * @return {void}
     */
    onDescriptionChange = (newDescription: string): void => {
        const { file } = this.state;
        if (!file) {
            return;
        }

        const { description, id } = file;
        if (newDescription === description || !id) {
            return;
        }

        this.api
            .getFileAPI()
            .setFileDescription(
                file,
                newDescription,
                this.setFileDescriptionSuccessCallback,
                this.setFileDescriptionErrorCallback
            );
    };

    /**
     * File update description callback
     *
     * @private
     * @param {BoxItem} file - Updated file object
     * @return {void}
     */
    setFileDescriptionSuccessCallback = (file: BoxItem): void => {
        this.onInteraction({ target: 'description-change' });
        this.setState({ file, fileError: undefined });
    };

    /**
     * Handles a failed file description update
     *
     * @private
     * @param {Error} e - API error
     * @param {BoxItem} file - Original file description
     * @return {void}
     */
    setFileDescriptionErrorCallback = (e: Error, file: BoxItem): void => {
        // Reset the state back to the original description since the API call failed
        this.setState({
            file,
            fileError: {
                inlineError: {
                    title: messages.fileDescriptionInlineErrorTitleMessage,
                    content: messages.defaultInlineErrorContentMessage
                }
            }
        });
        this.errorCallback(e);
    };

    /**
     * Handles a failed file version fetch
     *
     * @private
     * @param {Error} e - API error
     * @return {void}
     */
    fetchVersionsErrorCallback = (e: Error) => {
        this.setState({
            versions: undefined,
            versionError: {
                maskError: {
                    errorHeader: messages.versionHistoryErrorHeaderMessage,
                    errorSubHeader: messages.defaultErrorMaskSubHeaderMessage
                }
            }
        });
        this.errorCallback(e);
    };

    /**
     * Handles a failed file comment fetch
     *
     * @private
     * @param {Error} e - API error
     * @return {void}
     */
    fetchCommentsErrorCallback = (e: Error) => {
        this.setState({
            comments: undefined,
            commentsError: e
        });
        this.errorCallback(e);
    };

    /**
     * Handles a failed file task fetch
     *
     * @private
     * @param {Error} e - API error
     * @return {void}
     */
    fetchTasksErrorCallback = (e: Error) => {
        this.setState({
            tasks: undefined,
            tasksError: e
        });
    };

    /**
     * Handles a failed file access stats fetch
     *
     * @private
     * @param {Error} e - API error
     * @return {void}
     */
    fetchFileAccessStatsErrorCallback = (e: Error) => {
        this.setState({
            accessStats: undefined,
            accessStatsError: {
                maskError: {
                    errorHeader: messages.fileAccessStatsErrorHeaderMessage,
                    errorSubHeader: messages.defaultErrorMaskSubHeaderMessage
                }
            }
        });
        this.errorCallback(e);
    };

    /**
     * Handles a failed file user info fetch
     *
     * @private
     * @param {Error} e - API error
     * @return {void}
     */
    fetchCurrentUserErrorCallback = (e: Error) => {
        this.setState({
            currentUser: undefined,
            currentUserError: {
                maskError: {
                    errorHeader: messages.currentUserErrorHeaderMessage,
                    errorSubHeader: messages.defaultErrorMaskSubHeaderMessage
                }
            }
        });
        this.errorCallback(e);
    };

    /**
     * Network error callback
     *
     * @private
     * @param {Error} error - Error object
     * @return {void}
     */
    errorCallback = (error: Error): void => {
        /* eslint-disable no-console */
        console.error(error);
        /* eslint-enable no-console */
    };

    /**
     * File fetch success callback
     *
     * @private
     * @param {Object} file - Box file
     * @return {void}
     */
    fetchFileSuccessCallback = (file: BoxItem): void => {
        this.setState({ file });
    };

    /**
     * File versions fetch success callback
     *
     * @private
     * @param {Object} versions - Box file versions
     * @return {void}
     */
    fetchVersionsSuccessCallback = (versions: FileVersions): void => {
        this.setState({ versions, versionError: undefined });
    };

    /**
     * File versions fetch success callback
     *
     * @private
     * @param {Object} file - Box file
     * @return {void}
     */
    fetchCommentsSuccessCallback = (comments: Comments): void => {
        this.setState({ comments, commentsError: undefined });
    };

    /**
     * File tasks fetch success callback
     *
     * @private
     * @param {Object} tasks - Box task
     * @return {void}
     */
    fetchTasksSuccessCallback = (tasks: Tasks): void => {
        this.setState({ tasks, tasksError: undefined });
    };

    /**
     * File access stats fetch success callback
     *
     * @private
     * @param {Object} accessStats - access stats for a file
     * @return {void}
     */
    fetchFileAccessStatsSuccessCallback = (accessStats: FileAccessStats): void => {
        this.setState({ accessStats, accessStatsError: undefined });
    };

    /**
     * User fetch success callback
     *
     * @private
     * @param {Object} currentUser - User info object
     * @return {void}
     */
    fetchCurrentUserSuccessCallback = (currentUser: User): void => {
        this.setState({ currentUser, currentUserError: undefined });
    };

    /**
     * Fetches a file
     *
     * @private
     * @param {string} id - File id
     * @param {Boolean|void} [forceFetch] - To void cache
     * @return {void}
     */
    fetchFile(id: string, forceFetch: boolean = false): void {
        if (shouldRenderSidebar(this.props)) {
            this.api.getFileAPI().file(id, this.fetchFileSuccessCallback, this.errorCallback, forceFetch, true);
        }
    }

    /**
     * Fetches the versions for a file
     *
     * @private
     * @param {string} id - File id
     * @param {boolean} shouldDestroy true if the apiFactory should be destroyed
     * @param {number} offset the offset from the start to start fetching at
     * @param {number} limit the number of items to fetch
     * @param {array} fields the fields to fetch
     * @param {boolean} shouldFetchAll true if should get all the pages before calling the sucessCallback
     * @return {void}
     */
    fetchVersions(
        id: string,
        shouldDestroy?: boolean = false,
        offset: number = 0,
        limit: number = 1000,
        fields?: Array<string>,
        shouldFetchAll?: boolean = true
    ): void {
        if (shouldRenderSidebar(this.props)) {
            this.api
                .getVersionsAPI(shouldDestroy)
                .offsetGet(
                    id,
                    this.fetchVersionsSuccessCallback,
                    this.fetchVersionsErrorCallback,
                    offset,
                    limit,
                    fields,
                    shouldFetchAll
                );
        }
    }

    /**
     * Fetches the comments for a file
     *
     * @private
     * @param {string} id - File id
     * @param {boolean} shouldDestroy true if the apiFactory should be destroyed
     * @param {number} offset the offset from the start to start fetching at
     * @param {number} limit the number of items to fetch
     * @param {array} fields the fields to fetch
     * @param {boolean} shouldFetchAll true if should get all the pages before calling the sucessCallback
     * @return {void}
     */
    fetchComments({
        id,
        shouldDestroy = false,
        offset = 0,
        limit = 1000,
        fields,
        shouldFetchAll = true
    }: {
        id: string,
        shouldDestroy?: boolean,
        offset?: number,
        limit?: number,
        fields?: Array<string>,
        shouldFetchAll?: boolean
    }): void {
        if (shouldRenderSidebar(this.props)) {
            this.api
                .getCommentsAPI(shouldDestroy)
                .offsetGet(
                    id,
                    this.fetchCommentsSuccessCallback,
                    this.fetchCommentsErrorCallback,
                    offset,
                    limit,
                    fields,
                    shouldFetchAll
                );
        }
    }

    /**
     * Fetches the tasks for a file
     *
     * @private
     * @param {string} id - File id
     * @return {void}
     */
    fetchTasks(id: string, shouldDestroy?: boolean = false): void {
        const params = {
            fields: TASKS_FIELDS_TO_FETCH.toString()
        };

        if (shouldRenderSidebar(this.props)) {
            this.api
                .getTasksAPI(shouldDestroy)
                .get(id, this.fetchTasksSuccessCallback, this.fetchTasksErrorCallback, params);
        }
    }

    /**
     * Fetches the access stats for a file
     *
     * @private
     * @param {string} id - File id
     * @return {void}
     */
    fetchFileAccessStats(id: string, shouldDestroy?: boolean = false): void {
        if (shouldRenderSidebar(this.props)) {
            this.api
                .getFileAccessStatsAPI(shouldDestroy)
                .get(id, this.fetchFileAccessStatsSuccessCallback, this.fetchFileAccessStatsErrorCallback);
        }
    }

    /**
     * Fetches a Users info
     *
     * @private
     * @param {string} [id] - User id. If missing, gets user that the current token was generated for.
     * @return {void}
     */
    fetchCurrentUser(user?: User, shouldDestroy?: boolean = false): void {
        if (shouldRenderSidebar(this.props)) {
            if (typeof user === 'undefined') {
                this.api
                    .getUsersAPI(shouldDestroy)
                    .get('', this.fetchCurrentUserSuccessCallback, this.fetchCurrentUserErrorCallback);
            } else {
                this.setState({ currentUser: user, currentUserError: undefined });
            }
        }
    }

    /**
     * Patches skill metadata
     *
     * @private
     * @param {string} id - File id
     * @return {void}
     */
    onSkillChange = (index: number, removes: Array<SkillCardEntry> = [], adds: Array<SkillCardEntry> = []): void => {
        const { hasSkills }: Props = this.props;
        const { file }: State = this.state;
        if (!hasSkills || !file) {
            return;
        }

        const { metadata, permissions }: BoxItem = file;
        if (!metadata || !permissions || !permissions.can_upload) {
            return;
        }

        const cards: Array<SkillCard> = getProp(file, 'metadata.global.boxSkillsCards.cards');
        if (!cards || cards.length === 0 || !cards[index]) {
            return;
        }

        const card = cards[index];
        const path = `/cards/${index}`;
        const ops: JsonPatchData = [];

        if (Array.isArray(removes)) {
            removes.forEach((removed) => {
                const idx = card.entries.findIndex((entry) => entry === removed);
                if (idx > -1) {
                    ops.push({
                        op: 'remove',
                        path: `${path}/entries/${idx}`
                    });
                }
            });
        }

        if (Array.isArray(adds)) {
            adds.forEach((added) => {
                ops.push({
                    op: 'add',
                    path: `${path}/entries/-`,
                    value: added
                });
            });
        }

        // If no ops, don't proceed
        if (ops.length === 0) {
            return;
        }

        // Add test ops before any other ops
        ops.splice(0, 0, {
            op: 'test',
            path,
            value: card
        });

        this.api.getMetadataAPI(false).patch(
            file,
            FIELD_METADATA_SKILLS,
            ops,
            (updatedFile) => {
                this.setState({ file: updatedFile });
            },
            this.errorCallback
        );
    };

    /**
     * Renders the file preview
     *
     * @private
     * @inheritdoc
     * @return {Element}
     */
    render() {
        const {
            language,
            messages: intlMessages,
            getPreviewer,
            hasSkills,
            hasProperties,
            hasMetadata,
            hasNotices,
            hasAccessStats,
            hasClassification,
            hasActivityFeed,
            hasVersions,
            className,
            onVersionHistoryClick,
            onAccessStatsClick,
            onClassificationClick,
            onCommentCreate,
            onCommentDelete,
            onTaskCreate,
            onTaskDelete,
            onTaskUpdate,
            onTaskAssignmentUpdate,
            getApproverWithQuery,
            getMentionWithQuery
        }: Props = this.props;
        const {
            file,
            accessStats,
            versions,
            comments,
            tasks,
            currentUser,
            accessStatsError,
            fileError,
            versionError,
            commentsError,
            tasksError,
            currentUserError
        }: State = this.state;

        const shouldRender = shouldRenderSidebar(this.props) && !!file;

        return (
            <Internationalize language={language} messages={intlMessages}>
                <aside id={this.id} className={`be bcs ${className}`}>
                    <div className='be-app-element'>
                        {shouldRender ? (
                            <Sidebar
                                file={((file: any): BoxItem)}
                                versions={versions}
                                getPreviewer={getPreviewer}
                                hasSkills={hasSkills}
                                hasProperties={hasProperties}
                                hasMetadata={hasMetadata}
                                hasNotices={hasNotices}
                                hasAccessStats={hasAccessStats}
                                hasClassification={hasClassification}
                                hasActivityFeed={hasActivityFeed}
                                appElement={this.appElement}
                                rootElement={this.rootElement}
                                onInteraction={this.onInteraction}
                                onDescriptionChange={this.onDescriptionChange}
                                accessStats={accessStats}
                                onAccessStatsClick={onAccessStatsClick}
                                onClassificationClick={onClassificationClick}
                                onVersionHistoryClick={onVersionHistoryClick}
                                onSkillChange={this.onSkillChange}
                                hasVersions={hasVersions}
                                accessStatsError={accessStatsError}
                                fileError={fileError}
                                versionError={versionError}
                                tasks={tasks}
                                tasksError={tasksError}
                                comments={comments}
                                commentsError={commentsError}
                                currentUser={currentUser}
                                currentUserError={currentUserError}
                                onCommentCreate={onCommentCreate}
                                onCommentDelete={onCommentDelete}
                                onTaskCreate={onTaskCreate}
                                onTaskDelete={onTaskDelete}
                                onTaskUpdate={onTaskUpdate}
                                onTaskAssignmentUpdate={onTaskAssignmentUpdate}
                                getApproverWithQuery={getApproverWithQuery}
                                getMentionWithQuery={getMentionWithQuery}
                            />
                        ) : (
                            <div className='bcs-loading'>
                                <LoadingIndicator />
                            </div>
                        )}
                    </div>
                </aside>
            </Internationalize>
        );
    }
}

export type ContentSidebarProps = Props;
export default ContentSidebar;<|MERGE_RESOLUTION|>--- conflicted
+++ resolved
@@ -105,12 +105,7 @@
         clientName: CLIENT_NAME_CONTENT_SIDEBAR,
         apiHost: DEFAULT_HOSTNAME_API,
         getPreviewer: noop,
-<<<<<<< HEAD
         user: undefined,
-        isVisible: true,
-        hasTitle: false,
-=======
->>>>>>> 256950a3
         hasSkills: false,
         hasProperties: false,
         hasMetadata: false,
