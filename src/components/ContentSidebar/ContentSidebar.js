--- conflicted
+++ resolved
@@ -18,12 +18,7 @@
 import {
     DEFAULT_HOSTNAME_API,
     CLIENT_NAME_CONTENT_SIDEBAR,
-<<<<<<< HEAD
     FIELD_METADATA_SKILLS,
-=======
-    DEFAULT_COLLAB_DEBOUNCE,
-    DEFAULT_MAX_COLLABORATORS,
->>>>>>> e7d61745
     SIDEBAR_VIEW_SKILLS,
     SIDEBAR_VIEW_ACTIVITY,
     SIDEBAR_VIEW_DETAILS,
@@ -32,7 +27,6 @@
 } from '../../constants';
 import messages from '../messages';
 import SidebarUtils from './SidebarUtils';
-import APIContext from '../APIContext';
 import type { DetailsSidebarProps } from './DetailsSidebar';
 import type { ActivitySidebarProps } from './ActivitySidebar';
 import type { MetadataSidebarProps } from './MetadataSidebar';
@@ -74,10 +68,7 @@
     file?: BoxItem,
     accessStats?: FileAccessStats,
     fileError?: Errors,
-<<<<<<< HEAD
-=======
     activityFeedError: ?Errors,
->>>>>>> e7d61745
     accessStatsError?: Errors,
     isFileLoading?: boolean,
     feedItems?: FeedItems
@@ -110,7 +101,8 @@
         file: undefined,
         accessStats: undefined,
         fileError: undefined,
-        accessStatsError: undefined
+        accessStatsError: undefined,
+        activityFeedError: undefined
     };
 
     /**
@@ -231,12 +223,7 @@
      * @param {Object} Props the component props
      * @param {boolean} hasFileIdChanged true if the file id has changed
      */
-<<<<<<< HEAD
     fetchData({ fileId, detailsSidebarProps }: Props) {
-=======
-    fetchData(props: Props) {
-        const { fileId, detailsSidebarProps, currentUser }: Props = props;
->>>>>>> e7d61745
         const { hasAccessStats = false } = detailsSidebarProps;
         if (!fileId) {
             return;
@@ -248,22 +235,6 @@
         if (hasAccessStats) {
             this.fetchFileAccessStats(fileId);
         }
-<<<<<<< HEAD
-=======
-
-        if (SidebarUtils.canHaveActivitySidebar(props)) {
-            this.fetchComments({
-                id: fileId,
-                fields: COMMENTS_FIELDS_TO_FETCH
-            });
-            this.fetchTasks(fileId);
-            this.fetchVersions({
-                id: fileId,
-                fields: VERSIONS_FIELDS_TO_FETCH
-            });
-            this.fetchCurrentUser(currentUser);
-        }
->>>>>>> e7d61745
     }
 
     /**
@@ -331,92 +302,6 @@
     };
 
     /**
-<<<<<<< HEAD
-=======
-     * Handles a failed file version fetch
-     *
-     * @private
-     * @param {Error} e - API error
-     * @return {void}
-     */
-    fetchVersionsErrorCallback = (e: $AxiosXHR<any>) => {
-        this.setState({
-            versions: {
-                total_count: 0,
-                entries: []
-            },
-            activityFeedError: this.getActivityFeedError(e)
-        });
-        this.errorCallback(e);
-    };
-
-    /**
-     * Handles a failed file comment fetch
-     *
-     * @private
-     * @param {Error} e - API error
-     * @return {void}
-     */
-    fetchCommentsErrorCallback = (e: $AxiosXHR<any>) => {
-        this.setState({
-            comments: {
-                total_count: 0,
-                entries: []
-            },
-            activityFeedError: this.getActivityFeedError(e)
-        });
-        this.errorCallback(e);
-    };
-
-    /**
-     * Handles a failed file task fetch
-     *
-     * @private
-     * @param {Error} e - API error
-     * @return {void}
-     */
-    fetchTasksErrorCallback = (e: $AxiosXHR<any>) => {
-        this.setState({
-            tasks: {
-                total_count: 0,
-                entries: []
-            },
-            activityFeedError: this.getActivityFeedError(e)
-        });
-        this.errorCallback(e);
-    };
-
-    /**
-     * Handles a failed file task assignment fetch
-     *
-     * @private
-     * @param {Error} e - API error
-     * @return {void}
-     */
-    fetchTaskAssignmentsErrorCallback = (e: $AxiosXHR<any>): void => {
-        this.setState({
-            activityFeedError: this.getActivityFeedError(e)
-        });
-        this.errorCallback(e);
-    };
-
-    /**
-     * Gets the error for the activity feed if a fetch fails
-     *
-     * @param {Error} e - API error
-     * @return {Object | undefined} - the error object
-     */
-    getActivityFeedError(e: $AxiosXHR<any>): ?Errors {
-        // Don't show an error if its a permissions error
-        if (getProp(e, 'status') === UNAUTHORIZED_CODE) {
-            return undefined;
-        }
-
-        return activityFeedInlineError;
-    }
-
-    /**
->>>>>>> e7d61745
      * Handles a failed file access stats fetch
      *
      * @private
@@ -578,7 +463,6 @@
     }
 
     /**
-<<<<<<< HEAD
      * Patches skill metadata
      *
      * @private
@@ -668,80 +552,6 @@
             this.errorCallback
         );
     };
-=======
-     * Fetches a Users info
-     *
-     * @private
-     * @param {User} [user] - Box User. If missing, gets user that the current token was generated for.
-     * @return {void}
-     */
-    fetchCurrentUser(user?: User, shouldDestroy?: boolean = false): void {
-        const { fileId = '' } = this.props;
-        if (SidebarUtils.canHaveSidebar(this.props)) {
-            if (typeof user === 'undefined') {
-                this.api.getUsersAPI(shouldDestroy).get({
-                    id: fileId,
-                    successCallback: this.fetchCurrentUserSuccessCallback,
-                    errorCallback: this.fetchCurrentUserErrorCallback
-                });
-            } else {
-                this.setState({ currentUser: user, currentUserError: undefined });
-            }
-        }
-    }
-
-    /**
-     * File @mention contacts fetch success callback
-     *
-     * @private
-     * @param {API} api - Box API instance
-     * @param {string} searchStr - Search string to filter file collaborators by
-     * @param {Function} successCallback - Fetch success callback
-     * @return {void}
-     */
-    getApproverWithQuery = debounce((searchStr: string): void => {
-        // Do not fetch without filter
-        const { fileId } = this.props;
-        if (!searchStr || searchStr.trim() === '' || !fileId) {
-            return;
-        }
-
-        this.api.getFileCollaboratorsAPI(true).markerGet({
-            id: fileId,
-            limit: DEFAULT_MAX_COLLABORATORS,
-            params: {
-                filter_term: searchStr
-            },
-            successCallback: this.getApproverContactsSuccessCallback,
-            errorCallback: this.errorCallback
-        });
-    }, DEFAULT_COLLAB_DEBOUNCE);
-
-    /**
-     * File @mention contacts fetch success callback
-     *
-     * @private
-     * @param {string} searchStr - Search string to filter file collaborators by
-     * @return {void}
-     */
-    getMentionWithQuery = debounce((searchStr: string): void => {
-        // Do not fetch without filter
-        const { fileId } = this.props;
-        if (!searchStr || searchStr.trim() === '' || !fileId) {
-            return;
-        }
-
-        this.api.getFileCollaboratorsAPI(true).markerGet({
-            id: fileId,
-            limit: DEFAULT_MAX_COLLABORATORS,
-            params: {
-                filter_term: searchStr
-            },
-            successCallback: this.getMentionContactsSuccessCallback,
-            errorCallback: this.errorCallback
-        });
-    }, DEFAULT_COLLAB_DEBOUNCE);
->>>>>>> e7d61745
 
     /**
      * Refreshes sidebar when classification is changed
@@ -796,17 +606,9 @@
             accessStats,
             accessStatsError,
             fileError,
-<<<<<<< HEAD
             isFileLoading,
-            feedItems
-=======
-            activityFeedError,
-            approverSelectorContacts,
-            mentionSelectorContacts,
-            currentUserError,
-            isFileLoading,
+            feedItems,
             isCollapsed
->>>>>>> e7d61745
         }: State = this.state;
 
         const styleClassName = classNames(
@@ -827,10 +629,7 @@
                 <aside id={this.id} className={styleClassName}>
                     <div className='be-app-element'>
                         {SidebarUtils.shouldRenderSidebar(this.props, file) ? (
-<<<<<<< HEAD
-=======
                             // $FlowFixMe
->>>>>>> e7d61745
                             <APIContext.Provider value={this.api}>
                                 <Sidebar
                                     file={((file: any): BoxItem)}
@@ -840,39 +639,20 @@
                                         accessStatsError,
                                         fileError,
                                         isFileLoading,
-<<<<<<< HEAD
-                                        onClassificationChange: this.onClassificationChange,
-                                        onDescriptionChange: this.onDescriptionChange,
-                                        ...detailsSidebarProps
-                                    }}
-                                    activitySidebarProps={activitySidebarProps}
-                                    getPreviewer={getPreviewer}
-=======
                                         onDescriptionChange: this.onDescriptionChange,
                                         ...detailsSidebarProps,
                                         onClassificationClick: this.onClassificationClick
                                     }}
-                                    activitySidebarProps={{
-                                        ...activitySidebarProps,
-                                        onCommentCreate: this.createComment,
-                                        onCommentDelete: this.deleteComment,
-                                        onTaskCreate: this.createTask,
-                                        onTaskDelete: this.deleteTask,
-                                        onTaskUpdate: this.updateTask,
-                                        onTaskAssignmentUpdate: this.updateTaskAssignment
-                                    }}
+                                    activitySidebarProps={activitySidebarProps}
                                     metadataSidebarProps={{
                                         ...metadataSidebarProps
                                     }}
-                                    versions={versions}
                                     getPreview={getPreview}
                                     getViewer={getViewer}
->>>>>>> e7d61745
                                     hasSkills={hasSkills}
                                     hasDetails={hasDetails}
                                     hasMetadata={hasMetadata}
                                     hasActivityFeed={hasActivityFeed}
-<<<<<<< HEAD
                                     accessStats={accessStats}
                                     onSkillChange={this.onSkillChange}
                                     accessStatsError={accessStatsError}
@@ -880,21 +660,6 @@
                                     onToggle={this.onToggle}
                                     onVersionHistoryClick={onVersionHistoryClick}
                                     feedItems={feedItems}
-=======
-                                    fileError={fileError}
-                                    tasks={tasks}
-                                    comments={comments}
-                                    activityFeedError={activityFeedError}
-                                    currentUser={currentUser}
-                                    currentUserError={currentUserError}
-                                    getApproverWithQuery={this.getApproverWithQuery}
-                                    getMentionWithQuery={this.getMentionWithQuery}
-                                    approverSelectorContacts={approverSelectorContacts}
-                                    mentionSelectorContacts={mentionSelectorContacts}
-                                    getAvatarUrl={this.getAvatarUrl}
-                                    onToggle={this.onToggle}
-                                    onVersionHistoryClick={onVersionHistoryClick}
->>>>>>> e7d61745
                                 />
                             </APIContext.Provider>
                         ) : (
