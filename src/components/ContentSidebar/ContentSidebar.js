/**
 * @flow
 * @file Content Preview Component
 * @author Box
 */

import 'regenerator-runtime/runtime';
import React, { PureComponent } from 'react';
import uniqueid from 'lodash/uniqueId';
import getProp from 'lodash/get';
import noop from 'lodash/noop';
<<<<<<< HEAD
import cloneDeep from 'lodash/cloneDeep';
import debounce from 'lodash/debounce';
=======
>>>>>>> 3e4310cf
import LoadingIndicator from 'box-react-ui/lib/components/loading-indicator/LoadingIndicator';
import Sidebar from './Sidebar';
import API from '../../api';
import Cache from '../../util/Cache';
import Internationalize from '../Internationalize';
<<<<<<< HEAD
import {
    DEFAULT_HOSTNAME_API,
    CLIENT_NAME_CONTENT_SIDEBAR,
    FIELD_METADATA_SKILLS,
    DEFAULT_COLLAB_DEBOUNCE,
    DEFAULT_MAX_COLLABORATORS
} from '../../constants';
=======
import { DEFAULT_HOSTNAME_API, CLIENT_NAME_CONTENT_SIDEBAR, FIELD_METADATA_SKILLS } from '../../constants';
>>>>>>> 3e4310cf
import { COMMENTS_FIELDS_TO_FETCH, TASKS_FIELDS_TO_FETCH, VERSIONS_FIELDS_TO_FETCH } from '../../util/fields';
import messages from '../messages';
import { shouldRenderSidebar } from './sidebarUtil';
import type {
    FileAccessStats,
    Token,
    BoxItem,
    StringMap,
    FileVersions,
    Errors,
    Comments,
    Tasks,
    User,
    Collaborators,
    SkillCard,
    SkillCardEntry,
    JsonPatchData,
    SelectorItems
} from '../../flowTypes';
import '../fonts.scss';
import '../base.scss';
import '../modal.scss';
import './ContentSidebar.scss';

type Props = {
    fileId?: string,
    isSmall?: boolean,
    clientName: string,
    apiHost: string,
    token: Token,
    className: string,
    currentUser?: User,
    getPreviewer: Function,
    hasSkills: boolean,
    hasProperties: boolean,
    hasMetadata: boolean,
    hasNotices: boolean,
    hasAccessStats: boolean,
    hasClassification: boolean,
    hasActivityFeed: boolean,
    hasVersions: boolean,
    language?: string,
    messages?: StringMap,
    cache?: Cache,
    sharedLink?: string,
    sharedLinkPassword?: string,
    requestInterceptor?: Function,
    responseInterceptor?: Function,
    onAccessStatsClick?: Function,
    onClassificationClick?: Function,
    onVersionHistoryClick?: Function,
    onCommentCreate?: Function,
    onCommentDelete?: Function,
    onTaskCreate?: Function,
    onTaskDelete?: Function,
    onTaskUpdate?: Function,
    onTaskAssignmentUpdate?: Function
};

type State = {
    file?: BoxItem,
    accessStats?: FileAccessStats,
    versions?: FileVersions,
    comments?: Comments,
    tasks?: Tasks,
    currentUser?: User,
    approverSelectorContacts?: SelectorItems,
    mentionSelectorContacts?: SelectorItems,
    fileError?: Errors,
    versionError?: Errors,
    commentsError?: Errors,
    tasksError?: Errors,
    accessStatsError?: Errors,
    currentUserError?: Errors
};

class ContentSidebar extends PureComponent<Props, State> {
    id: string;
    props: Props;
    state: State;
    rootElement: HTMLElement;
    appElement: HTMLElement;
    api: API;

    static defaultProps = {
        className: '',
        isSmall: false,
        clientName: CLIENT_NAME_CONTENT_SIDEBAR,
        apiHost: DEFAULT_HOSTNAME_API,
        getPreviewer: noop,
        currentUser: undefined,
        hasSkills: false,
        hasProperties: false,
        hasMetadata: false,
        hasNotices: false,
        hasAccessStats: false,
        hasClassification: false,
        hasActivityFeed: false,
        hasVersions: false
    };

    /**
     * [constructor]
     *
     * @private
     * @return {ContentSidebar}
     */
    constructor(props: Props) {
        super(props);
        const {
            cache,
            token,
            sharedLink,
            sharedLinkPassword,
            apiHost,
            clientName,
            requestInterceptor,
            responseInterceptor
        } = props;

        this.state = {};
        this.id = uniqueid('bcs_');
        this.api = new API({
            cache,
            token,
            sharedLink,
            sharedLinkPassword,
            apiHost,
            clientName,
            requestInterceptor,
            responseInterceptor
        });
    }

    /**
     * Gets the user avatar URL
     *
     * @param {string} userId the user id
     * @param {string} fileId the file id
     *
     * @return the user avatar URL string for a given user with access token attached
     */
    getAvatarUrl = async (userId: string): Promise<?string> => {
        const { fileId } = this.props;

        if (!fileId) {
            return null;
        }

        return this.api.getUsersAPI(false).getAvatarUrlWithAccessToken(userId, fileId);
    };

    /**
     * Destroys api instances
     *
     * @private
     * @return {void}
     */
    clearCache(): void {
        this.api.destroy(true);
    }

    /**
     * Cleanup
     *
     * @private
     * @inheritdoc
     * @return {void}
     */
    componentWillUnmount() {
        this.clearCache();
    }

    /**
     * Fetches the root folder on load
     *
     * @private
     * @inheritdoc
     * @return {void}
     */
    componentDidMount() {
        this.rootElement = ((document.getElementById(this.id): any): HTMLElement);
        this.appElement = ((this.rootElement.firstElementChild: any): HTMLElement);

        this.fetchData(this.props);
    }

    /**
     * Called when sidebar gets new properties
     *
     * @private
     * @return {void}
     */
    componentWillReceiveProps(nextProps: Props): void {
        const { fileId }: Props = this.props;
        const { fileId: newFileId }: Props = nextProps;

        const hasFileIdChanged = newFileId !== fileId;

        if (hasFileIdChanged) {
            this.setState({});
            this.fetchData(nextProps);
        }
    }

    /**
     * Fetches the data for the sidebar
     *
     * @param {Object} Props the component props
     * @param {boolean} hasFileIdChanged true if the file id has changed
     */
    fetchData({ fileId, hasActivityFeed, hasAccessStats, currentUser }: Props) {
        if (fileId) {
            this.fetchFile(fileId);
            if (hasAccessStats) {
                this.fetchFileAccessStats(fileId);
            }
            if (hasActivityFeed) {
                this.fetchComments({
                    id: fileId,
                    fields: COMMENTS_FIELDS_TO_FETCH
                });
                this.fetchTasks(fileId);
                this.fetchVersions({
                    id: fileId,
                    fields: VERSIONS_FIELDS_TO_FETCH
                });
                this.fetchCurrentUser(currentUser);
            }
        }
    }

    /**
     * Function to update file description
     *
     * @private
     * @param {string} newDescription - New file description
     * @return {void}
     */
    onDescriptionChange = (newDescription: string): void => {
        const { file } = this.state;
        if (!file) {
            return;
        }

        const { description, id } = file;
        if (newDescription === description || !id) {
            return;
        }

        this.api
            .getFileAPI()
            .setFileDescription(
                file,
                newDescription,
                this.setFileDescriptionSuccessCallback,
                this.setFileDescriptionErrorCallback
            );
    };

    /**
     * File update description callback
     *
     * @private
     * @param {BoxItem} file - Updated file object
     * @return {void}
     */
    setFileDescriptionSuccessCallback = (file: BoxItem): void => {
        this.setState({ file, fileError: undefined });
    };

    /**
     * Handles a failed file description update
     *
     * @private
     * @param {Error} e - API error
     * @param {BoxItem} file - Original file description
     * @return {void}
     */
    setFileDescriptionErrorCallback = (e: Error, file: BoxItem): void => {
        // Reset the state back to the original description since the API call failed
        this.setState({
            file,
            fileError: {
                inlineError: {
                    title: messages.fileDescriptionInlineErrorTitleMessage,
                    content: messages.defaultInlineErrorContentMessage
                }
            }
        });
        this.errorCallback(e);
    };

    /**
     * Handles a failed file version fetch
     *
     * @private
     * @param {Error} e - API error
     * @return {void}
     */
    fetchVersionsErrorCallback = (e: Error) => {
        this.setState({
            versions: undefined,
            versionError: {
                maskError: {
                    errorHeader: messages.versionHistoryErrorHeaderMessage,
                    errorSubHeader: messages.defaultErrorMaskSubHeaderMessage
                }
            }
        });
        this.errorCallback(e);
    };

    /**
     * Handles a failed file comment fetch
     *
     * @private
     * @param {Error} e - API error
     * @return {void}
     */
    fetchCommentsErrorCallback = (e: Error) => {
        this.setState({
            comments: undefined,
            commentsError: e
        });
        this.errorCallback(e);
    };

    /**
     * Handles a failed file task fetch
     *
     * @private
     * @param {Error} e - API error
     * @return {void}
     */
    fetchTasksErrorCallback = (e: Error) => {
        this.setState({
            tasks: undefined,
            tasksError: e
        });
    };

    /**
     * Handles a failed file access stats fetch
     *
     * @private
     * @param {Error} e - API error
     * @return {void}
     */
    fetchFileAccessStatsErrorCallback = (e: Error) => {
        this.setState({
            accessStats: undefined,
            accessStatsError: {
                maskError: {
                    errorHeader: messages.fileAccessStatsErrorHeaderMessage,
                    errorSubHeader: messages.defaultErrorMaskSubHeaderMessage
                }
            }
        });
        this.errorCallback(e);
    };

    /**
     * Handles a failed file user info fetch
     *
     * @private
     * @param {Error} e - API error
     * @return {void}
     */
    fetchCurrentUserErrorCallback = (e: Error) => {
        this.setState({
            currentUser: undefined,
            currentUserError: {
                maskError: {
                    errorHeader: messages.currentUserErrorHeaderMessage,
                    errorSubHeader: messages.defaultErrorMaskSubHeaderMessage
                }
            }
        });
        this.errorCallback(e);
    };

    /**
     * Network error callback
     *
     * @private
     * @param {Error} error - Error object
     * @return {void}
     */
    errorCallback = (error: Error): void => {
        /* eslint-disable no-console */
        console.error(error);
        /* eslint-enable no-console */
    };

    /**
     * File fetch success callback
     *
     * @private
     * @param {Object} file - Box file
     * @return {void}
     */
    fetchFileSuccessCallback = (file: BoxItem): void => {
        this.setState({ file });
    };

    /**
     * File versions fetch success callback
     *
     * @private
     * @param {Object} versions - Box file versions
     * @return {void}
     */
    fetchVersionsSuccessCallback = (versions: FileVersions): void => {
        this.setState({ versions, versionError: undefined });
    };

    /**
     * File versions fetch success callback
     *
     * @private
     * @param {Object} file - Box file
     * @return {void}
     */
    fetchCommentsSuccessCallback = (comments: Comments): void => {
        this.setState({ comments, commentsError: undefined });
    };

    /**
     * File tasks fetch success callback
     *
     * @private
     * @param {Object} tasks - Box task
     * @return {void}
     */
    fetchTasksSuccessCallback = (tasks: Tasks): void => {
        this.setState({ tasks, tasksError: undefined });
    };

    /**
     * File access stats fetch success callback
     *
     * @private
     * @param {Object} accessStats - access stats for a file
     * @return {void}
     */
    fetchFileAccessStatsSuccessCallback = (accessStats: FileAccessStats): void => {
        this.setState({ accessStats, accessStatsError: undefined });
    };

    /**
     * User fetch success callback
     *
     * @private
     * @param {Object} currentUser - User info object
     * @return {void}
     */
    fetchCurrentUserSuccessCallback = (user: User): void => {
        this.setState({ currentUser: user, currentUserError: undefined });
    };

    /**
     * File approver contacts fetch success callback
     *
     * @private
     * @param {BoxItemCollection} data - Collaborators response data
     * @return {void}
     */
    getApproverContactsSuccessCallback = (collaborators: Collaborators): void => {
        const { entries } = collaborators;
        this.setState({ approverSelectorContacts: entries });
    };

    /**
     * File @mention contacts fetch success callback
     *
     * @private
     * @param {BoxItemCollection} data - Collaborators response data
     * @return {void}
     */
    getMentionContactsSuccessCallback = (collaborators: Collaborators): void => {
        const { entries } = collaborators;
        this.setState({ mentionSelectorContacts: entries });
    };

    /**
     * Fetches a file
     *
     * @private
     * @param {string} id - File id
     * @param {Boolean|void} [forceFetch] - To void cache
     * @return {void}
     */
    fetchFile(id: string, forceFetch: boolean = false): void {
        if (shouldRenderSidebar(this.props)) {
            this.api.getFileAPI().file(id, this.fetchFileSuccessCallback, this.errorCallback, forceFetch, true);
        }
    }

    /**
     * Fetches the versions for a file
     *
     * @private
     * @param {string} id - File id
     * @param {boolean} shouldDestroy true if the apiFactory should be destroyed
     * @param {number} offset the offset from the start to start fetching at
     * @param {number} limit the number of items to fetch
     * @param {array} fields the fields to fetch
     * @param {boolean} shouldFetchAll true if should get all the pages before calling the sucessCallback
     * @return {void}
     */
    fetchVersions({
        id,
        shouldDestroy = false,
        offset = 0,
        limit = 1000,
        fields,
        shouldFetchAll = true
    }: {
        id: string,
        shouldDestroy?: boolean,
        offset?: number,
        limit?: number,
        fields?: Array<string>,
        shouldFetchAll?: boolean
    }): void {
        if (shouldRenderSidebar(this.props)) {
            this.api
                .getVersionsAPI(shouldDestroy)
                .offsetGet(
                    id,
                    this.fetchVersionsSuccessCallback,
                    this.fetchVersionsErrorCallback,
                    offset,
                    limit,
                    fields,
                    shouldFetchAll
                );
        }
    }

    /**
     * Fetches the comments for a file
     *
     * @private
     * @param {string} id - File id
     * @param {boolean} shouldDestroy true if the apiFactory should be destroyed
     * @param {number} offset the offset from the start to start fetching at
     * @param {number} limit the number of items to fetch
     * @param {array} fields the fields to fetch
     * @param {boolean} shouldFetchAll true if should get all the pages before calling the sucessCallback
     * @return {void}
     */
    fetchComments({
        id,
        shouldDestroy = false,
        offset = 0,
        limit = 1000,
        fields,
        shouldFetchAll = true
    }: {
        id: string,
        shouldDestroy?: boolean,
        offset?: number,
        limit?: number,
        fields?: Array<string>,
        shouldFetchAll?: boolean
    }): void {
        if (shouldRenderSidebar(this.props)) {
            this.api
                .getCommentsAPI(shouldDestroy)
                .offsetGet(
                    id,
                    this.fetchCommentsSuccessCallback,
                    this.fetchCommentsErrorCallback,
                    offset,
                    limit,
                    fields,
                    shouldFetchAll
                );
        }
    }

    /**
     * Fetches the tasks for a file
     *
     * @private
     * @param {string} id - File id
     * @return {void}
     */
    fetchTasks(id: string, shouldDestroy?: boolean = false): void {
        const params = {
            fields: TASKS_FIELDS_TO_FETCH.toString()
        };

        if (shouldRenderSidebar(this.props)) {
            this.api
                .getTasksAPI(shouldDestroy)
                .get(id, this.fetchTasksSuccessCallback, this.fetchTasksErrorCallback, params);
        }
    }

    /**
     * Fetches the access stats for a file
     *
     * @private
     * @param {string} id - File id
     * @return {void}
     */
    fetchFileAccessStats(id: string, shouldDestroy?: boolean = false): void {
        if (shouldRenderSidebar(this.props)) {
            this.api
                .getFileAccessStatsAPI(shouldDestroy)
                .get(id, this.fetchFileAccessStatsSuccessCallback, this.fetchFileAccessStatsErrorCallback);
        }
    }

    /**
     * Fetches a Users info
     *
     * @private
     * @param {string} [id] - User id. If missing, gets user that the current token was generated for.
     * @return {void}
     */
    fetchCurrentUser(user?: User, shouldDestroy?: boolean = false): void {
        if (shouldRenderSidebar(this.props)) {
            if (typeof user === 'undefined') {
                this.api
                    .getUsersAPI(shouldDestroy)
                    .get('', this.fetchCurrentUserSuccessCallback, this.fetchCurrentUserErrorCallback);
            } else {
                this.setState({ currentUser: user, currentUserError: undefined });
            }
        }
    }

    /**
     * Patches skill metadata
     *
     * @private
     * @param {string} id - File id
     * @return {void}
     */
    onSkillChange = (
        index: number,
        removes: Array<SkillCardEntry> = [],
        adds: Array<SkillCardEntry> = [],
        replaces: Array<{ replaced: SkillCardEntry, replacement: SkillCardEntry }> = []
    ): void => {
        const { hasSkills }: Props = this.props;
        const { file }: State = this.state;
        if (!hasSkills || !file) {
            return;
        }

        const { metadata, permissions }: BoxItem = file;
        if (!metadata || !permissions || !permissions.can_upload) {
            return;
        }

        const cards: Array<SkillCard> = getProp(file, 'metadata.global.boxSkillsCards.cards');
        if (!cards || cards.length === 0 || !cards[index]) {
            return;
        }

        const card = cards[index];
        const path = `/cards/${index}`;
        const ops: JsonPatchData = [];

        if (Array.isArray(replaces)) {
            replaces.forEach(({ replaced, replacement }) => {
                const idx = card.entries.findIndex((entry) => entry === replaced);
                if (idx > -1) {
                    ops.push({
                        op: 'replace',
                        path: `${path}/entries/${idx}`,
                        value: replacement
                    });
                }
            });
        }

        if (Array.isArray(removes)) {
            removes.forEach((removed) => {
                const idx = card.entries.findIndex((entry) => entry === removed);
                if (idx > -1) {
                    ops.push({
                        op: 'remove',
                        path: `${path}/entries/${idx}`
                    });
                }
            });
        }

        if (Array.isArray(adds)) {
            adds.forEach((added) => {
                ops.push({
                    op: 'add',
                    path: `${path}/entries/-`,
                    value: added
                });
            });
        }

        // If no ops, don't proceed
        if (ops.length === 0) {
            return;
        }

        // Add test ops before any other ops
        ops.splice(0, 0, {
            op: 'test',
            path,
            value: card
        });

        this.api.getMetadataAPI(false).patch(
            file,
            FIELD_METADATA_SKILLS,
            ops,
            (updatedFile) => {
                this.setState({ file: updatedFile });
            },
            this.errorCallback
        );
    };

    /**
     * File @mention contacts fetch success callback
     *
     * @private
     * @param {API} api - Box API instance
     * @param {string} searchStr - Search string to filter file collaborators by
     * @param {Function} successCallback - Fetch success callback
     * @return {void}
     */
    getApproverWithQuery = debounce((searchStr: string): void => {
        // Do not fetch without filter
        const { fileId } = this.props;
        if (!searchStr || searchStr.trim() === '' || !fileId) {
            return;
        }

        this.api.getFileCollaboratorsAPI(true).markerGet({
            id: fileId,
            params: {
                filter_term: searchStr,
                limit: DEFAULT_MAX_COLLABORATORS
            },
            successCallback: this.getApproverContactsSuccessCallback,
            errorCallback: this.errorCallback
        });
    }, DEFAULT_COLLAB_DEBOUNCE);

    /**
     * File @mention contacts fetch success callback
     *
     * @private
     * @param {string} searchStr - Search string to filter file collaborators by
     * @return {void}
     */
    getMentionWithQuery = debounce((searchStr: string): void => {
        // Do not fetch without filter
        const { fileId } = this.props;
        if (!searchStr || searchStr.trim() === '' || !fileId) {
            return;
        }

        this.api.getFileCollaboratorsAPI(true).markerGet({
            id: fileId,
            params: {
                filter_term: searchStr,
                limit: DEFAULT_MAX_COLLABORATORS
            },
            successCallback: this.getMentionContactsSuccessCallback,
            errorCallback: this.errorCallback
        });
    }, DEFAULT_COLLAB_DEBOUNCE);

    /**
     * Renders the file preview
     *
     * @private
     * @inheritdoc
     * @return {Element}
     */
    render() {
        const {
            language,
            messages: intlMessages,
            getPreviewer,
            hasSkills,
            hasProperties,
            hasMetadata,
            hasNotices,
            hasAccessStats,
            hasClassification,
            hasActivityFeed,
            hasVersions,
            className,
            onVersionHistoryClick,
            onAccessStatsClick,
            onClassificationClick,
            onCommentCreate,
            onCommentDelete,
            onTaskCreate,
            onTaskDelete,
            onTaskUpdate,
            onTaskAssignmentUpdate
        }: Props = this.props;
        const {
            file,
            accessStats,
            versions,
            comments,
            tasks,
            currentUser,
            accessStatsError,
            fileError,
            versionError,
            commentsError,
            tasksError,
            approverSelectorContacts,
            mentionSelectorContacts,
            currentUserError
        }: State = this.state;

        const shouldRender = shouldRenderSidebar(this.props) && !!file;

        return (
            <Internationalize language={language} messages={intlMessages}>
                <aside id={this.id} className={`be bcs ${className}`}>
                    <div className='be-app-element'>
                        {shouldRender ? (
                            <Sidebar
                                file={((file: any): BoxItem)}
                                versions={versions}
                                getPreviewer={getPreviewer}
                                hasSkills={hasSkills}
                                hasProperties={hasProperties}
                                hasMetadata={hasMetadata}
                                hasNotices={hasNotices}
                                hasAccessStats={hasAccessStats}
                                hasClassification={hasClassification}
                                hasActivityFeed={hasActivityFeed}
                                appElement={this.appElement}
                                rootElement={this.rootElement}
                                onDescriptionChange={this.onDescriptionChange}
                                accessStats={accessStats}
                                onAccessStatsClick={onAccessStatsClick}
                                onClassificationClick={onClassificationClick}
                                onVersionHistoryClick={onVersionHistoryClick}
                                onSkillChange={this.onSkillChange}
                                hasVersions={hasVersions}
                                accessStatsError={accessStatsError}
                                fileError={fileError}
                                versionError={versionError}
                                tasks={tasks}
                                tasksError={tasksError}
                                comments={comments}
                                commentsError={commentsError}
                                currentUser={currentUser}
                                currentUserError={currentUserError}
                                onCommentCreate={onCommentCreate}
                                onCommentDelete={onCommentDelete}
                                onTaskCreate={onTaskCreate}
                                onTaskDelete={onTaskDelete}
                                onTaskUpdate={onTaskUpdate}
                                onTaskAssignmentUpdate={onTaskAssignmentUpdate}
                                getApproverWithQuery={this.getApproverWithQuery}
                                getMentionWithQuery={this.getMentionWithQuery}
                                approverSelectorContacts={approverSelectorContacts}
                                mentionSelectorContacts={mentionSelectorContacts}
                                getAvatarUrl={this.getAvatarUrl}
                            />
                        ) : (
                            <div className='bcs-loading'>
                                <LoadingIndicator />
                            </div>
                        )}
                    </div>
                </aside>
            </Internationalize>
        );
    }
}

export type ContentSidebarProps = Props;
export default ContentSidebar;<|MERGE_RESOLUTION|>--- conflicted
+++ resolved
@@ -8,18 +8,13 @@
 import React, { PureComponent } from 'react';
 import uniqueid from 'lodash/uniqueId';
 import getProp from 'lodash/get';
+import debounce from 'lodash/debounce';
 import noop from 'lodash/noop';
-<<<<<<< HEAD
-import cloneDeep from 'lodash/cloneDeep';
-import debounce from 'lodash/debounce';
-=======
->>>>>>> 3e4310cf
 import LoadingIndicator from 'box-react-ui/lib/components/loading-indicator/LoadingIndicator';
 import Sidebar from './Sidebar';
 import API from '../../api';
 import Cache from '../../util/Cache';
 import Internationalize from '../Internationalize';
-<<<<<<< HEAD
 import {
     DEFAULT_HOSTNAME_API,
     CLIENT_NAME_CONTENT_SIDEBAR,
@@ -27,9 +22,6 @@
     DEFAULT_COLLAB_DEBOUNCE,
     DEFAULT_MAX_COLLABORATORS
 } from '../../constants';
-=======
-import { DEFAULT_HOSTNAME_API, CLIENT_NAME_CONTENT_SIDEBAR, FIELD_METADATA_SKILLS } from '../../constants';
->>>>>>> 3e4310cf
 import { COMMENTS_FIELDS_TO_FETCH, TASKS_FIELDS_TO_FETCH, VERSIONS_FIELDS_TO_FETCH } from '../../util/fields';
 import messages from '../messages';
 import { shouldRenderSidebar } from './sidebarUtil';
