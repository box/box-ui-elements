/**
 * @flow
 * @file Content Preview Component
 * @author Box
 */

import 'regenerator-runtime/runtime';
import React, { PureComponent } from 'react';
import uniqueid from 'lodash/uniqueId';
import getProp from 'lodash/get';
import noop from 'lodash/noop';
import cloneDeep from 'lodash/cloneDeep';
import LoadingIndicator from 'box-react-ui/lib/components/loading-indicator/LoadingIndicator';
import Sidebar from './Sidebar';
import API from '../../api';
import Cache from '../../util/Cache';
import Internationalize from '../Internationalize';
import { DEFAULT_HOSTNAME_API, CLIENT_NAME_CONTENT_SIDEBAR, FIELD_METADATA_SKILLS } from '../../constants';
import messages from '../messages';
import { shouldRenderSidebar } from './sidebarUtil';
import type {
    FileAccessStats,
    Token,
    BoxItem,
    StringMap,
    FileVersions,
    Errors,
    Comments,
    Tasks,
<<<<<<< HEAD
    User
=======
    SkillCard,
    SkillCardEntry,
    JsonPatchData
>>>>>>> c85073f4
} from '../../flowTypes';
import '../fonts.scss';
import '../base.scss';
import '../modal.scss';
import './ContentSidebar.scss';

type Props = {
    fileId?: string,
    isSmall?: boolean,
    clientName: string,
    apiHost: string,
    token: Token,
    className: string,
    user?: string | User,
    getPreviewer: Function,
    isVisible: boolean,
    hasTitle: boolean,
    hasSkills: boolean,
    hasProperties: boolean,
    hasMetadata: boolean,
    hasNotices: boolean,
    hasAccessStats: boolean,
    hasClassification: boolean,
    hasActivityFeed: boolean,
    hasVersions: boolean,
    language?: string,
    messages?: StringMap,
    cache?: Cache,
    sharedLink?: string,
    sharedLinkPassword?: string,
    activityFeedState?: Array<any>,
    requestInterceptor?: Function,
    responseInterceptor?: Function,
    onInteraction: Function,
    onAccessStatsClick?: Function,
    onClassificationClick?: Function,
    onVersionHistoryClick?: Function,
    onCommentCreate?: Function,
    onCommentDelete?: Function,
    onTaskCreate?: Function,
    onTaskDelete?: Function,
    onTaskUpdate?: Function,
    onTaskAssignmentUpdate?: Function,
    getApproverWithQuery?: Function,
    getMentionWithQuery?: Function
};

type State = {
    file?: BoxItem,
    accessStats?: FileAccessStats,
    versions?: FileVersions,
    comments?: Comments,
    tasks?: Tasks,
    currentUser?: User,
    fileError?: Errors,
    versionError?: Errors,
    commentsError?: Errors,
    tasksError?: Errors,
    accessStatsError?: Errors,
    currentUserError?: Errors
};

class ContentSidebar extends PureComponent<Props, State> {
    id: string;
    props: Props;
    state: State;
    rootElement: HTMLElement;
    appElement: HTMLElement;
    api: API;

    static defaultProps = {
        className: '',
        isSmall: false,
        clientName: CLIENT_NAME_CONTENT_SIDEBAR,
        apiHost: DEFAULT_HOSTNAME_API,
        getPreviewer: noop,
<<<<<<< HEAD
        user: '',
=======
        isVisible: true,
>>>>>>> c85073f4
        hasTitle: false,
        hasSkills: false,
        hasProperties: false,
        hasMetadata: false,
        hasNotices: false,
        hasAccessStats: false,
        hasClassification: false,
        hasActivityFeed: false,
        hasVersions: false,
        onInteraction: noop
    };

    /**
     * [constructor]
     *
     * @private
     * @return {ContentSidebar}
     */
    constructor(props: Props) {
        super(props);
        const {
            cache,
            token,
            sharedLink,
            sharedLinkPassword,
            apiHost,
            clientName,
            requestInterceptor,
            responseInterceptor
        } = props;

        this.state = {};
        this.id = uniqueid('bcs_');
        this.api = new API({
            cache,
            token,
            sharedLink,
            sharedLinkPassword,
            apiHost,
            clientName,
            requestInterceptor,
            responseInterceptor
        });
    }

    /**
     * Destroys api instances
     *
     * @private
     * @return {void}
     */
    clearCache(): void {
        this.api.destroy(true);
    }

    /**
     * Cleanup
     *
     * @private
     * @inheritdoc
     * @return {void}
     */
    componentWillUnmount() {
        this.clearCache();
    }

    /**
     * Fetches the root folder on load
     *
     * @private
     * @inheritdoc
     * @return {void}
     */
    componentDidMount() {
        this.rootElement = ((document.getElementById(this.id): any): HTMLElement);
        this.appElement = ((this.rootElement.firstElementChild: any): HTMLElement);

        this.fetchData(this.props);
    }

    /**
     * Called when sidebar gets new properties
     *
     * @private
     * @return {void}
     */
    componentWillReceiveProps(nextProps: Props): void {
        const { fileId }: Props = this.props;
        const { fileId: newFileId }: Props = nextProps;

        const hasFileIdChanged = newFileId !== fileId;

        if (hasFileIdChanged) {
            this.setState({});
            this.fetchData(nextProps);
        }
    }

    /**
     * Fetches the data for the sidebar
     *
     * @param {Object} Props the component props
     * @param {boolean} hasFileIdChanged true if the file id has changed
     */
    fetchData({ fileId, hasActivityFeed, hasAccessStats, user }: Props) {
        if (fileId) {
            this.fetchFile(fileId);
            if (hasAccessStats) {
                this.fetchFileAccessStats(fileId);
            }
            if (hasActivityFeed) {
                this.fetchComments(fileId);
                this.fetchTasks(fileId);
                this.fetchVersions(fileId);
                if (typeof user === 'string' || typeof user === 'undefined') {
                    this.fetchCurrentUser(user);
                } else {
                    this.setState({ currentUser: user, currentUserError: undefined });
                }
            }
        }
    }

    /**
     * Function to log interactions
     *
     * @private
     * @param {Object} data - some data
     * @return {void}
     */
    onInteraction = (data: any): void => {
        const { onInteraction }: Props = this.props;
        const { file }: State = this.state;
        onInteraction(Object.assign({}, { file: cloneDeep(file) }, data));
    };

    /**
     * Function to update file description
     *
     * @private
     * @param {string} newDescription - New file description
     * @return {void}
     */
    onDescriptionChange = (newDescription: string): void => {
        const { file } = this.state;
        if (!file) {
            return;
        }

        const { description, id } = file;
        if (newDescription === description || !id) {
            return;
        }

        this.api
            .getFileAPI()
            .setFileDescription(
                file,
                newDescription,
                this.setFileDescriptionSuccessCallback,
                this.setFileDescriptionErrorCallback
            );
    };

    /**
     * File update description callback
     *
     * @private
     * @param {BoxItem} file - Updated file object
     * @return {void}
     */
    setFileDescriptionSuccessCallback = (file: BoxItem): void => {
        this.onInteraction({ target: 'description-change' });
        this.setState({ file, fileError: undefined });
    };

    /**
     * Handles a failed file description update
     *
     * @private
     * @param {Error} e - API error
     * @param {BoxItem} file - Original file description
     * @return {void}
     */
    setFileDescriptionErrorCallback = (e: Error, file: BoxItem): void => {
        // Reset the state back to the original description since the API call failed
        this.setState({
            file,
            fileError: {
                inlineError: {
                    title: messages.fileDescriptionInlineErrorTitleMessage,
                    content: messages.defaultInlineErrorContentMessage
                }
            }
        });
        this.errorCallback(e);
    };

    /**
     * Handles a failed file version fetch
     *
     * @private
     * @param {Error} e - API error
     * @return {void}
     */
    fetchVersionsErrorCallback = (e: Error) => {
        this.setState({
            versions: undefined,
            versionError: {
                maskError: {
                    errorHeader: messages.versionHistoryErrorHeaderMessage,
                    errorSubHeader: messages.defaultErrorMaskSubHeaderMessage
                }
            }
        });
        this.errorCallback(e);
    };

    /**
     * Handles a failed file comment fetch
     *
     * @private
     * @param {Error} e - API error
     * @return {void}
     */
    fetchCommentsErrorCallback = (e: Error) => {
        this.setState({
            comments: undefined,
            commentsError: e
        });
        this.errorCallback(e);
    };

    /**
     * Handles a failed file task fetch
     *
     * @private
     * @param {Error} e - API error
     * @return {void}
     */
    fetchTasksErrorCallback = (e: Error) => {
        this.setState({
            tasks: undefined,
            tasksError: e
        });
    };

    /**
     * Handles a failed file access stats fetch
     *
     * @private
     * @param {Error} e - API error
     * @return {void}
     */
    fetchFileAccessStatsErrorCallback = (e: Error) => {
        this.setState({
            accessStats: undefined,
            accessStatsError: {
                maskError: {
                    errorHeader: messages.fileAccessStatsErrorHeaderMessage,
                    errorSubHeader: messages.defaultErrorMaskSubHeaderMessage
                }
            }
        });
        this.errorCallback(e);
    };

    /**
     * Handles a failed file user info fetch
     *
     * @private
     * @param {Error} e - API error
     * @return {void}
     */
    fetchCurrentUserErrorCallback = (e: Error) => {
        this.setState({
            currentUser: undefined,
            currentUserError: {
                maskError: {
                    errorHeader: messages.currentUserErrorHeaderMessage,
                    errorSubHeader: messages.defaultErrorMaskSubHeaderMessage
                }
            }
        });
        this.errorCallback(e);
    };

    /**
     * Network error callback
     *
     * @private
     * @param {Error} error - Error object
     * @return {void}
     */
    errorCallback = (error: Error): void => {
        /* eslint-disable no-console */
        console.error(error);
        /* eslint-enable no-console */
    };

    /**
     * File fetch success callback
     *
     * @private
     * @param {Object} file - Box file
     * @return {void}
     */
    fetchFileSuccessCallback = (file: BoxItem): void => {
        this.setState({ file });
    };

    /**
     * File versions fetch success callback
     *
     * @private
     * @param {Object} versions - Box file versions
     * @return {void}
     */
    fetchVersionsSuccessCallback = (versions: FileVersions): void => {
        this.setState({ versions, versionError: undefined });
    };

    /**
     * File versions fetch success callback
     *
     * @private
     * @param {Object} file - Box file
     * @return {void}
     */
    fetchCommentsSuccessCallback = (comments: Comments): void => {
        this.setState({ comments, commentsError: undefined });
    };

    /**
     * File tasks fetch success callback
     *
     * @private
     * @param {Object} tasks - Box task
     * @return {void}
     */
    fetchTasksSuccessCallback = (tasks: Tasks): void => {
        this.setState({ tasks, tasksError: undefined });
    };

    /**
     * File access stats fetch success callback
     *
     * @private
     * @param {Object} accessStats - access stats for a file
     * @return {void}
     */
    fetchFileAccessStatsSuccessCallback = (accessStats: FileAccessStats): void => {
        this.setState({ accessStats, accessStatsError: undefined });
    };

    /**
     * User fetch success callback
     *
     * @private
     * @param {Object} currentUser - User info object
     * @return {void}
     */
    fetchCurrentUserSuccessCallback = (currentUser: User): void => {
        this.setState({ currentUser, currentUserError: undefined });
    };

    /**
     * Fetches a file
     *
     * @private
     * @param {string} id - File id
     * @param {Boolean|void} [forceFetch] - To void cache
     * @return {void}
     */
    fetchFile(id: string, forceFetch: boolean = false): void {
        if (shouldRenderSidebar(this.props)) {
            this.api.getFileAPI().file(id, this.fetchFileSuccessCallback, this.errorCallback, forceFetch, true);
        }
    }

    /**
     * Fetches the versions for a file
     *
     * @private
     * @param {string} id - File id
     * @param {boolean} shouldDestroy true if the apiFactory should be destroyed
     * @param {number} offset the offset from the start to start fetching at
     * @param {number} limit the number of items to fetch
     * @param {array} fields the fields to fetch
     * @param {boolean} shouldFetchAll true if should get all the pages before calling the sucessCallback
     * @return {void}
     */
    fetchVersions(
        id: string,
        shouldDestroy?: boolean = false,
        offset: number = 0,
        limit: number = 1000,
        fields?: Array<string>,
        shouldFetchAll?: boolean = true
    ): void {
        if (shouldRenderSidebar(this.props)) {
            this.api
                .getVersionsAPI(shouldDestroy)
                .offsetGet(
                    id,
                    this.fetchVersionsSuccessCallback,
                    this.fetchVersionsErrorCallback,
                    offset,
                    limit,
                    fields,
                    shouldFetchAll
                );
        }
    }

    /**
     * Fetches the comments for a file
     *
     * @private
     * @param {string} id - File id
     * @param {boolean} shouldDestroy true if the apiFactory should be destroyed
     * @param {number} offset the offset from the start to start fetching at
     * @param {number} limit the number of items to fetch
     * @param {array} fields the fields to fetch
     * @param {boolean} shouldFetchAll true if should get all the pages before calling the sucessCallback
     * @return {void}
     */
    fetchComments(
        id: string,
        shouldDestroy?: boolean = false,
        offset: number = 0,
        limit: number = 1000,
        fields?: Array<string>,
        shouldFetchAll: boolean = true
    ): void {
        if (shouldRenderSidebar(this.props)) {
            this.api
                .getCommentsAPI(shouldDestroy)
                .offsetGet(
                    id,
                    this.fetchCommentsSuccessCallback,
                    this.fetchCommentsErrorCallback,
                    offset,
                    limit,
                    fields,
                    shouldFetchAll
                );
        }
    }

    /**
     * Fetches the tasks for a file
     *
     * @private
     * @param {string} id - File id
     * @return {void}
     */
    fetchTasks(id: string, shouldDestroy?: boolean = false): void {
        if (shouldRenderSidebar(this.props)) {
            this.api.getTasksAPI(shouldDestroy).get(id, this.fetchTasksSuccessCallback, this.fetchTasksErrorCallback);
        }
    }

    /**
     * Fetches the access stats for a file
     *
     * @private
     * @param {string} id - File id
     * @return {void}
     */
    fetchFileAccessStats(id: string, shouldDestroy?: boolean = false): void {
        if (shouldRenderSidebar(this.props)) {
            this.api
                .getFileAccessStatsAPI(shouldDestroy)
                .get(id, this.fetchFileAccessStatsSuccessCallback, this.fetchFileAccessStatsErrorCallback);
        }
    }

    /**
<<<<<<< HEAD
     * Fetches a Users info
     *
     * @private
     * @param {string} [id] - User id. If missing, gets user that the current token was generated for.
     * @return {void}
     */
    fetchCurrentUser(id?: string = '', shouldDestroy?: boolean = false): void {
        if (this.shouldFetchOrRender()) {
            this.api
                .getUsersAPI(shouldDestroy)
                .get(id, this.fetchCurrentUserSuccessCallback, this.fetchCurrentUserErrorCallback);
        }
    }
=======
     * Patches skill metadata
     *
     * @private
     * @param {string} id - File id
     * @return {void}
     */
    onSkillChange = (index: number, removes: Array<SkillCardEntry> = [], adds: Array<SkillCardEntry> = []): void => {
        const { hasSkills }: Props = this.props;
        const { file }: State = this.state;
        if (!hasSkills || !file) {
            return;
        }

        const { metadata, permissions }: BoxItem = file;
        if (!metadata || !permissions || !permissions.can_upload) {
            return;
        }

        const cards: Array<SkillCard> = getProp(file, 'metadata.global.boxSkillsCards.cards');
        if (!cards || cards.length === 0 || !cards[index]) {
            return;
        }

        const card = cards[index];
        const path = `/cards/${index}`;
        const ops: JsonPatchData = [];

        if (Array.isArray(removes)) {
            removes.forEach((removed) => {
                const idx = card.entries.findIndex((entry) => entry === removed);
                if (idx > -1) {
                    ops.push({
                        op: 'remove',
                        path: `${path}/entries/${idx}`
                    });
                }
            });
        }

        if (Array.isArray(adds)) {
            adds.forEach((added) => {
                ops.push({
                    op: 'add',
                    path: `${path}/entries/-`,
                    value: added
                });
            });
        }

        // If no ops, don't proceed
        if (ops.length === 0) {
            return;
        }

        // Add test ops before any other ops
        ops.splice(0, 0, {
            op: 'test',
            path,
            value: card
        });

        this.api.getMetadataAPI(false).patch(
            file,
            FIELD_METADATA_SKILLS,
            ops,
            (updatedFile) => {
                this.setState({ file: updatedFile });
            },
            this.errorCallback
        );
    };
>>>>>>> c85073f4

    /**
     * Renders the file preview
     *
     * @private
     * @inheritdoc
     * @return {Element}
     */
    render() {
        const {
            language,
            messages: intlMessages,
            getPreviewer,
            hasTitle,
            hasSkills,
            hasProperties,
            hasMetadata,
            hasNotices,
            hasAccessStats,
            hasClassification,
            hasActivityFeed,
            hasVersions,
            className,
            activityFeedState,
            onVersionHistoryClick,
            onAccessStatsClick,
            onClassificationClick,
            onCommentCreate,
            onCommentDelete,
            onTaskCreate,
            onTaskDelete,
            onTaskUpdate,
            onTaskAssignmentUpdate,
            getApproverWithQuery,
            getMentionWithQuery
        }: Props = this.props;
        const {
            file,
            accessStats,
            versions,
            comments,
            tasks,
            currentUser,
            accessStatsError,
            fileError,
            versionError,
            commentsError,
            tasksError,
            currentUserError
        }: State = this.state;

        const shouldRender = shouldRenderSidebar(this.props) && !!file;

        return (
            <Internationalize language={language} messages={intlMessages}>
                <aside id={this.id} className={`be bcs ${className}`}>
                    <div className='be-app-element'>
                        {shouldRender ? (
                            <Sidebar
                                file={file}
                                versions={versions}
                                getPreviewer={getPreviewer}
                                hasTitle={hasTitle}
                                hasSkills={hasSkills}
                                hasProperties={hasProperties}
                                hasMetadata={hasMetadata}
                                hasNotices={hasNotices}
                                hasAccessStats={hasAccessStats}
                                hasClassification={hasClassification}
                                hasActivityFeed={hasActivityFeed}
                                appElement={this.appElement}
                                rootElement={this.rootElement}
                                onInteraction={this.onInteraction}
                                onDescriptionChange={this.onDescriptionChange}
                                accessStats={accessStats}
                                activityFeedState={activityFeedState}
                                onAccessStatsClick={onAccessStatsClick}
                                onClassificationClick={onClassificationClick}
                                onVersionHistoryClick={onVersionHistoryClick}
                                onSkillChange={this.onSkillChange}
                                hasVersions={hasVersions}
                                accessStatsError={accessStatsError}
                                fileError={fileError}
                                versionError={versionError}
                                tasks={tasks}
                                tasksError={tasksError}
                                comments={comments}
                                commentsError={commentsError}
                                currentUser={currentUser}
                                currentUserError={currentUserError}
                                onCommentCreate={onCommentCreate}
                                onCommentDelete={onCommentDelete}
                                onTaskCreate={onTaskCreate}
                                onTaskDelete={onTaskDelete}
                                onTaskUpdate={onTaskUpdate}
                                onTaskAssignmentUpdate={onTaskAssignmentUpdate}
                                getApproverWithQuery={getApproverWithQuery}
                                getMentionWithQuery={getMentionWithQuery}
                            />
                        ) : (
                            <div className='bcs-loading'>
                                <LoadingIndicator />
                            </div>
                        )}
                    </div>
                </aside>
            </Internationalize>
        );
    }
}

export type ContentSidebarProps = Props;
export default ContentSidebar;<|MERGE_RESOLUTION|>--- conflicted
+++ resolved
@@ -27,13 +27,10 @@
     Errors,
     Comments,
     Tasks,
-<<<<<<< HEAD
-    User
-=======
+    User,
     SkillCard,
     SkillCardEntry,
     JsonPatchData
->>>>>>> c85073f4
 } from '../../flowTypes';
 import '../fonts.scss';
 import '../base.scss';
@@ -110,11 +107,8 @@
         clientName: CLIENT_NAME_CONTENT_SIDEBAR,
         apiHost: DEFAULT_HOSTNAME_API,
         getPreviewer: noop,
-<<<<<<< HEAD
         user: '',
-=======
         isVisible: true,
->>>>>>> c85073f4
         hasTitle: false,
         hasSkills: false,
         hasProperties: false,
@@ -594,7 +588,6 @@
     }
 
     /**
-<<<<<<< HEAD
      * Fetches a Users info
      *
      * @private
@@ -608,7 +601,8 @@
                 .get(id, this.fetchCurrentUserSuccessCallback, this.fetchCurrentUserErrorCallback);
         }
     }
-=======
+
+    /**
      * Patches skill metadata
      *
      * @private
@@ -680,7 +674,6 @@
             this.errorCallback
         );
     };
->>>>>>> c85073f4
 
     /**
      * Renders the file preview
