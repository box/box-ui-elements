--- conflicted
+++ resolved
@@ -37,13 +37,8 @@
     onDescriptionChange: Function,
     versions?: FileVersions,
     accessStatsError?: Errors,
-<<<<<<< HEAD
-    fileError?: Errors
-=======
     fileError?: Errors,
-    versionError?: Errors,
     onVersionHistoryClick?: Function
->>>>>>> d6a0a3fb
 } & ExternalProps;
 
 const DetailsSidebar = ({
