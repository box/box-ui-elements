/**
 * @flow
 * @file Details sidebar component
 * @author Box
 */

import React from 'react';
import { FormattedMessage } from 'react-intl';
import messages from '../messages';
import { SECTION_TARGETS } from '../../interactionTargets';
import SidebarAccessStats from './SidebarAccessStats';
import SidebarSection from './SidebarSection';
import SidebarContent from './SidebarContent';
import SidebarVersions from './SidebarVersions';
import SidebarNotices from './SidebarNotices';
import SidebarFileProperties from './SidebarFileProperties';

import './DetailsSidebar.scss';

type ExternalProps = {
    hasNotices?: boolean,
    hasProperties?: boolean,
    hasAccessStats?: boolean,
    hasClassification?: boolean,
    hasRetentionPolicy?: boolean,
    hasVersions?: boolean,
    retentionPolicy?: Object,
    onAccessStatsClick?: Function,
<<<<<<< HEAD
    onClassificationClick?: (onClassificationChange: Function) => void,
    onVersionHistoryClick?: Function,
=======
    onClassificationClick?: Function,
>>>>>>> d6a0a3fb
    onRetentionPolicyExtendClick?: Function,
    onDescriptionChange?: Function
};

export type Props = {
    accessStats?: FileAccessStats,
    file: BoxItem,
    onDescriptionChange: Function,
    versions?: FileVersions,
    accessStatsError?: Errors,
    fileError?: Errors,
    versionError?: Errors,
<<<<<<< HEAD
    isFileLoading?: boolean
=======
    onVersionHistoryClick?: Function
>>>>>>> d6a0a3fb
} & ExternalProps;

const DetailsSidebar = ({
    accessStats,
    file,
    hasProperties = false,
    hasNotices = false,
    hasAccessStats = false,
    hasClassification = false,
    hasRetentionPolicy = false,
    hasVersions = false,
    onAccessStatsClick,
    onDescriptionChange,
    onClassificationClick,
    onVersionHistoryClick,
    versions,
    accessStatsError,
    fileError,
    versionError,
    retentionPolicy,
    onRetentionPolicyExtendClick,
    isFileLoading
}: Props) => (
    <SidebarContent title={<FormattedMessage {...messages.sidebarDetailsTitle} />}>
        {(hasVersions || hasNotices) && (
            <div className='bcs-details-content'>
                {hasVersions && (
                    <SidebarVersions
                        onVersionHistoryClick={onVersionHistoryClick}
                        versions={versions}
                        file={file}
                        {...versionError}
                    />
                )}
                {hasNotices && <SidebarNotices file={file} />}
            </div>
        )}
        {hasProperties && (
            <SidebarSection
                interactionTarget={SECTION_TARGETS.FILE_PROPERTIES}
                title={<FormattedMessage {...messages.sidebarProperties} />}
            >
                <SidebarFileProperties
                    onDescriptionChange={onDescriptionChange}
                    file={file}
                    {...fileError}
                    hasClassification={hasClassification}
                    onClassificationClick={onClassificationClick}
                    hasRetentionPolicy={hasRetentionPolicy}
                    retentionPolicy={retentionPolicy}
                    onRetentionPolicyExtendClick={onRetentionPolicyExtendClick}
                    isLoading={isFileLoading}
                />
            </SidebarSection>
        )}
        {hasAccessStats && (
            <SidebarAccessStats
                accessStats={accessStats}
                onAccessStatsClick={onAccessStatsClick}
                file={file}
                {...accessStatsError}
            />
        )}
    </SidebarContent>
);

export type DetailsSidebarProps = ExternalProps;
export default DetailsSidebar;<|MERGE_RESOLUTION|>--- conflicted
+++ resolved
@@ -26,12 +26,7 @@
     hasVersions?: boolean,
     retentionPolicy?: Object,
     onAccessStatsClick?: Function,
-<<<<<<< HEAD
-    onClassificationClick?: (onClassificationChange: Function) => void,
-    onVersionHistoryClick?: Function,
-=======
     onClassificationClick?: Function,
->>>>>>> d6a0a3fb
     onRetentionPolicyExtendClick?: Function,
     onDescriptionChange?: Function
 };
@@ -44,11 +39,8 @@
     accessStatsError?: Errors,
     fileError?: Errors,
     versionError?: Errors,
-<<<<<<< HEAD
+    onVersionHistoryClick?: Function,
     isFileLoading?: boolean
-=======
-    onVersionHistoryClick?: Function
->>>>>>> d6a0a3fb
 } & ExternalProps;
 
 const DetailsSidebar = ({
