/**
 * @flow
 * @file Details sidebar component
 * @author Box
 */

import React from 'react';
import { FormattedMessage } from 'react-intl';
import noop from 'lodash/noop';
import getProp from 'lodash/get';
import messages from '../messages';
import { SECTION_TARGETS } from '../../interactionTargets';
import SidebarAccessStats from './SidebarAccessStats';
import SidebarSection from './SidebarSection';
import SidebarContent from './SidebarContent';
import SidebarVersions from './SidebarVersions';
import SidebarNotices from './SidebarNotices';
import SidebarFileProperties from './SidebarFileProperties';
import { withAPIContext } from '../APIContext';
import { withErrorBoundary } from '../ErrorBoundary';
import { ERROR_CODE_FETCH_CLASSIFICATION, HTTP_STATUS_CODE_FORBIDDEN, ORIGIN_DETAILS_SIDEBAR } from '../../constants';
import API from '../../api';
import './DetailsSidebar.scss';

type ExternalProps = {
    hasNotices?: boolean,
    hasProperties?: boolean,
    hasAccessStats?: boolean,
    hasClassification?: boolean,
    hasRetentionPolicy?: boolean,
    hasVersions?: boolean,
    retentionPolicy?: Object,
    bannerPolicy?: Object,
    onAccessStatsClick?: Function,
    onClassificationClick: Function,
    onRetentionPolicyExtendClick?: Function,
    onVersionHistoryClick?: Function,
};

type PropsWithoutContext = {
    file: BoxItem,
} & ExternalProps;

type Props = {
    api: API,
} & PropsWithoutContext;

type State = {
    accessStats?: FileAccessStats,
    accessStatsError?: Errors,
    isLoadingAccessStats: boolean,
    classificationInfo?: ClassificationInfo,
    classificationError?: Errors,
    isLoadingClassification: boolean,
    file: BoxItem,
    fileError?: Errors,
};

class DetailsSidebar extends React.PureComponent<Props, State> {
    static defaultProps = {
        hasNotices: false,
        hasProperties: false,
        hasAccessStats: false,
        hasClassification: false,
        hasRetentionPolicy: false,
        hasVersions: false,
        onClassificationClick: noop,
    };

    constructor(props: Props) {
        super(props);
        this.state = {
            file: props.file,
            isLoadingAccessStats: false,
            isLoadingClassification: false,
        };
    }

    componentDidMount() {
        const { hasAccessStats, hasClassification }: Props = this.props;
        if (hasAccessStats) {
            this.fetchAccessStats();
        }

        if (hasClassification) {
            this.fetchClassification();
        }
    }

    componentWillUnmount() {
        // Reset loading state to allow loading spinner
        this.setState({
            isLoadingAccessStats: false,
            isLoadingClassification: false,
        });
    }

    /**
     * File description update callback
     *
     * @private
     * @param {BoxItem} file - Updated file object
     * @return {void}
     */
    descriptionChangeSuccessCallback = (file: BoxItem): void => {
        this.setState({ file, fileError: undefined });
    };

    /**
     * Handles a failed file description update
     *
     * @private
     * @param {BoxItem} file - Original file object
     * @return {void}
     */
    descriptionChangeErrorCallback = (file: BoxItem): void => {
        // Reset the state back to the original description since the API call failed
        this.setState({
            file,
            fileError: {
                inlineError: {
                    title: messages.fileDescriptionInlineErrorTitleMessage,
                    content: messages.defaultInlineErrorContentMessage,
                },
            },
        });
    };

    /**
     * Function to update file description
     *
     * @private
     * @param {string} newDescription - New file description
     * @return {void}
     */
    onDescriptionChange = (newDescription: string): void => {
        const { api }: Props = this.props;
        const { file }: State = this.state;
        const { description }: BoxItem = file;
        if (newDescription === description) {
            return;
        }

        api.getFileAPI().setFileDescription(
            file,
            newDescription,
            this.descriptionChangeSuccessCallback,
            this.descriptionChangeErrorCallback,
        );
    };

    /**
     * Handles a failed file access stats fetch
     *
     * @private
     * @param {ElementsXhrError} error - API error
     * @return {void}
     */
    fetchAccessStatsErrorCallback = (error: ElementsXhrError) => {
        let accessStatsError;

        if (getProp(error, 'status') === HTTP_STATUS_CODE_FORBIDDEN) {
            accessStatsError = {
                error: messages.fileAccessStatsPermissionsError,
            };
        } else {
            accessStatsError = {
                maskError: {
                    errorHeader: messages.fileAccessStatsErrorHeaderMessage,
                    errorSubHeader: messages.defaultErrorMaskSubHeaderMessage,
                },
            };
        }

        this.setState({
            isLoadingAccessStats: false,
            accessStats: undefined,
            accessStatsError,
        });

        this.props.onError(error, ERROR_CODE_FETCH_CLASSIFICATION, {
            error,
        });
    };

    /**
     * File access stats fetch success callback
     *
     * @private
     * @param {Object} accessStats - access stats for a file
     * @return {void}
     */
    fetchAccessStatsSuccessCallback = (accessStats: FileAccessStats): void => {
        this.setState({
            accessStats,
            accessStatsError: undefined,
            isLoadingAccessStats: false,
        });
    };

    /**
     * Fetches the access stats for a file
     *
     * @private
     * @return {void}
     */
    fetchAccessStats(): void {
        const { api }: Props = this.props;
        const { file }: State = this.state;
        this.setState({ isLoadingAccessStats: true });
        api.getFileAccessStatsAPI(false).get({
            id: file.id,
            successCallback: this.fetchAccessStatsSuccessCallback,
            errorCallback: this.fetchAccessStatsErrorCallback,
        });
    }

    /**
     * File classification fetch success callback.
     *
     * @param {ClassificationInfo} classificationInfo - Info about the file's classification
     * @return {void}
     */
    fetchClassificationSuccessCallback = (classificationInfo: ClassificationInfo): void => {
        this.setState({
            classificationInfo,
            classificationError: undefined,
            isLoadingClassification: false,
        });
    };

    /**
     * Handles a failed file classification fetch
     *
     * @private
     * @param {ElementsXhrError} error - API error
     * @return {void}
     */
    fetchClassificationErrorCallback = (error: ElementsXhrError): void => {
        let classificationError;

        if (getProp(error, 'status') === HTTP_STATUS_CODE_FORBIDDEN) {
            classificationError = {
                error: messages.fileClassificationPermissionsError,
            };
        } else {
            classificationError = {
                maskError: {
                    errorHeader: messages.fileClassificationErrorHeaderMessage,
                    errorSubHeader: messages.defaultErrorMaskSubHeaderMessage,
                },
            };
        }

        this.setState({
            classificationInfo: undefined,
            classificationError,
            isLoadingClassification: false,
<<<<<<< HEAD
        });

        this.props.onError(error, ERROR_CODE_FETCH_CLASSIFICATION, {
            error,
=======
>>>>>>> 9c8c71bc
        });
    };

    /**
     * Fetches the classification for a file
     *
     * @private
     * @return {void}
     */
    fetchClassification = (): void => {
        const { api }: Props = this.props;
        const { file }: State = this.state;
        this.setState({ isLoadingClassification: true });
        api.getMetadataAPI(false).getClassification(
            file,
            this.fetchClassificationSuccessCallback,
            this.fetchClassificationErrorCallback,
            false,
            true,
        );
    };

    /**
     * Add classification click handler
     *
     * @private
     * @return {void}
     */
    onClassificationClick = (): void => {
        const { onClassificationClick }: Props = this.props;
        onClassificationClick(this.fetchClassification);
    };

    render() {
        const {
            hasProperties,
            hasNotices,
            hasAccessStats,
            hasClassification,
            hasRetentionPolicy,
            hasVersions,
            onAccessStatsClick,
            onVersionHistoryClick,
            onRetentionPolicyExtendClick,
            retentionPolicy,
            bannerPolicy,
        }: Props = this.props;

        const {
            accessStats,
            accessStatsError,
            classificationInfo,
            classificationError,
            file,
            fileError,
            isLoadingAccessStats,
            isLoadingClassification,
        }: State = this.state;

        return (
            <SidebarContent title={<FormattedMessage {...messages.sidebarDetailsTitle} />}>
                {hasNotices && (
                    <div className="bcs-details-content">{hasNotices && <SidebarNotices file={file} />}</div>
                )}
                {hasAccessStats && (
                    <SidebarAccessStats
                        accessStats={accessStats}
                        onAccessStatsClick={onAccessStatsClick}
                        file={file}
                        {...accessStatsError}
                        {...classificationError}
                    />
                )}
                {hasProperties && (
                    <SidebarSection
                        interactionTarget={SECTION_TARGETS.FILE_PROPERTIES}
                        title={<FormattedMessage {...messages.sidebarProperties} />}
                    >
                        {hasVersions && (
                            <div className="bcs-details-content">
                                {hasVersions && (
                                    <SidebarVersions onVersionHistoryClick={onVersionHistoryClick} file={file} />
                                )}
                            </div>
                        )}
                        <SidebarFileProperties
                            onDescriptionChange={this.onDescriptionChange}
                            file={file}
                            {...fileError}
                            hasClassification={hasClassification}
                            onClassificationClick={this.onClassificationClick}
                            classificationInfo={classificationInfo}
                            hasRetentionPolicy={hasRetentionPolicy}
                            retentionPolicy={retentionPolicy}
                            bannerPolicy={bannerPolicy}
                            onRetentionPolicyExtendClick={onRetentionPolicyExtendClick}
                            isLoading={isLoadingAccessStats && isLoadingClassification}
                        />
                    </SidebarSection>
                )}
            </SidebarContent>
        );
    }
}

export type DetailsSidebarProps = ExternalProps;
export { DetailsSidebar as DetailsSidebarComponent };
export default withErrorBoundary(ORIGIN_DETAILS_SIDEBAR)(withAPIContext(DetailsSidebar));<|MERGE_RESOLUTION|>--- conflicted
+++ resolved
@@ -256,13 +256,10 @@
             classificationInfo: undefined,
             classificationError,
             isLoadingClassification: false,
-<<<<<<< HEAD
         });
 
         this.props.onError(error, ERROR_CODE_FETCH_CLASSIFICATION, {
             error,
-=======
->>>>>>> 9c8c71bc
         });
     };
 
