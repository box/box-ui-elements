/**
 * @flow
 * @file Details sidebar component
 * @author Box
 */

import React from 'react';
import getProp from 'lodash/get';
import { FormattedMessage, injectIntl } from 'react-intl';
import ItemProperties from 'box-react-ui/lib/features/item-details/ItemProperties';
import getFileSize from 'box-react-ui/lib/utils/getFileSize';
import messages from '../messages';
import SidebarSection from './SidebarSection';
import SidebarContent from './SidebarContent';
import SidebarSkills from './Skills/SidebarSkills';
<<<<<<< HEAD
import SidebarVersions from './SidebarVersions';
import type { BoxItem, FileVersions } from '../../flowTypes';
=======
import SidebarNotices from './SidebarNotices';
import type { BoxItem } from '../../flowTypes';
>>>>>>> d4256d38
import './DetailsSidebar.scss';

type Props = {
    file: BoxItem,
    getPreviewer: Function,
    hasTitle: boolean,
    hasSkills: boolean,
    hasNotices: boolean,
    hasProperties: boolean,
    hasMetadata: boolean,
    hasAccessStats: boolean,
    hasClassification: boolean,
    hasVersions: boolean,
    rootElement: HTMLElement,
    appElement: HTMLElement,
    onInteraction: Function,
    onDescriptionChange: Function,
    intl: any,
    onVersionHistoryClick?: Function,
    versions: FileVersions
};

/* eslint-disable jsx-a11y/label-has-for */
const DetailsSidebar = ({
    file,
    getPreviewer,
    hasTitle,
    hasSkills,
    hasProperties,
    hasNotices,
    hasMetadata,
    hasAccessStats,
    hasClassification,
    hasVersions,
    rootElement,
    appElement,
    onInteraction,
    onDescriptionChange,
    onVersionHistoryClick,
    versions,
    intl
}: Props) => {
    if (!hasSkills && !hasProperties && !hasMetadata && !hasAccessStats && !hasClassification && !hasNotices) {
        return null;
    }

    const onDescriptionChangeEditable = getProp(file, 'permissions.can_rename') ? onDescriptionChange : undefined;

    return (
        <SidebarContent hasTitle={hasTitle} title={<FormattedMessage {...messages.sidebarDetailsTitle} />}>
<<<<<<< HEAD
            {hasVersions && <SidebarVersions onClick={onVersionHistoryClick} versions={versions} />}
=======
            {hasNotices && <SidebarNotices file={file} />}
>>>>>>> d4256d38
            {hasSkills && (
                <SidebarSkills
                    metadata={file.metadata}
                    getPreviewer={getPreviewer}
                    rootElement={rootElement}
                    appElement={appElement}
                    onInteraction={onInteraction}
                />
            )}
            {hasProperties && (
                <SidebarSection title={<FormattedMessage {...messages.sidebarProperties} />}>
                    <ItemProperties
                        createdAt={file.created_at}
                        description={file.description}
                        modifiedAt={file.modified_at}
                        owner={getProp(file, 'owned_by.name')}
                        size={getFileSize(file.size, intl.locale)}
                        uploader={getProp(file, 'created_by.name')}
                        onDescriptionChange={onDescriptionChangeEditable}
                        descriptionTextareaProps={{ maxLength: '255' }}
                    />
                </SidebarSection>
            )}
        </SidebarContent>
    );
};

export default injectIntl(DetailsSidebar);<|MERGE_RESOLUTION|>--- conflicted
+++ resolved
@@ -13,13 +13,9 @@
 import SidebarSection from './SidebarSection';
 import SidebarContent from './SidebarContent';
 import SidebarSkills from './Skills/SidebarSkills';
-<<<<<<< HEAD
 import SidebarVersions from './SidebarVersions';
+import SidebarNotices from './SidebarNotices';
 import type { BoxItem, FileVersions } from '../../flowTypes';
-=======
-import SidebarNotices from './SidebarNotices';
-import type { BoxItem } from '../../flowTypes';
->>>>>>> d4256d38
 import './DetailsSidebar.scss';
 
 type Props = {
@@ -70,11 +66,8 @@
 
     return (
         <SidebarContent hasTitle={hasTitle} title={<FormattedMessage {...messages.sidebarDetailsTitle} />}>
-<<<<<<< HEAD
             {hasVersions && <SidebarVersions onClick={onVersionHistoryClick} versions={versions} />}
-=======
             {hasNotices && <SidebarNotices file={file} />}
->>>>>>> d4256d38
             {hasSkills && (
                 <SidebarSkills
                     metadata={file.metadata}
