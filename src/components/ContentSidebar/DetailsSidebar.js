--- conflicted
+++ resolved
@@ -38,13 +38,8 @@
     versions?: FileVersions,
     accessStatsError?: Errors,
     fileError?: Errors,
-<<<<<<< HEAD
-    versionError?: Errors,
     onVersionHistoryClick?: Function,
     isFileLoading?: boolean
-=======
-    onVersionHistoryClick?: Function
->>>>>>> 490f3e66
 } & ExternalProps;
 
 const DetailsSidebar = ({
