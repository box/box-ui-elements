--- conflicted
+++ resolved
@@ -13,20 +13,12 @@
 import SidebarSkills from './Skills/SidebarSkills';
 import SidebarVersions from './SidebarVersions';
 import SidebarNotices from './SidebarNotices';
-<<<<<<< HEAD
-import type { FileAccessStats, BoxItem, FileVersions } from '../../flowTypes';
-=======
-import type { AccessStats, BoxItem, FileVersions, Errors } from '../../flowTypes';
->>>>>>> 3b2bca62
+import type { FileAccessStats, BoxItem, FileVersions, Errors } from '../../flowTypes';
 import './DetailsSidebar.scss';
 import SidebarFileProperties from './SidebarFileProperties';
 
 type Props = {
-<<<<<<< HEAD
     accessStats?: FileAccessStats,
-=======
-    accessStats?: AccessStats,
->>>>>>> 3b2bca62
     file: BoxItem,
     getPreviewer: Function,
     hasTitle: boolean,
@@ -43,13 +35,9 @@
     onInteraction: Function,
     onDescriptionChange: Function,
     onVersionHistoryClick?: Function,
-<<<<<<< HEAD
-    versions?: FileVersions
-=======
     versions?: FileVersions,
     fileError?: Errors,
     versionError?: Errors
->>>>>>> 3b2bca62
 };
 
 const DetailsSidebar = ({
@@ -82,23 +70,15 @@
         <SidebarContent hasTitle={hasTitle} title={<FormattedMessage {...messages.sidebarDetailsTitle} />}>
             {(hasVersions || hasNotices) && (
                 <div className='bcs-details-content'>
-<<<<<<< HEAD
                     {hasVersions && (
                         <SidebarVersions
                             onVersionHistoryClick={onVersionHistoryClick}
                             versions={versions}
                             file={file}
+                            {...versionError}
                         />
                     )}
                     {hasNotices && <SidebarNotices file={file} />}
-=======
-                    <SidebarVersions
-                        onVersionHistoryClick={onVersionHistoryClick}
-                        versions={versions}
-                        {...versionError}
-                    />
-                    <SidebarNotices file={file} />
->>>>>>> 3b2bca62
                 </div>
             )}
             {hasSkills && (
