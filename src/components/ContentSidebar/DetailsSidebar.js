/**
 * @flow
 * @file Details sidebar component
 * @author Box
 */

import React from 'react';
import getProp from 'lodash/get';
import { FormattedMessage, injectIntl } from 'react-intl';
import ItemProperties from 'box-react-ui/lib/features/item-details/ItemProperties';
import getFileSize from 'box-react-ui/lib/utils/getFileSize';
import messages from '../messages';
import SidebarAccessStats from './SidebarAccessStats';
import SidebarSection from './SidebarSection';
import SidebarContent from './SidebarContent';
import SidebarSkills from './Skills/SidebarSkills';
import SidebarVersions from './SidebarVersions';
import SidebarNotices from './SidebarNotices';
import type { FileAccessStats, BoxItem, FileVersions } from '../../flowTypes';
import './DetailsSidebar.scss';

type Props = {
    accessStats?: FileAccessStats,
    file: BoxItem,
    getPreviewer: Function,
    hasTitle: boolean,
    hasSkills: boolean,
    hasNotices: boolean,
    hasProperties: boolean,
    hasMetadata: boolean,
    hasAccessStats: boolean,
    hasClassification: boolean,
    hasVersions: boolean,
    rootElement: HTMLElement,
    appElement: HTMLElement,
    onAccessStatsClick?: Function,
    onInteraction: Function,
    onDescriptionChange: Function,
    intl: any,
    onVersionHistoryClick?: Function,
    versions?: FileVersions
};

/* eslint-disable jsx-a11y/label-has-for */
const DetailsSidebar = ({
    accessStats,
    file,
    getPreviewer,
    hasTitle,
    hasSkills,
    hasProperties,
    hasNotices,
    hasMetadata,
    hasAccessStats,
    hasClassification,
    hasVersions,
    rootElement,
    appElement,
    onAccessStatsClick,
    onInteraction,
    onDescriptionChange,
    onVersionHistoryClick,
    versions,
    intl
}: Props) => {
    if (!hasSkills && !hasProperties && !hasMetadata && !hasAccessStats && !hasClassification && !hasNotices) {
        return null;
    }

    const onDescriptionChangeEditable = getProp(file, 'permissions.can_rename') ? onDescriptionChange : undefined;

    return (
        <SidebarContent hasTitle={hasTitle} title={<FormattedMessage {...messages.sidebarDetailsTitle} />}>
<<<<<<< HEAD
            {hasVersions && (
                <SidebarVersions onVersionHistoryClick={onVersionHistoryClick} versions={versions} file={file} />
            )}
            {hasNotices && <SidebarNotices file={file} />}
=======
            {(hasVersions || hasNotices) && (
                <div className='bcs-details-content'>
                    <SidebarVersions onVersionHistoryClick={onVersionHistoryClick} versions={versions} />
                    <SidebarNotices file={file} />
                </div>
            )}
>>>>>>> 549ac10a
            {hasSkills && (
                <SidebarSkills
                    metadata={file.metadata}
                    getPreviewer={getPreviewer}
                    rootElement={rootElement}
                    appElement={appElement}
                    onInteraction={onInteraction}
                />
            )}
            {hasProperties && (
                <SidebarSection title={<FormattedMessage {...messages.sidebarProperties} />}>
                    <ItemProperties
                        createdAt={file.created_at}
                        description={file.description}
                        modifiedAt={file.modified_at}
                        owner={getProp(file, 'owned_by.name')}
                        size={getFileSize(file.size, intl.locale)}
                        uploader={getProp(file, 'created_by.name')}
                        onDescriptionChange={onDescriptionChangeEditable}
                        descriptionTextareaProps={{ maxLength: '255' }}
                    />
                </SidebarSection>
            )}
            {hasAccessStats && (
                <SidebarAccessStats accessStats={accessStats} onAccessStatsClick={onAccessStatsClick} file={file} />
            )}
        </SidebarContent>
    );
};

export default injectIntl(DetailsSidebar);<|MERGE_RESOLUTION|>--- conflicted
+++ resolved
@@ -71,19 +71,18 @@
 
     return (
         <SidebarContent hasTitle={hasTitle} title={<FormattedMessage {...messages.sidebarDetailsTitle} />}>
-<<<<<<< HEAD
-            {hasVersions && (
-                <SidebarVersions onVersionHistoryClick={onVersionHistoryClick} versions={versions} file={file} />
-            )}
-            {hasNotices && <SidebarNotices file={file} />}
-=======
             {(hasVersions || hasNotices) && (
                 <div className='bcs-details-content'>
-                    <SidebarVersions onVersionHistoryClick={onVersionHistoryClick} versions={versions} />
-                    <SidebarNotices file={file} />
+                    {hasVersions && (
+                        <SidebarVersions
+                            onVersionHistoryClick={onVersionHistoryClick}
+                            versions={versions}
+                            file={file}
+                        />
+                    )}
+                    {hasNotices && <SidebarNotices file={file} />}
                 </div>
             )}
->>>>>>> 549ac10a
             {hasSkills && (
                 <SidebarSkills
                     metadata={file.metadata}
