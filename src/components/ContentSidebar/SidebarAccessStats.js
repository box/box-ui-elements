--- conflicted
+++ resolved
@@ -36,15 +36,11 @@
     intl,
     isLoading = false,
 }: Props) => {
-    const { preview_count, comment_count, download_count, edit_count } = accessStats;
-<<<<<<< HEAD
-
     if (isLoading) {
         return null;
     }
 
-=======
->>>>>>> dbffc84d
+    const { preview_count, comment_count, download_count, edit_count } = accessStats;
     const errorMessage = error ? intl.formatMessage(error) : undefined;
 
     return (
