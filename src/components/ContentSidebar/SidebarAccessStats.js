/**
 * @flow
 * @file Versions sidebar component
 * @author Box
 */

import React from 'react';
<<<<<<< HEAD
import AccessStats from 'box-react-ui/lib/features/access-stats/AccessStats';
import { FormattedMessage, injectIntl } from 'react-intl';
=======
import AccessStatsComponent from 'box-react-ui/lib/features/access-stats/AccessStats';
import { FormattedMessage } from 'react-intl';
>>>>>>> 3b2bca62
import SidebarSection from './SidebarSection';
import type { FileAccessStats, BoxItem } from '../../flowTypes';
import messages from '../messages';
import { BOX_NOTE_EXTENSION } from '../../constants';

type Props = {
    onAccessStatsClick?: Function,
<<<<<<< HEAD
    accessStats?: FileAccessStats,
    file: BoxItem
};

const SidebarVersions = ({
=======
    accessStats?: AccessStats
};

// The AccessStats component requires a maximum number of events
// TODO (@ddemicco): Revisit this during API integration
const MAX_EVENTS = Number.MAX_SAFE_INTEGER;

const SidebarAccessStats = ({
>>>>>>> 3b2bca62
    onAccessStatsClick,
    accessStats = {
        preview_count: 0,
        comment_count: 0,
        download_count: 0,
        edit_count: 0,
        has_count_overflowed: false
    },
    file
}: Props) => {
    const { preview_count, comment_count, download_count, edit_count } = accessStats;

    if (!preview_count && !comment_count && !download_count && !edit_count) {
        return null;
    }

    return (
        <SidebarSection title={<FormattedMessage {...messages.sidebarAccessStats} />}>
            <AccessStats
                commentCount={comment_count}
                downloadCount={download_count}
                previewCount={preview_count}
                editCount={edit_count}
                openAccessStatsModal={onAccessStatsClick}
                isBoxNote={file.extension === BOX_NOTE_EXTENSION}
            />
        </SidebarSection>
    );
};

export default SidebarAccessStats;<|MERGE_RESOLUTION|>--- conflicted
+++ resolved
@@ -5,13 +5,8 @@
  */
 
 import React from 'react';
-<<<<<<< HEAD
 import AccessStats from 'box-react-ui/lib/features/access-stats/AccessStats';
-import { FormattedMessage, injectIntl } from 'react-intl';
-=======
-import AccessStatsComponent from 'box-react-ui/lib/features/access-stats/AccessStats';
 import { FormattedMessage } from 'react-intl';
->>>>>>> 3b2bca62
 import SidebarSection from './SidebarSection';
 import type { FileAccessStats, BoxItem } from '../../flowTypes';
 import messages from '../messages';
@@ -19,22 +14,11 @@
 
 type Props = {
     onAccessStatsClick?: Function,
-<<<<<<< HEAD
     accessStats?: FileAccessStats,
     file: BoxItem
 };
 
-const SidebarVersions = ({
-=======
-    accessStats?: AccessStats
-};
-
-// The AccessStats component requires a maximum number of events
-// TODO (@ddemicco): Revisit this during API integration
-const MAX_EVENTS = Number.MAX_SAFE_INTEGER;
-
 const SidebarAccessStats = ({
->>>>>>> 3b2bca62
     onAccessStatsClick,
     accessStats = {
         preview_count: 0,
