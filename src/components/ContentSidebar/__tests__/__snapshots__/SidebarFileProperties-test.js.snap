--- conflicted
+++ resolved
@@ -190,8 +190,7 @@
 </SidebarFileProperties>
 `;
 
-<<<<<<< HEAD
-exports[`components/ContentSidebar/SidebarFileProperties should render ItemProperties 1`] = `
+exports[`components/ContentSidebar/SidebarFileProperties render() should render ItemProperties 1`] = `
 <LoadingIndicatorWrapper>
   <ItemProperties
     classificationProps={Object {}}
@@ -201,16 +200,6 @@
       Object {
         "data-resin-target": "description",
       }
-=======
-exports[`components/ContentSidebar/SidebarFileProperties render() should render ItemProperties 1`] = `
-<ItemProperties
-  classificationProps={Object {}}
-  createdAt="2018-04-18T16:56:05.352Z"
-  description="foo"
-  descriptionTextareaProps={
-    Object {
-      "data-resin-target": "description",
->>>>>>> dc343fd7
     }
     modifiedAt="2018-04-18T16:56:05.352Z"
     onDescriptionChange={[MockFunction]}
@@ -275,7 +264,6 @@
   }
   onClassificationClick={[MockFunction]}
 >
-<<<<<<< HEAD
   <LoadingIndicatorWrapper>
     <div
       className="loading-indicator-wrapper "
@@ -284,7 +272,7 @@
         classificationProps={
           Object {
             "data-resin-target": "editclassification",
-            "openModal": [MockFunction],
+            "openModal": undefined,
             "value": "Public",
           }
         }
@@ -295,41 +283,6 @@
         }
         retentionPolicyProps={Object {}}
         size="1 B"
-=======
-  <ItemProperties
-    classificationProps={
-      Object {
-        "data-resin-target": "editclassification",
-        "openModal": undefined,
-        "value": "Public",
-      }
-    }
-    descriptionTextareaProps={
-      Object {
-        "data-resin-target": "description",
-      }
-    }
-    retentionPolicyProps={Object {}}
-    size="1 B"
-  >
-    <dl
-      className="item-properties"
-    >
-      <FormattedMessage
-        defaultMessage="Size"
-        id="boxui.itemDetails.size"
-        tagName="dt"
-      >
-        <div />
-      </FormattedMessage>
-      <dd>
-        1 B
-      </dd>
-      <RetentionPolicy />
-      <ClassificationProperty
-        data-resin-target="editclassification"
-        value="Public"
->>>>>>> dc343fd7
       >
         <dl
           className="item-properties"
@@ -347,7 +300,6 @@
           <RetentionPolicy />
           <ClassificationProperty
             data-resin-target="editclassification"
-            openModal={[MockFunction]}
             value="Public"
           >
             <FormattedMessage
@@ -365,7 +317,6 @@
                   tooltipPosition="middle-left"
                   value="Public"
                 >
-<<<<<<< HEAD
                   <Badge
                     className="classification-badge"
                     type="warning"
@@ -378,40 +329,12 @@
                   </Badge>
                 </ClassificationBadge>
               </div>
-              <PlainButton
-                className="lnk"
-                onClick={[MockFunction]}
-              >
-                <button
-                  className="btn-plain lnk"
-                  onClick={[MockFunction]}
-                  type="submit"
-                >
-                  <FormattedMessage
-                    defaultMessage="Edit"
-                    id="boxui.classification.edit"
-                  >
-                    <div />
-                  </FormattedMessage>
-                </button>
-              </PlainButton>
             </dd>
           </ClassificationProperty>
         </dl>
       </ItemProperties>
     </div>
   </LoadingIndicatorWrapper>
-=======
-                  Public
-                </span>
-              </Badge>
-            </ClassificationBadge>
-          </div>
-        </dd>
-      </ClassificationProperty>
-    </dl>
-  </ItemProperties>
->>>>>>> dc343fd7
 </SidebarFileProperties>
 `;
 
