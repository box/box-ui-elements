--- conflicted
+++ resolved
@@ -1,51 +1,5 @@
 // Jest Snapshot v1, https://goo.gl/fbAQLP
 
-<<<<<<< HEAD
-exports[`components/ContentSidebar/SidebarAccessStats should not render the component when there are no access stats 1`] = `
-<SidebarVersions
-  accessStats={
-    Object {
-      "comment_count": 0,
-      "download_count": 0,
-      "edit_count": 0,
-      "preview_count": 0,
-    }
-  }
-  file={
-    Object {
-      "extension": "foo",
-    }
-  }
-  intl={
-    Object {
-      "formatDate": [Function],
-      "formatMessage": [Function],
-    }
-  }
-/>
-`;
-
-exports[`components/ContentSidebar/SidebarAccessStats should render the component when there is at least one type of access stat 1`] = `
-<SidebarVersions
-  accessStats={
-    Object {
-      "comment_count": 0,
-      "download_count": 0,
-      "edit_count": 0,
-      "preview_count": 1,
-    }
-  }
-  file={
-    Object {
-      "extension": "foo",
-    }
-  }
-  intl={
-    Object {
-      "formatDate": [Function],
-      "formatMessage": [Function],
-    }
-=======
 exports[`components/ContentSidebar/SidebarAccessStats should not render the component when there are no access stats 1`] = `""`;
 
 exports[`components/ContentSidebar/SidebarAccessStats should render the component when there is at least one type of access stat 1`] = `
@@ -57,14 +11,13 @@
       defaultMessage="Access Stats"
       id="be.sidebarAccessStats"
     />
->>>>>>> 3b2bca62
   }
 >
   <AccessStats
     commentCount={0}
     downloadCount={0}
     editCount={0}
-    maxEvents={9007199254740991}
+    isBoxNote={false}
     previewCount={1}
   />
 </SidebarSection>
