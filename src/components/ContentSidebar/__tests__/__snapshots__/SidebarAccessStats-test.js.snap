--- conflicted
+++ resolved
@@ -9,28 +9,6 @@
       "edit_count": 0,
       "preview_count": 0,
     }
-<<<<<<< HEAD
-  />,
-  Symbol(enzyme.__renderer__): Object {
-    "batchedUpdates": [Function],
-    "getNode": [Function],
-    "render": [Function],
-    "simulateEvent": [Function],
-    "unmount": [Function],
-  },
-  Symbol(enzyme.__node__): null,
-  Symbol(enzyme.__nodes__): Array [
-    null,
-  ],
-  Symbol(enzyme.__options__): Object {
-    "adapter": ReactSixteenAdapter {
-      "options": Object {
-        "enableComponentDidUpdateOnSetState": true,
-      },
-    },
-  },
-}
-=======
   }
   intl={
     Object {
@@ -39,7 +17,6 @@
     }
   }
 />
->>>>>>> 07ea30f5
 `;
 
 exports[`components/ContentSidebar/SidebarAccessStats should render the component when there is at least one type of access stat 1`] = `
@@ -51,104 +28,6 @@
       "edit_count": 0,
       "preview_count": 1,
     }
-<<<<<<< HEAD
-  />,
-  Symbol(enzyme.__renderer__): Object {
-    "batchedUpdates": [Function],
-    "getNode": [Function],
-    "render": [Function],
-    "simulateEvent": [Function],
-    "unmount": [Function],
-  },
-  Symbol(enzyme.__node__): Object {
-    "instance": null,
-    "key": undefined,
-    "nodeType": "class",
-    "props": Object {
-      "children": <AccessStats
-        commentCount={0}
-        downloadCount={0}
-        editCount={0}
-        maxEvents={9007199254740991}
-        openAccessStatsModal={undefined}
-        previewCount={1}
-      />,
-      "className": "",
-      "isOpen": true,
-      "title": <FormattedMessage
-        defaultMessage="Access Stats"
-        id="be.sidebarAccessStats"
-      />,
-    },
-    "ref": null,
-    "rendered": Object {
-      "instance": null,
-      "key": undefined,
-      "nodeType": "function",
-      "props": Object {
-        "commentCount": 0,
-        "downloadCount": 0,
-        "editCount": 0,
-        "maxEvents": 9007199254740991,
-        "openAccessStatsModal": undefined,
-        "previewCount": 1,
-      },
-      "ref": null,
-      "rendered": null,
-      "type": [Function],
-    },
-    "type": [Function],
-  },
-  Symbol(enzyme.__nodes__): Array [
-    Object {
-      "instance": null,
-      "key": undefined,
-      "nodeType": "class",
-      "props": Object {
-        "children": <AccessStats
-          commentCount={0}
-          downloadCount={0}
-          editCount={0}
-          maxEvents={9007199254740991}
-          openAccessStatsModal={undefined}
-          previewCount={1}
-        />,
-        "className": "",
-        "isOpen": true,
-        "title": <FormattedMessage
-          defaultMessage="Access Stats"
-          id="be.sidebarAccessStats"
-        />,
-      },
-      "ref": null,
-      "rendered": Object {
-        "instance": null,
-        "key": undefined,
-        "nodeType": "function",
-        "props": Object {
-          "commentCount": 0,
-          "downloadCount": 0,
-          "editCount": 0,
-          "maxEvents": 9007199254740991,
-          "openAccessStatsModal": undefined,
-          "previewCount": 1,
-        },
-        "ref": null,
-        "rendered": null,
-        "type": [Function],
-      },
-      "type": [Function],
-    },
-  ],
-  Symbol(enzyme.__options__): Object {
-    "adapter": ReactSixteenAdapter {
-      "options": Object {
-        "enableComponentDidUpdateOnSetState": true,
-      },
-    },
-  },
-}
-=======
   }
   intl={
     Object {
@@ -157,5 +36,4 @@
     }
   }
 />
->>>>>>> 07ea30f5
 `;