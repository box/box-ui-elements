import React from 'react';
import { mount } from 'enzyme';
import ContentSidebar from '../ContentSidebar';
import messages from '../../messages';
import SidebarUtils from '../SidebarUtils';

const {
    fileDescriptionInlineErrorTitleMessage,
    defaultInlineErrorContentMessage,
    defaultErrorMaskSubHeaderMessage,
    fileAccessStatsErrorHeaderMessage,
    errorOccured,
    activityFeedItemApiError,
    fileAccessStatsPermissionsError
} = messages;

jest.mock('../SidebarUtils');
jest.mock('../Sidebar', () => 'sidebar');

const file = {
    id: 'I_AM_A_FILE'
};

const defaultResponse = {
    total_count: 0,
    entries: []
};

const activityFeedError = {
    title: errorOccured,
    content: activityFeedItemApiError
};

describe('components/ContentSidebar/ContentSidebar', () => {
    let rootElement;
    const getWrapper = (props) => mount(<ContentSidebar {...props} />, { attachTo: rootElement });

    beforeEach(() => {
        SidebarUtils.canHaveSidebar = jest.fn().mockReturnValueOnce(true);
        rootElement = document.createElement('div');
        document.body.appendChild(rootElement);
    });

    afterEach(() => {
        document.body.removeChild(rootElement);
    });

    describe('componentWillReceiveProps()', () => {
        test('should fetch data when file id has changed', () => {
            const props = {
                fileId: '123456'
            };
            const wrapper = getWrapper(props);
            const instance = wrapper.instance();
            const newProps = {
                fileId: 'abcdefg'
            };
            instance.fetchData = jest.fn();
            instance.componentWillReceiveProps(newProps);

            expect(instance.fetchData).toBeCalledWith(newProps);
        });

        test('should set new view when visibility may have changed', () => {
            const wrapper = getWrapper();
            const instance = wrapper.instance();
            const newProps = {
                isCollapsed: true
            };
            instance.setState({ file });

            instance.setState = jest.fn();
            instance.getDefaultSidebarView = jest.fn().mockReturnValueOnce('view');
            instance.componentWillReceiveProps(newProps);

            expect(instance.getDefaultSidebarView).toBeCalledWith(true, file);
            expect(instance.setState).toBeCalledWith({ isCollapsed: true, view: 'view' });
        });
    });

    describe('setFileDescriptionErrorCallback()', () => {
        let instance;
        let wrapper;
        beforeEach(() => {
            const props = {};
            wrapper = getWrapper(props);
            instance = wrapper.instance();
            instance.errorCallback = jest.fn();
        });
        test('should set an inlineError if there is an error in updating the file description', () => {
            instance.setFileDescriptionErrorCallback();
            const inlineErrorState = wrapper.state().fileError.inlineError;
            expect(typeof fileDescriptionInlineErrorTitleMessage).toBe('object');
            expect(typeof defaultInlineErrorContentMessage).toBe('object');
            expect(inlineErrorState.title).toEqual(fileDescriptionInlineErrorTitleMessage);
            expect(inlineErrorState.content).toEqual(defaultInlineErrorContentMessage);
        });
    });

    describe('fetchFileAccessStatsErrorCallback()', () => {
        let instance;
        let wrapper;
        beforeEach(() => {
            const props = {};
            wrapper = getWrapper(props);
            instance = wrapper.instance();
            instance.errorCallback = jest.fn();
        });
        test('should set a maskError if there is an error in fetching the access stats', () => {
            instance.fetchFileAccessStatsErrorCallback();
            const inlineErrorState = wrapper.state().accessStatsError.maskError;
            expect(typeof fileAccessStatsErrorHeaderMessage).toBe('object');
            expect(typeof defaultErrorMaskSubHeaderMessage).toBe('object');
            expect(inlineErrorState.errorHeader).toEqual(fileAccessStatsErrorHeaderMessage);
            expect(inlineErrorState.errorSubHeader).toEqual(defaultErrorMaskSubHeaderMessage);
        });

        test('should set error if forbidden', () => {
            instance.fetchFileAccessStatsErrorCallback({
                status: 403
            });
            const { accessStatsError } = wrapper.state();
            expect(accessStatsError).toEqual({
                error: fileAccessStatsPermissionsError
            });
        });
    });

<<<<<<< HEAD
=======
    describe('fetchCurrentUserErrorCallback()', () => {
        let instance;
        let wrapper;
        beforeEach(() => {
            const props = {};
            wrapper = getWrapper(props);
            instance = wrapper.instance();
            instance.errorCallback = jest.fn();
        });

        test('should set a maskError if there is an error in fetching the access stats', () => {
            instance.fetchCurrentUserErrorCallback();
            const inlineErrorState = wrapper.state().currentUserError.maskError;
            expect(typeof currentUserErrorHeaderMessage).toBe('object');
            expect(typeof defaultErrorMaskSubHeaderMessage).toBe('object');
            expect(inlineErrorState.errorHeader).toEqual(currentUserErrorHeaderMessage);
            expect(inlineErrorState.errorSubHeader).toEqual(defaultErrorMaskSubHeaderMessage);
        });
    });

    describe('onToggle()', () => {
        test('should set new view state', () => {
            const wrapper = getWrapper({ isCollapsed: true });
            const instance = wrapper.instance();

            wrapper.setState({ view: 'activity' });
            instance.setState = jest.fn();
            instance.onToggle('skills');

            expect(instance.setState).toBeCalledWith({ isCollapsed: false, view: 'skills' });
        });

        test('should remove view state', () => {
            const wrapper = getWrapper({ isCollapsed: true });
            const instance = wrapper.instance();

            wrapper.setState({ view: 'activity' });
            instance.setState = jest.fn();
            instance.onToggle('activity');

            expect(instance.setState).toBeCalledWith({ isCollapsed: true, view: undefined });
        });
    });

    describe('fetchCurrentUser()', () => {
        let instance;
        let wrapper;
        test('should invoke setState() directly if user parameter is not missing', () => {
            const currentUser = {
                id: '1234',
                login: 'wile@acmetesting.com'
            };

            const props = { hasProperties: true }; // to force render
            wrapper = getWrapper(props);
            instance = wrapper.instance();
            instance.errorCallback = jest.fn();

            instance.setState = jest.fn();

            instance.fetchCurrentUser(currentUser);
            expect(instance.setState).toBeCalledWith({ currentUser, currentUserError: undefined });
        });
    });

    describe('createCommentSuccessCallback()', () => {
        let instance;
        let wrapper;
        beforeEach(() => {
            wrapper = getWrapper();
            instance = wrapper.instance();
        });

        test('should not add to the comment entries state if there is none', () => {
            instance.setState({ comments: undefined });
            instance.setState = jest.fn();

            instance.createCommentSuccessCallback({});

            expect(instance.setState).not.toBeCalled();
        });

        test('should add the comment to the comment entries state', () => {
            instance.setState({
                comments: {
                    total_count: 0,
                    entries: []
                }
            });

            instance.createCommentSuccessCallback({
                type: 'comment'
            });

            const { comments } = instance.state;
            expect(comments.entries.length).toBe(1);
        });

        test('should increase total_count of the comment state', () => {
            instance.setState({
                comments: {
                    total_count: 0,
                    entries: []
                }
            });

            instance.createCommentSuccessCallback({
                type: 'comment'
            });

            const { comments } = instance.state;
            expect(comments.total_count).toBe(1);
        });
    });

    describe('createComment()', () => {
        let instance;
        let wrapper;
        let commentsAPI;

        const api = {
            getCommentsAPI: () => commentsAPI
        };

        beforeEach(() => {
            wrapper = getWrapper();
            instance = wrapper.instance();
            instance.api = api;
        });

        test('should throw an error if there is no file in the state', () => {
            expect(instance.createComment).toThrow('Bad box item!');
        });

        test('should have "message" data if comment does not contain mentions', (done) => {
            const text = 'My tagged_message';
            commentsAPI = {
                createComment: ({ message }) => {
                    expect(message).toEqual(text);
                    done();
                }
            };
            instance.setState({ file });

            instance.createComment(text, false);
        });

        test('should have "tagged_message" data if comment contains mentions', (done) => {
            const text = 'My tagged_message';
            commentsAPI = {
                createComment: ({ taggedMessage }) => {
                    expect(taggedMessage).toEqual(text);
                    done();
                }
            };
            instance.setState({ file });

            instance.createComment(text, true);
        });

        test('should invoke createCommentSuccessCallback() with a new comment if api was successful', (done) => {
            instance.createCommentSuccessCallback = jest.fn();
            commentsAPI = {
                createComment: ({ successCallback }) => {
                    successCallback();
                    expect(instance.createCommentSuccessCallback).toBeCalled();
                    done();
                }
            };
            instance.setState({ file });

            instance.createComment('text');
        });

        test('should invoke provided successCallback with a new comment if api was successful', (done) => {
            const onSuccess = jest.fn();
            commentsAPI = {
                createComment: ({ successCallback }) => {
                    successCallback();
                    expect(onSuccess).toBeCalled();
                    done();
                }
            };
            instance.setState({ file });

            instance.createComment('text', false, onSuccess);
        });

        test('should invoke errorCallback() if it failed to create a comment', (done) => {
            instance.errorCallback = jest.fn();
            commentsAPI = {
                createComment: ({ errorCallback }) => {
                    errorCallback();
                    expect(instance.errorCallback).toBeCalled();
                    done();
                }
            };
            instance.setState({ file });

            instance.createComment('text');
        });

        test('should invoke provided errorCallback if it failed to create a comment', (done) => {
            const testErrorCallback = jest.fn();
            instance.errorCallback = jest.fn();

            commentsAPI = {
                createComment: ({ errorCallback }) => {
                    errorCallback();
                    expect(testErrorCallback).toBeCalled();
                    done();
                }
            };
            instance.setState({ file });

            instance.createComment('text', false, jest.fn(), testErrorCallback);
        });
    });

    describe('createTask()', () => {
        let instance;
        let wrapper;
        let tasksAPI;

        const api = {
            getTaskAPI: () => tasksAPI
        };

        beforeEach(() => {
            wrapper = getWrapper();
            instance = wrapper.instance();
            instance.api = api;
        });

        test('should throw an error if there is no file in the state', () => {
            expect(instance.createTask).toThrow('Bad box item!');
        });
    });

    describe('updateTask()', () => {
        let instance;
        let wrapper;
        let tasksAPI;

        const api = {
            getTasksAPI: () => tasksAPI
        };

        beforeEach(() => {
            wrapper = getWrapper();
            instance = wrapper.instance();
            instance.api = api;
        });

        test('should throw an error if there is no file in the state', () => {
            expect(instance.updateTask).toThrow('Bad box item!');
        });

        test('should execute success callback', (done) => {
            const onTaskUpdate = jest.fn();
            const successCb = jest.fn();
            const errorCb = jest.fn();

            wrapper.setProps({
                activitySidebarProps: {
                    onTaskUpdate
                }
            });
            instance.updateTaskSuccessCallback = jest.fn();

            tasksAPI = {
                updateTask: ({ successCallback }) => {
                    successCallback();

                    expect(instance.updateTaskSuccessCallback).toBeCalled();
                    expect(onTaskUpdate).toBeCalled();
                    expect(successCb).toBeCalled();
                    expect(errorCb).not.toBeCalled();
                    done();
                }
            };

            instance.setState({ file });
            instance.updateTask('1', 'foo', successCb, errorCb);
        });

        test('should execute error callback', (done) => {
            const onTaskUpdate = jest.fn();
            const successCb = jest.fn();
            const errorCb = jest.fn();

            wrapper.setProps({
                activitySidebarProps: {
                    onTaskUpdate
                }
            });
            instance.updateTaskSuccessCallback = jest.fn();
            instance.errorCallback = jest.fn();

            tasksAPI = {
                updateTask: ({ errorCallback }) => {
                    errorCallback();

                    expect(instance.updateTaskSuccessCallback).not.toBeCalled();
                    expect(onTaskUpdate).not.toBeCalled();
                    expect(successCb).not.toBeCalled();
                    expect(errorCb).toBeCalled();
                    expect(instance.errorCallback).toBeCalled();
                    done();
                }
            };

            instance.setState({ file }, () => {
                instance.updateTask('1', 'foo', successCb, errorCb);
            });
        });
    });

    describe('updateTaskSuccessCallback()', () => {
        let instance;
        let wrapper;
        beforeEach(() => {
            wrapper = getWrapper();
            instance = wrapper.instance();
        });

        test('should update the task', () => {
            const id = '1';
            const message = 'foo';

            wrapper.setState({
                tasks: {
                    total_count: 1,
                    entries: [
                        {
                            id,
                            message: 'bar'
                        }
                    ]
                }
            });

            instance.updateTaskSuccessCallback({
                id,
                type: 'task',
                message
            });

            const { tasks } = instance.state;
            expect(tasks.entries.length).toBe(1);
            expect(tasks.entries[0].message).toBe(message);
        });

        test('should not update if invalid id', () => {
            const id = '1';
            const message = 'foo';

            wrapper.setState({
                tasks: {
                    total_count: 1,
                    entries: [
                        {
                            id,
                            message
                        }
                    ]
                }
            });

            instance.updateTaskSuccessCallback({
                id: '2',
                type: 'task',
                message: 'bar'
            });

            const { tasks } = instance.state;
            expect(tasks.entries.length).toBe(1);
            expect(tasks.entries[0].message).toBe(message);
        });
    });

    describe('deleteTaskSuccessCallback()', () => {
        let instance;
        let wrapper;
        beforeEach(() => {
            wrapper = getWrapper();
            instance = wrapper.instance();
        });

        test('should not delete the task entries state if invalid task id', () => {
            wrapper.setState({
                tasks: {
                    total_count: 1,
                    entries: [
                        {
                            id: '1'
                        }
                    ]
                }
            });

            instance.deleteTaskSuccessCallback('2');
            expect(wrapper.state('tasks').total_count).toBe(1);
        });

        test('should delete the task entry', () => {
            const id = '1';

            wrapper.setState({
                tasks: {
                    total_count: 1,
                    entries: [
                        {
                            id
                        }
                    ]
                }
            });

            instance.deleteTaskSuccessCallback(id);

            const tasks = wrapper.state('tasks');
            expect(tasks.total_count).toBe(0);
            expect(tasks.entries.length).toBe(0);
        });
    });

    describe('deleteTask()', () => {
        let instance;
        let wrapper;
        let tasksAPI;

        const api = {
            getTasksAPI: () => tasksAPI
        };

        beforeEach(() => {
            wrapper = getWrapper();
            instance = wrapper.instance();
            instance.api = api;
        });

        test('should throw an error if there is no file in the state', () => {
            expect(instance.updateTask).toThrow('Bad box item!');
        });

        test('should execute success callback', (done) => {
            const onTaskUpdate = jest.fn();
            const successCb = jest.fn();
            const errorCb = jest.fn();

            wrapper.setProps({
                activitySidebarProps: {
                    onTaskUpdate
                }
            });
            instance.updateTaskSuccessCallback = jest.fn();

            tasksAPI = {
                updateTask: ({ successCallback }) => {
                    successCallback();

                    expect(instance.updateTaskSuccessCallback).toBeCalled();
                    expect(onTaskUpdate).toBeCalled();
                    expect(successCb).toBeCalled();
                    expect(errorCb).not.toBeCalled();
                    done();
                }
            };

            instance.setState({ file });
            instance.updateTask('1', 'foo', successCb, errorCb);
        });

        test('should execute error callback', (done) => {
            const onTaskUpdate = jest.fn();
            const successCb = jest.fn();
            const errorCb = jest.fn();

            wrapper.setProps({
                onTaskUpdate
            });
            instance.updateTaskSuccessCallback = jest.fn();
            instance.errorCallback = jest.fn();

            tasksAPI = {
                updateTask: ({ errorCallback }) => {
                    errorCallback();

                    expect(instance.updateTaskSuccessCallback).not.toBeCalled();
                    expect(onTaskUpdate).not.toBeCalled();
                    expect(successCb).not.toBeCalled();
                    expect(errorCb).toBeCalled();
                    expect(instance.errorCallback).toBeCalled();
                    done();
                }
            };

            instance.setState({ file }, () => {
                instance.updateTask('1', 'foo', successCb, errorCb);
            });
        });
    });

    describe('deleteComment()', () => {
        let instance;
        let wrapper;
        let commentsAPI;

        const api = {
            getCommentsAPI: () => commentsAPI
        };

        beforeEach(() => {
            wrapper = getWrapper();
            instance = wrapper.instance();
            instance.api = api;
        });

        test('should execute success callback', (done) => {
            const onCommentDelete = jest.fn();
            const successCb = jest.fn();
            const errorCb = jest.fn();

            wrapper.setProps({
                activitySidebarProps: {
                    onCommentDelete
                }
            });
            instance.deleteCommentSuccessCallback = jest.fn();

            commentsAPI = {
                deleteComment: ({ successCallback }) => {
                    successCallback();

                    expect(instance.deleteCommentSuccessCallback).toBeCalled();
                    expect(onCommentDelete).toBeCalled();
                    expect(successCb).toBeCalled();
                    expect(errorCb).not.toBeCalled();
                    done();
                }
            };

            instance.setState({ file });
            instance.deleteComment('1', {}, successCb, errorCb);
        });

        test('should execute error callback', (done) => {
            const onCommentDelete = jest.fn();
            const successCb = jest.fn();
            const errorCb = jest.fn();

            wrapper.setProps({
                onCommentDelete
            });
            instance.deleteCommentSuccessCallback = jest.fn();
            instance.errorCallback = jest.fn();

            commentsAPI = {
                deleteComment: ({ errorCallback }) => {
                    errorCallback();

                    expect(instance.deleteCommentSuccessCallback).not.toBeCalled();
                    expect(onCommentDelete).not.toBeCalled();
                    expect(successCb).not.toBeCalled();
                    expect(errorCb).toBeCalled();
                    expect(instance.errorCallback).toBeCalled();
                    done();
                }
            };

            instance.setState({ file }, () => {
                instance.deleteComment('1', {}, successCb, errorCb);
            });
        });
    });

    describe('deleteCommentSuccessCallback', () => {
        let instance;
        let wrapper;
        beforeEach(() => {
            wrapper = getWrapper();
            instance = wrapper.instance();
        });

        test('should not delete the comment entries state if invalid comment id', () => {
            wrapper.setState({
                comments: {
                    total_count: 1,
                    entries: [
                        {
                            id: '1'
                        }
                    ]
                }
            });
            instance.setState = jest.fn();

            instance.deleteCommentSuccessCallback('2');
            expect(wrapper.state('comments').total_count).toBe(1);
        });

        test('should delete the comments entry', () => {
            const id = '1';

            wrapper.setState({
                comments: {
                    total_count: 1,
                    entries: [
                        {
                            id
                        }
                    ]
                }
            });

            instance.deleteCommentSuccessCallback(id);

            const comments = wrapper.state('comments');
            expect(comments.total_count).toBe(0);
            expect(comments.entries.length).toBe(0);
        });
    });

    describe('appendAssignmentsToTask', () => {
        let instance;
        let wrapper;
        beforeEach(() => {
            wrapper = getWrapper();
            instance = wrapper.instance();
        });

        test('should correctly format a task with assignment with a message, increment assignment count', () => {
            const task = {
                task_assignment_collection: {
                    entries: [],
                    total_count: 0
                }
            };

            const assignments = [
                { id: '1', assigned_to: { id: '1234' }, message: 'completed', resolution_state: 'completed' }
            ];
            const expectedResult = {
                task_assignment_collection: {
                    entries: [{ ...assignments[0], type: 'task_assignment' }],
                    total_count: 1
                }
            };

            const result = instance.appendAssignmentsToTask(task, assignments);
            expect(result.task_assignment_collection.total_count).toBe(1);
            expect(result).toEqual(expectedResult);
        });

        test('should correctly format a task with assignment, increment assignment count', () => {
            const task = {
                task_assignment_collection: {
                    entries: [],
                    total_count: 0
                }
            };

            const assignments = [{ id: '1', assigned_to: { id: '1234' }, resolution_state: 'completed' }];
            const expectedResult = {
                task_assignment_collection: {
                    entries: [{ ...assignments[0], type: 'task_assignment' }],
                    total_count: 1
                }
            };

            const result = instance.appendAssignmentsToTask(task, assignments);
            expect(result.task_assignment_collection.total_count).toBe(1);
            expect(result).toEqual(expectedResult);
        });
    });

    describe('createTaskAssignmentErrorCallback', () => {
        let instance;
        let wrapper;
        beforeEach(() => {
            wrapper = getWrapper();
            instance = wrapper.instance();
        });

        test('should call error callbacks and attempt to delete bad task', () => {
            instance.deleteTask = jest.fn();
            instance.errorCallback = jest.fn();
            const localErrorCallback = jest.fn();
            const task = { id: 'foo' };
            const e = new Error();

            instance.createTaskAssignmentErrorCallback(e, task, localErrorCallback);

            expect(instance.deleteTask).toBeCalledWith(task.id);
            expect(instance.errorCallback).toBeCalled();
            expect(localErrorCallback).toBeCalled();
        });
    });

    describe('createTaskAssignment', () => {
        let instance;
        let wrapper;
        let taskAssignmentsAPI;
        const task = {
            type: 'task',
            id: '1234',
            created_at: '1',
            message: 'test',
            task_assignment_collection: []
        };
        const api = {
            getTaskAssignmentsAPI: () => taskAssignmentsAPI
        };

        beforeEach(() => {
            wrapper = getWrapper();
            instance = wrapper.instance();
            instance.api = api;
        });

        test('should resolve on a successful task assignment create', () => {
            taskAssignmentsAPI = {
                createTaskAssignment: jest.fn().mockReturnValue('foo')
            };

            const promise = instance.createTaskAssignment({ id: '1' }, task, { id: '1234' }, () => {});
            expect(taskAssignmentsAPI.createTaskAssignment).toBeCalled();

            promise.then((data) => {
                expect(data).toBe('foo');
            });
        });

        test('should call the error callback on a task assignment failure', () => {
            taskAssignmentsAPI = {
                createTaskAssignment: jest.fn().mockReturnValue(Promise.reject())
            };
            instance.createTaskAssignmentErrorCallback = jest.fn();

            const promise = instance.createTaskAssignment({ id: '1' }, task, { id: '1234' }, () => {});
            expect(taskAssignmentsAPI.createTaskAssignment).toBeCalled();

            promise.catch(() => {
                expect(instance.createTaskAssignmentErrorCallback).toBeCalled();
            });
        });
    });

    describe('createTaskSuccessCallback()', () => {
        let instance;
        let wrapper;
        let taskAssignmentsAPI;
        let assignees;
        let task;
        const api = {
            getTaskAssignmentsAPI: () => taskAssignmentsAPI
        };

        beforeEach(() => {
            wrapper = getWrapper();
            instance = wrapper.instance();
            instance.setState({ file });
            instance.api = api;
            instance.createTaskAssignment = jest.fn();
            instance.appendAssignmentsToTask = jest.fn();
            assignees = [{ id: '1', name: 'A. User' }, { id: '2', name: 'B. User' }];
            task = {
                type: 'task',
                id: '1234',
                created_at: '1',
                message: 'test',
                task_assignment_collection: []
            };

            instance.setState({
                tasks: {
                    total_count: 0,
                    entries: []
                }
            });
        });

        test('should not add to the task entries state if there is none', () => {
            instance.setState({ tasks: undefined });
            instance.setState = jest.fn();

            instance.createTaskSuccessCallback();

            expect(instance.createTaskAssignment).not.toBeCalled();
        });

        test('should create a TaskAssignment for each assignment', () => {
            instance.createTaskAssignment.mockReturnValue(Promise.resolve());
            instance.createTaskSuccessCallback(task, assignees, () => {}, () => {});
            expect(instance.createTaskAssignment).toBeCalledTimes(2);
        });

        test('should call the success callback and update the state once all assignments have been created', () => {
            instance.appendAssignmentsToTask = jest.fn();
            instance.setState = jest.fn();
            instance.createTaskAssignment.mockReturnValue(Promise.resolve());
            const successCallback = jest.fn();

            return instance.createTaskSuccessCallback(task, assignees, successCallback, () => {}).then(() => {
                expect(instance.appendAssignmentsToTask).toBeCalled();
                expect(instance.setState).toBeCalled();
                expect(successCallback).toBeCalled();
            });
        });
    });

    describe('createTask()', () => {
        let instance;
        let wrapper;
        let tasksAPI;
        const api = {
            getTasksAPI: () => tasksAPI
        };

        beforeEach(() => {
            wrapper = getWrapper();
            instance = wrapper.instance();
            instance.api = api;
        });

        test('should throw an error if there is no file in the state', () => {
            expect(instance.createTask).toThrow('Bad box item!');
        });

        test('should invoke createTaskSuccessCallback() with a new task if api was successful', (done) => {
            instance.createTaskSuccessCallback = jest.fn();
            tasksAPI = {
                createTask: ({ successCallback }) => {
                    successCallback();
                    expect(instance.createTaskSuccessCallback).toBeCalled();
                    done();
                }
            };

            instance.setState({ file });
            instance.createTask('text');
        });

        test('should invoke errorCallback() if the API failed to create a task', (done) => {
            instance.errorCallback = jest.fn();
            const testErrorCallback = jest.fn();
            tasksAPI = {
                createTask: ({ errorCallback }) => {
                    errorCallback();
                    expect(instance.errorCallback).toBeCalled();
                    expect(testErrorCallback).toBeCalled();
                    done();
                }
            };

            instance.setState({ file });
            instance.errorCallback = jest.fn();

            instance.createTask('text', undefined, undefined, undefined, testErrorCallback);
        });
    });

>>>>>>> e7d61745
    describe('getDefaultSidebarView()', () => {
        test('should return undefined when collapsed', () => {
            const wrapper = getWrapper();
            const instance = wrapper.instance();
            expect(instance.getDefaultSidebarView(true, {})).toBeUndefined();
        });

        test('should return undefined when no file', () => {
            const wrapper = getWrapper();
            const instance = wrapper.instance();
            expect(instance.getDefaultSidebarView(false)).toBeUndefined();
        });

        test('should return skills when no current view is skills and skills exist', () => {
            const wrapper = getWrapper();
            const instance = wrapper.instance();

            instance.setState({ view: 'skills' });

            SidebarUtils.canHaveDetailsSidebar = jest.fn().mockReturnValueOnce(true);
            SidebarUtils.shouldRenderSkillsSidebar = jest.fn().mockReturnValueOnce(true);
            SidebarUtils.canHaveActivitySidebar = jest.fn().mockReturnValueOnce(true);

            expect(instance.getDefaultSidebarView(false, file)).toBe('skills');
        });

        test('should return activity when current view is activity and skills exist', () => {
            const wrapper = getWrapper();
            const instance = wrapper.instance();

            instance.setState({ view: 'activity' });

            SidebarUtils.canHaveDetailsSidebar = jest.fn().mockReturnValueOnce(true);
            SidebarUtils.shouldRenderSkillsSidebar = jest.fn().mockReturnValueOnce(true);
            SidebarUtils.canHaveActivitySidebar = jest.fn().mockReturnValueOnce(true);

            expect(instance.getDefaultSidebarView(false, file)).toBe('activity');
        });

        test('should return details when current view is details and skills or activity both exist', () => {
            const wrapper = getWrapper();
            const instance = wrapper.instance();

            instance.setState({ view: 'details' });

            SidebarUtils.canHaveDetailsSidebar = jest.fn().mockReturnValueOnce(true);
            SidebarUtils.shouldRenderSkillsSidebar = jest.fn().mockReturnValueOnce(true);
            SidebarUtils.canHaveActivitySidebar = jest.fn().mockReturnValueOnce(true);

            expect(instance.getDefaultSidebarView(false, file)).toBe('details');
        });

        test('should default to skills when no current view and skills exist', () => {
            const wrapper = getWrapper();
            const instance = wrapper.instance();

            SidebarUtils.canHaveDetailsSidebar = jest.fn().mockReturnValueOnce(false);
            SidebarUtils.shouldRenderSkillsSidebar = jest.fn().mockReturnValueOnce(true);
            SidebarUtils.canHaveActivitySidebar = jest.fn().mockReturnValueOnce(false);

            expect(instance.getDefaultSidebarView(false, file)).toBe('skills');
        });

        test('should default to activity when no current view and skills dont exist', () => {
            const wrapper = getWrapper();
            const instance = wrapper.instance();

            SidebarUtils.canHaveDetailsSidebar = jest.fn().mockReturnValueOnce(false);
            SidebarUtils.shouldRenderSkillsSidebar = jest.fn().mockReturnValueOnce(false);
            SidebarUtils.canHaveActivitySidebar = jest.fn().mockReturnValueOnce(true);

            expect(instance.getDefaultSidebarView(false, file)).toBe('activity');
        });

        test('should default to details when no current view and skills or activity dont exist', () => {
            const wrapper = getWrapper();
            const instance = wrapper.instance();

            SidebarUtils.canHaveDetailsSidebar = jest.fn().mockReturnValueOnce(true);
            SidebarUtils.shouldRenderSkillsSidebar = jest.fn().mockReturnValueOnce(false);
            SidebarUtils.canHaveActivitySidebar = jest.fn().mockReturnValueOnce(false);

            expect(instance.getDefaultSidebarView(false, file)).toBe('details');
        });

        test('should default to activity when current view is skills but new view has no skills', () => {
            const wrapper = getWrapper();
            const instance = wrapper.instance();

            instance.setState({ view: 'skills' });

            SidebarUtils.canHaveDetailsSidebar = jest.fn().mockReturnValueOnce(false);
            SidebarUtils.shouldRenderSkillsSidebar = jest.fn().mockReturnValueOnce(false);
            SidebarUtils.canHaveActivitySidebar = jest.fn().mockReturnValueOnce(true);

            expect(instance.getDefaultSidebarView(false, file)).toBe('activity');
        });

        test('should default to details when current view is skills but new view has no skills', () => {
            const wrapper = getWrapper();
            const instance = wrapper.instance();

            instance.setState({ view: 'skills' });

            SidebarUtils.canHaveDetailsSidebar = jest.fn().mockReturnValueOnce(true);
            SidebarUtils.shouldRenderSkillsSidebar = jest.fn().mockReturnValueOnce(false);
            SidebarUtils.canHaveActivitySidebar = jest.fn().mockReturnValueOnce(false);

            expect(instance.getDefaultSidebarView(false, file)).toBe('details');
        });

        test('should default to skills when current view is details but new view has no details', () => {
            const wrapper = getWrapper();
            const instance = wrapper.instance();

            instance.setState({ view: 'details' });

            SidebarUtils.canHaveDetailsSidebar = jest.fn().mockReturnValueOnce(false);
            SidebarUtils.shouldRenderSkillsSidebar = jest.fn().mockReturnValueOnce(true);
            SidebarUtils.canHaveActivitySidebar = jest.fn().mockReturnValueOnce(false);

            expect(instance.getDefaultSidebarView(false, file)).toBe('skills');
        });
    });

    describe('setFileDescriptionSuccessCallback()', () => {
        let instance;
        let wrapper;
        beforeEach(() => {
            wrapper = getWrapper();
            instance = wrapper.instance();
        });

        test('should update the file state', () => {
            instance.setFileDescriptionSuccessCallback(file);

            const { file: fileState, fileError } = instance.state;
            expect(fileState).toEqual(file);
            expect(fileError).toBe(undefined);
        });

        test('should reset fileError if one was previously set', () => {
            const fileError = 'test error';
            instance.setState({ fileError });
            expect(fileError).toBe(fileError);

            instance.setFileDescriptionSuccessCallback(file);
            const { fileError: fileErrorState } = instance.state;
            expect(fileErrorState).toBe(undefined);
        });
    });

    describe('onClassificationChange()', () => {
        let instance;
        let wrapper;
        let fetchFile;

        beforeEach(() => {
            wrapper = getWrapper();
            instance = wrapper.instance();
            fetchFile = jest.fn();
            instance.fetchFile = fetchFile;
        });

        test('should refetch the file', () => {
            wrapper.setProps({
                fileId: file.id
            });
            instance.onClassificationChange();
            expect(fetchFile).toBeCalledWith(file.id, true);
        });

        test('should not refetch the file there is no file id', () => {
            wrapper.setState({
                file
            });

            instance.onClassificationChange();
            expect(fetchFile).not.toBeCalled();
        });
    });

    describe('onClassificationClick()', () => {
        let instance;
        let wrapper;
        let onClassificationClick;

        beforeEach(() => {
            onClassificationClick = jest.fn();
            wrapper = getWrapper({
                detailsSidebarProps: {
                    onClassificationClick
                }
            });
            instance = wrapper.instance();
            instance.onClassificationChange = jest.fn();
        });

        test('should call onClassificationClick with the refresh function', () => {
            instance.onClassificationClick();
            expect(onClassificationClick).toBeCalledWith(instance.onClassificationChange);
        });
    });

    describe('fetchFile()', () => {
        let fileStub;
        let wrapper;
        let instance;
        let fetchFileSuccessCallback;
        let fetchFileErrorCallback;

        beforeEach(() => {
            wrapper = getWrapper({
                file
            });
            instance = wrapper.instance();
            fileStub = jest.fn();
            fetchFileSuccessCallback = jest.fn();
            fetchFileErrorCallback = jest.fn();
            instance.api = {
                getFileAPI: () => ({
                    file: fileStub
                })
            };
            instance.fetchFileSuccessCallback = fetchFileSuccessCallback;
            instance.fetchFileErrorCallback = fetchFileErrorCallback;
        });

        test('should fetch the file with forceFetch', () => {
            instance.fetchFile(file.id);
            expect(fileStub).toBeCalledWith(file.id, fetchFileSuccessCallback, fetchFileErrorCallback, false, true);
        });

        test('should fetch the file with forceFetch', () => {
            instance.fetchFile(file.id);
            expect(fileStub).toBeCalledWith(file.id, fetchFileSuccessCallback, fetchFileErrorCallback, false, true);
        });
    });

    describe('fetchFileSuccessCallback()', () => {
        let setState;
        let getDefaultSidebarView;
        let wrapper;
        let instance;

        beforeEach(() => {
            setState = jest.fn();
            getDefaultSidebarView = jest.fn().mockReturnValueOnce('view');
            wrapper = getWrapper({
                file
            });
            instance = wrapper.instance();
            instance.getDefaultSidebarView = getDefaultSidebarView;
            instance.setState = setState;
        });

        test('should set the file state to be the file response', () => {
            instance.fetchFileSuccessCallback(file);

            expect(getDefaultSidebarView).toBeCalledWith(false, file);
            expect(setState).toBeCalledWith({
                file,
                view: 'view',
                isFileLoading: false
            });
        });
    });

    describe('fetchFileErrorCallback()', () => {
        let setState;
        let wrapper;
        let instance;
        let errorCallback;
        beforeEach(() => {
            setState = jest.fn();
            errorCallback = jest.fn();
            wrapper = getWrapper({
                file
            });
            instance = wrapper.instance();
            instance.setState = setState;
            instance.errorCallback = errorCallback;
        });

        test('should set isFileLoading to be false, and call the errorCallback', () => {
            const err = 'test error';
            instance.fetchFileErrorCallback(err);

            expect(setState).toBeCalledWith({
                isFileLoading: false
            });
            expect(errorCallback).toBeCalledWith(err);
        });
    });

    describe('getActivityFeedError()', () => {
        let wrapper;
        let instance;
        beforeEach(() => {
            wrapper = getWrapper({
                file
            });
            instance = wrapper.instance();
        });

        test('should not return an error if forbidden', () => {
            const error = instance.getActivityFeedError({
                status: 403
            });
            expect(error).toBeUndefined();
        });

        test('should return an inlineError object if not forbidden', () => {
            const error = instance.getActivityFeedError({
                status: 500
            });
            expect(typeof error.inlineError).toBe('object');
        });
    });
});<|MERGE_RESOLUTION|>--- conflicted
+++ resolved
@@ -126,8 +126,6 @@
         });
     });
 
-<<<<<<< HEAD
-=======
     describe('fetchCurrentUserErrorCallback()', () => {
         let instance;
         let wrapper;
@@ -991,7 +989,6 @@
         });
     });
 
->>>>>>> e7d61745
     describe('getDefaultSidebarView()', () => {
         test('should return undefined when collapsed', () => {
             const wrapper = getWrapper();
