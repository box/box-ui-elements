import React from 'react';
import { mount } from 'enzyme';
import ContentSidebar from '../ContentSidebar';
import messages from '../../messages';
import SidebarUtils from '../SidebarUtils';

const {
    fileDescriptionInlineErrorTitleMessage,
    defaultInlineErrorContentMessage,
    defaultErrorMaskSubHeaderMessage,
    fileAccessStatsErrorHeaderMessage,
    currentUserErrorHeaderMessage,
    errorOccured,
    activityFeedItemApiError
} = messages;

jest.mock('../SidebarUtils');
jest.mock('../Sidebar', () => 'sidebar');

const file = {
    id: 'I_AM_A_FILE'
};

const defaultResponse = {
    total_count: 0,
    entries: []
};

const activityFeedError = {
    title: errorOccured,
    content: activityFeedItemApiError
};

describe('components/ContentSidebar/ContentSidebar', () => {
    let rootElement;
    const getWrapper = (props) => mount(<ContentSidebar {...props} />, { attachTo: rootElement });

    beforeEach(() => {
        SidebarUtils.canHaveSidebar = jest.fn().mockReturnValueOnce(true);
        rootElement = document.createElement('div');
        document.body.appendChild(rootElement);
    });

    afterEach(() => {
        document.body.removeChild(rootElement);
    });

    describe('componentWillReceiveProps()', () => {
        test('should fetch data when file id has changed', () => {
            const props = {
                fileId: '123456'
            };
            const wrapper = getWrapper(props);
            const instance = wrapper.instance();
            const newProps = {
                fileId: 'abcdefg'
            };
            instance.fetchData = jest.fn();
            instance.componentWillReceiveProps(newProps);

            expect(instance.fetchData).toBeCalledWith(newProps);
        });

        test('should set new view when visibility may have changed', () => {
            const wrapper = getWrapper();
            const instance = wrapper.instance();
            const newProps = {
                isCollapsed: true
            };
            instance.setState({ file });

            instance.setState = jest.fn();
            instance.getDefaultSidebarView = jest.fn().mockReturnValueOnce('view');
            instance.componentWillReceiveProps(newProps);

            expect(instance.getDefaultSidebarView).toBeCalledWith(true, file);
            expect(instance.setState).toBeCalledWith({ view: 'view' });
        });
    });

    describe('setFileDescriptionErrorCallback()', () => {
        let instance;
        let wrapper;
        beforeEach(() => {
            const props = {};
            wrapper = getWrapper(props);
            instance = wrapper.instance();
            instance.errorCallback = jest.fn();
        });
        test('should set an inlineError if there is an error in updating the file description', () => {
            instance.setFileDescriptionErrorCallback();
            const inlineErrorState = wrapper.state().fileError.inlineError;
            expect(typeof fileDescriptionInlineErrorTitleMessage).toBe('object');
            expect(typeof defaultInlineErrorContentMessage).toBe('object');
            expect(inlineErrorState.title).toEqual(fileDescriptionInlineErrorTitleMessage);
            expect(inlineErrorState.content).toEqual(defaultInlineErrorContentMessage);
        });
    });

    describe('fetchVersionsErrorCallback()', () => {
        let instance;
        let wrapper;
        beforeEach(() => {
            const props = {};
            wrapper = getWrapper(props);
            instance = wrapper.instance();
            instance.errorCallback = jest.fn();
        });
        test('should set a maskError if there is an error in fetching version history', () => {
<<<<<<< HEAD
            const err = 'error';
            instance.fetchVersionsErrorCallback(err);
            const inlineErrorState = wrapper.state().versionError.maskError;
            expect(typeof versionHistoryErrorHeaderMessage).toBe('object');
            expect(typeof defaultErrorMaskSubHeaderMessage).toBe('object');
            expect(inlineErrorState.errorHeader).toEqual(versionHistoryErrorHeaderMessage);
            expect(inlineErrorState.errorSubHeader).toEqual(defaultErrorMaskSubHeaderMessage);

            const activityFeedErrorState = wrapper.state().activityFeedError.inlineError;
            expect(typeof errorOccured).toBe('object');
            expect(typeof activityFeedItemApiError).toBe('object');
            expect(activityFeedErrorState).toEqual(activityFeedError);
            expect(instance.errorCallback).toBeCalledWith(err);
        });
    });

    describe('fetchCommentsErrorCallback()', () => {
        let instance;
        let wrapper;
        beforeEach(() => {
            const props = {};
            wrapper = getWrapper(props);
            instance = wrapper.instance();
            instance.errorCallback = jest.fn();
        });
        test('should set default comment response and error', () => {
            const err = 'error';
            instance.fetchCommentsErrorCallback(err);
            const comments = wrapper.state('comments');
            expect(comments).toEqual(defaultResponse);
            const inlineErrorState = wrapper.state().activityFeedError.inlineError;
            expect(typeof errorOccured).toBe('object');
            expect(typeof activityFeedItemApiError).toBe('object');
            expect(inlineErrorState).toEqual(activityFeedError);
            expect(instance.errorCallback).toBeCalledWith(err);
        });
    });

    describe('fetchTasksErrorCallback()', () => {
        let instance;
        let wrapper;
        beforeEach(() => {
            const props = {};
            wrapper = getWrapper(props);
            instance = wrapper.instance();
            instance.errorCallback = jest.fn();
        });
        test('should set default task response and error', () => {
            const err = 'error';
            instance.fetchTasksErrorCallback(err);
            const comments = wrapper.state('tasks');
            expect(comments).toEqual(defaultResponse);
            const inlineErrorState = wrapper.state().activityFeedError.inlineError;
            expect(typeof errorOccured).toBe('object');
            expect(typeof activityFeedItemApiError).toBe('object');
            expect(inlineErrorState).toEqual(activityFeedError);
            expect(instance.errorCallback).toBeCalledWith(err);
        });
    });

    describe('fetchTaskAssignmentsErrorCallback()', () => {
        let instance;
        let wrapper;
        beforeEach(() => {
            const props = {};
            wrapper = getWrapper(props);
            instance = wrapper.instance();
            instance.errorCallback = jest.fn();
        });
        test('should set default task response and error', () => {
            const err = 'error';
            instance.fetchTasksErrorCallback(err);
            const inlineErrorState = wrapper.state().activityFeedError.inlineError;
            expect(typeof errorOccured).toBe('object');
            expect(typeof activityFeedItemApiError).toBe('object');
            expect(inlineErrorState).toEqual(activityFeedError);
            expect(instance.errorCallback).toBeCalledWith(err);
=======
            instance.fetchVersionsErrorCallback();
            expect(typeof defaultErrorMaskSubHeaderMessage).toBe('object');
>>>>>>> 3d1cb594
        });
    });

    describe('fetchFileAccessStatsErrorCallback()', () => {
        let instance;
        let wrapper;
        beforeEach(() => {
            const props = {};
            wrapper = getWrapper(props);
            instance = wrapper.instance();
            instance.errorCallback = jest.fn();
        });
        test('should set a maskError if there is an error in fetching the access stats', () => {
            instance.fetchFileAccessStatsErrorCallback();
            const inlineErrorState = wrapper.state().accessStatsError.maskError;
            expect(typeof fileAccessStatsErrorHeaderMessage).toBe('object');
            expect(typeof defaultErrorMaskSubHeaderMessage).toBe('object');
            expect(inlineErrorState.errorHeader).toEqual(fileAccessStatsErrorHeaderMessage);
            expect(inlineErrorState.errorSubHeader).toEqual(defaultErrorMaskSubHeaderMessage);
        });

        test('should not set a maskError if the error if forbidden', () => {
            instance.fetchFileAccessStatsErrorCallback({
                status: 403
            });
            const { accessStatsError } = wrapper.state();
            expect(accessStatsError).toBeUndefined();
        });
    });

    describe('fetchCurrentUserErrorCallback()', () => {
        let instance;
        let wrapper;
        beforeEach(() => {
            const props = {};
            wrapper = getWrapper(props);
            instance = wrapper.instance();
            instance.errorCallback = jest.fn();
        });

        test('should set a maskError if there is an error in fetching the access stats', () => {
            instance.fetchCurrentUserErrorCallback();
            const inlineErrorState = wrapper.state().currentUserError.maskError;
            expect(typeof currentUserErrorHeaderMessage).toBe('object');
            expect(typeof defaultErrorMaskSubHeaderMessage).toBe('object');
            expect(inlineErrorState.errorHeader).toEqual(currentUserErrorHeaderMessage);
            expect(inlineErrorState.errorSubHeader).toEqual(defaultErrorMaskSubHeaderMessage);
        });
    });

    describe('fetchCurrentUser()', () => {
        let instance;
        let wrapper;
        test('should invoke setState() directly if user parameter is not missing', () => {
            const currentUser = {
                id: '1234',
                login: 'wile@acmetesting.com'
            };

            const props = { hasProperties: true }; // to force render
            wrapper = getWrapper(props);
            instance = wrapper.instance();
            instance.errorCallback = jest.fn();

            instance.setState = jest.fn();

            instance.fetchCurrentUser(currentUser);
            expect(instance.setState).toBeCalledWith({ currentUser, currentUserError: undefined });
        });
    });

    describe('createCommentSuccessCallback()', () => {
        let instance;
        let wrapper;
        beforeEach(() => {
            wrapper = getWrapper();
            instance = wrapper.instance();
        });

        test('should not add to the comment entries state if there is none', () => {
            instance.setState({ comments: undefined });
            instance.setState = jest.fn();

            instance.createCommentSuccessCallback({});

            expect(instance.setState).not.toBeCalled();
        });

        test('should add the comment to the comment entries state', () => {
            instance.setState({
                comments: {
                    total_count: 0,
                    entries: []
                }
            });

            instance.createCommentSuccessCallback({
                type: 'comment'
            });

            const { comments } = instance.state;
            expect(comments.entries.length).toBe(1);
        });

        test('should increase total_count of the comment state', () => {
            instance.setState({
                comments: {
                    total_count: 0,
                    entries: []
                }
            });

            instance.createCommentSuccessCallback({
                type: 'comment'
            });

            const { comments } = instance.state;
            expect(comments.total_count).toBe(1);
        });
    });

    describe('createComment()', () => {
        let instance;
        let wrapper;
        let commentsAPI;

        const api = {
            getCommentsAPI: () => commentsAPI
        };

        beforeEach(() => {
            wrapper = getWrapper();
            instance = wrapper.instance();
            instance.api = api;
        });

        test('should throw an error if there is no file in the state', () => {
            expect(instance.createComment).toThrow('Bad box item!');
        });

        test('should have "message" data if comment does not contain mentions', (done) => {
            const text = 'My tagged_message';
            commentsAPI = {
                createComment: ({ message }) => {
                    expect(message).toEqual(text);
                    done();
                }
            };
            instance.setState({ file });

            instance.createComment(text, false);
        });

        test('should have "tagged_message" data if comment contains mentions', (done) => {
            const text = 'My tagged_message';
            commentsAPI = {
                createComment: ({ taggedMessage }) => {
                    expect(taggedMessage).toEqual(text);
                    done();
                }
            };
            instance.setState({ file });

            instance.createComment(text, true);
        });

        test('should invoke createCommentSuccessCallback() with a new comment if api was successful', (done) => {
            instance.createCommentSuccessCallback = jest.fn();
            commentsAPI = {
                createComment: ({ successCallback }) => {
                    successCallback();
                    expect(instance.createCommentSuccessCallback).toBeCalled();
                    done();
                }
            };
            instance.setState({ file });

            instance.createComment('text');
        });

        test('should invoke provided successCallback with a new comment if api was successful', (done) => {
            const onSuccess = jest.fn();
            commentsAPI = {
                createComment: ({ successCallback }) => {
                    successCallback();
                    expect(onSuccess).toBeCalled();
                    done();
                }
            };
            instance.setState({ file });

            instance.createComment('text', false, onSuccess);
        });

        test('should invoke errorCallback() if it failed to create a comment', (done) => {
            instance.errorCallback = jest.fn();
            commentsAPI = {
                createComment: ({ errorCallback }) => {
                    errorCallback();
                    expect(instance.errorCallback).toBeCalled();
                    done();
                }
            };
            instance.setState({ file });

            instance.createComment('text');
        });

        test('should invoke provided errorCallback if it failed to create a comment', (done) => {
            const testErrorCallback = jest.fn();
            instance.errorCallback = jest.fn();

            commentsAPI = {
                createComment: ({ errorCallback }) => {
                    errorCallback();
                    expect(testErrorCallback).toBeCalled();
                    done();
                }
            };
            instance.setState({ file });

            instance.createComment('text', false, jest.fn(), testErrorCallback);
        });
    });

    describe('createTask()', () => {
        let instance;
        let wrapper;
        let tasksAPI;

        const api = {
            getTaskAPI: () => tasksAPI
        };

        beforeEach(() => {
            wrapper = getWrapper();
            instance = wrapper.instance();
            instance.api = api;
        });

        test('should throw an error if there is no file in the state', () => {
            expect(instance.createTask).toThrow('Bad box item!');
        });
    });

    describe('updateTask()', () => {
        let instance;
        let wrapper;
        let tasksAPI;

        const api = {
            getTasksAPI: () => tasksAPI
        };

        beforeEach(() => {
            wrapper = getWrapper();
            instance = wrapper.instance();
            instance.api = api;
        });

        test('should throw an error if there is no file in the state', () => {
            expect(instance.updateTask).toThrow('Bad box item!');
        });

        test('should execute success callback', (done) => {
            const onTaskUpdate = jest.fn();
            const successCb = jest.fn();
            const errorCb = jest.fn();

            wrapper.setProps({
                activitySidebarProps: {
                    onTaskUpdate
                }
            });
            instance.updateTaskSuccessCallback = jest.fn();

            tasksAPI = {
                updateTask: ({ successCallback }) => {
                    successCallback();

                    expect(instance.updateTaskSuccessCallback).toBeCalled();
                    expect(onTaskUpdate).toBeCalled();
                    expect(successCb).toBeCalled();
                    expect(errorCb).not.toBeCalled();
                    done();
                }
            };

            instance.setState({ file });
            instance.updateTask('1', 'foo', successCb, errorCb);
        });

        test('should execute error callback', (done) => {
            const onTaskUpdate = jest.fn();
            const successCb = jest.fn();
            const errorCb = jest.fn();

            wrapper.setProps({
                activitySidebarProps: {
                    onTaskUpdate
                }
            });
            instance.updateTaskSuccessCallback = jest.fn();
            instance.errorCallback = jest.fn();

            tasksAPI = {
                updateTask: ({ errorCallback }) => {
                    errorCallback();

                    expect(instance.updateTaskSuccessCallback).not.toBeCalled();
                    expect(onTaskUpdate).not.toBeCalled();
                    expect(successCb).not.toBeCalled();
                    expect(errorCb).toBeCalled();
                    expect(instance.errorCallback).toBeCalled();
                    done();
                }
            };

            instance.setState({ file }, () => {
                instance.updateTask('1', 'foo', successCb, errorCb);
            });
        });
    });

    describe('updateTaskSuccessCallback()', () => {
        let instance;
        let wrapper;
        beforeEach(() => {
            wrapper = getWrapper();
            instance = wrapper.instance();
        });

        test('should update the task', () => {
            const id = '1';
            const message = 'foo';

            wrapper.setState({
                tasks: {
                    total_count: 1,
                    entries: [
                        {
                            id,
                            message: 'bar'
                        }
                    ]
                }
            });

            instance.updateTaskSuccessCallback({
                id,
                type: 'task',
                message
            });

            const { tasks } = instance.state;
            expect(tasks.entries.length).toBe(1);
            expect(tasks.entries[0].message).toBe(message);
        });

        test('should not update if invalid id', () => {
            const id = '1';
            const message = 'foo';

            wrapper.setState({
                tasks: {
                    total_count: 1,
                    entries: [
                        {
                            id,
                            message
                        }
                    ]
                }
            });

            instance.updateTaskSuccessCallback({
                id: '2',
                type: 'task',
                message: 'bar'
            });

            const { tasks } = instance.state;
            expect(tasks.entries.length).toBe(1);
            expect(tasks.entries[0].message).toBe(message);
        });
    });

    describe('deleteTaskSuccessCallback()', () => {
        let instance;
        let wrapper;
        beforeEach(() => {
            wrapper = getWrapper();
            instance = wrapper.instance();
        });

        test('should not delete the task entries state if invalid task id', () => {
            wrapper.setState({
                tasks: {
                    total_count: 1,
                    entries: [
                        {
                            id: '1'
                        }
                    ]
                }
            });

            instance.deleteTaskSuccessCallback('2');
            expect(wrapper.state('tasks').total_count).toBe(1);
        });

        test('should delete the task entry', () => {
            const id = '1';

            wrapper.setState({
                tasks: {
                    total_count: 1,
                    entries: [
                        {
                            id
                        }
                    ]
                }
            });

            instance.deleteTaskSuccessCallback(id);

            const tasks = wrapper.state('tasks');
            expect(tasks.total_count).toBe(0);
            expect(tasks.entries.length).toBe(0);
        });
    });

    describe('deleteTask()', () => {
        let instance;
        let wrapper;
        let tasksAPI;

        const api = {
            getTasksAPI: () => tasksAPI
        };

        beforeEach(() => {
            wrapper = getWrapper();
            instance = wrapper.instance();
            instance.api = api;
        });

        test('should throw an error if there is no file in the state', () => {
            expect(instance.updateTask).toThrow('Bad box item!');
        });

        test('should execute success callback', (done) => {
            const onTaskUpdate = jest.fn();
            const successCb = jest.fn();
            const errorCb = jest.fn();

            wrapper.setProps({
                activitySidebarProps: {
                    onTaskUpdate
                }
            });
            instance.updateTaskSuccessCallback = jest.fn();

            tasksAPI = {
                updateTask: ({ successCallback }) => {
                    successCallback();

                    expect(instance.updateTaskSuccessCallback).toBeCalled();
                    expect(onTaskUpdate).toBeCalled();
                    expect(successCb).toBeCalled();
                    expect(errorCb).not.toBeCalled();
                    done();
                }
            };

            instance.setState({ file });
            instance.updateTask('1', 'foo', successCb, errorCb);
        });

        test('should execute error callback', (done) => {
            const onTaskUpdate = jest.fn();
            const successCb = jest.fn();
            const errorCb = jest.fn();

            wrapper.setProps({
                onTaskUpdate
            });
            instance.updateTaskSuccessCallback = jest.fn();
            instance.errorCallback = jest.fn();

            tasksAPI = {
                updateTask: ({ errorCallback }) => {
                    errorCallback();

                    expect(instance.updateTaskSuccessCallback).not.toBeCalled();
                    expect(onTaskUpdate).not.toBeCalled();
                    expect(successCb).not.toBeCalled();
                    expect(errorCb).toBeCalled();
                    expect(instance.errorCallback).toBeCalled();
                    done();
                }
            };

            instance.setState({ file }, () => {
                instance.updateTask('1', 'foo', successCb, errorCb);
            });
        });
    });

    describe('deleteComment()', () => {
        let instance;
        let wrapper;
        let commentsAPI;

        const api = {
            getCommentsAPI: () => commentsAPI
        };

        beforeEach(() => {
            wrapper = getWrapper();
            instance = wrapper.instance();
            instance.api = api;
        });

        test('should execute success callback', (done) => {
            const onCommentDelete = jest.fn();
            const successCb = jest.fn();
            const errorCb = jest.fn();

            wrapper.setProps({
                activitySidebarProps: {
                    onCommentDelete
                }
            });
            instance.deleteCommentSuccessCallback = jest.fn();

            commentsAPI = {
                deleteComment: ({ successCallback }) => {
                    successCallback();

                    expect(instance.deleteCommentSuccessCallback).toBeCalled();
                    expect(onCommentDelete).toBeCalled();
                    expect(successCb).toBeCalled();
                    expect(errorCb).not.toBeCalled();
                    done();
                }
            };

            instance.setState({ file });
            instance.deleteComment('1', {}, successCb, errorCb);
        });

        test('should execute error callback', (done) => {
            const onCommentDelete = jest.fn();
            const successCb = jest.fn();
            const errorCb = jest.fn();

            wrapper.setProps({
                onCommentDelete
            });
            instance.deleteCommentSuccessCallback = jest.fn();
            instance.errorCallback = jest.fn();

            commentsAPI = {
                deleteComment: ({ errorCallback }) => {
                    errorCallback();

                    expect(instance.deleteCommentSuccessCallback).not.toBeCalled();
                    expect(onCommentDelete).not.toBeCalled();
                    expect(successCb).not.toBeCalled();
                    expect(errorCb).toBeCalled();
                    expect(instance.errorCallback).toBeCalled();
                    done();
                }
            };

            instance.setState({ file }, () => {
                instance.deleteComment('1', {}, successCb, errorCb);
            });
        });
    });

    describe('deleteCommentSuccessCallback', () => {
        let instance;
        let wrapper;
        beforeEach(() => {
            wrapper = getWrapper();
            instance = wrapper.instance();
        });

        test('should not delete the comment entries state if invalid comment id', () => {
            wrapper.setState({
                comments: {
                    total_count: 1,
                    entries: [
                        {
                            id: '1'
                        }
                    ]
                }
            });
            instance.setState = jest.fn();

            instance.deleteCommentSuccessCallback('2');
            expect(wrapper.state('comments').total_count).toBe(1);
        });

        test('should delete the comments entry', () => {
            const id = '1';

            wrapper.setState({
                comments: {
                    total_count: 1,
                    entries: [
                        {
                            id
                        }
                    ]
                }
            });

            instance.deleteCommentSuccessCallback(id);

            const comments = wrapper.state('comments');
            expect(comments.total_count).toBe(0);
            expect(comments.entries.length).toBe(0);
        });
    });

    describe('appendAssignmentsToTask', () => {
        let instance;
        let wrapper;
        beforeEach(() => {
            wrapper = getWrapper();
            instance = wrapper.instance();
        });

        test('should correctly format a task with assignment, increment assignment count', () => {
            const task = {
                task_assignment_collection: {
                    entries: [],
                    total_count: 0
                }
            };

            const assignments = [
                { id: '1', assigned_to: { id: '1234' }, message: 'foo', resolution_state: 'completed' }
            ];
            const expectedResult = {
                task_assignment_collection: {
                    entries: [{ ...assignments[0], type: 'task_assignment' }],
                    total_count: 1
                }
            };

            const result = instance.appendAssignmentsToTask(task, assignments);
            expect(result.task_assignment_collection.total_count).toBe(1);
            expect(result).toEqual(expectedResult);
        });
    });

    describe('createTaskAssignmentErrorCallback', () => {
        let instance;
        let wrapper;
        beforeEach(() => {
            wrapper = getWrapper();
            instance = wrapper.instance();
        });

        test('should call error callbacks and attempt to delete bad task', () => {
            instance.deleteTask = jest.fn();
            instance.errorCallback = jest.fn();
            const localErrorCallback = jest.fn();
            const task = { id: 'foo' };
            const e = new Error();

            instance.createTaskAssignmentErrorCallback(e, task, localErrorCallback);

            expect(instance.deleteTask).toBeCalledWith(task.id);
            expect(instance.errorCallback).toBeCalled();
            expect(localErrorCallback).toBeCalled();
        });
    });

    describe('createTaskAssignment', () => {
        let instance;
        let wrapper;
        let taskAssignmentsAPI;
        const task = {
            type: 'task',
            id: '1234',
            created_at: '1',
            message: 'test',
            task_assignment_collection: []
        };
        const api = {
            getTaskAssignmentsAPI: () => taskAssignmentsAPI
        };

        beforeEach(() => {
            wrapper = getWrapper();
            instance = wrapper.instance();
            instance.api = api;
        });

        test('should resolve on a successful task assignment create', () => {
            taskAssignmentsAPI = {
                createTaskAssignment: jest.fn().mockReturnValue('foo')
            };

            const promise = instance.createTaskAssignment({ id: '1' }, task, { id: '1234' }, () => {});
            expect(taskAssignmentsAPI.createTaskAssignment).toBeCalled();

            promise.then((data) => {
                expect(data).toBe('foo');
            });
        });

        test('should call the error callback on a task assignment failure', () => {
            taskAssignmentsAPI = {
                createTaskAssignment: jest.fn().mockReturnValue(Promise.reject())
            };
            instance.createTaskAssignmentErrorCallback = jest.fn();

            const promise = instance.createTaskAssignment({ id: '1' }, task, { id: '1234' }, () => {});
            expect(taskAssignmentsAPI.createTaskAssignment).toBeCalled();

            promise.catch(() => {
                expect(instance.createTaskAssignmentErrorCallback).toBeCalled();
            });
        });
    });

    describe('createTaskSuccessCallback()', () => {
        let instance;
        let wrapper;
        let taskAssignmentsAPI;
        let assignees;
        let task;
        const api = {
            getTaskAssignmentsAPI: () => taskAssignmentsAPI
        };

        beforeEach(() => {
            wrapper = getWrapper();
            instance = wrapper.instance();
            instance.setState({ file });
            instance.api = api;
            instance.createTaskAssignment = jest.fn();
            instance.appendAssignmentsToTask = jest.fn();
            assignees = [{ id: '1', name: 'A. User' }, { id: '2', name: 'B. User' }];
            task = {
                type: 'task',
                id: '1234',
                created_at: '1',
                message: 'test',
                task_assignment_collection: []
            };

            instance.setState({
                tasks: {
                    total_count: 0,
                    entries: []
                }
            });
        });

        test('should not add to the task entries state if there is none', () => {
            instance.setState({ tasks: undefined });
            instance.setState = jest.fn();

            instance.createTaskSuccessCallback();

            expect(instance.createTaskAssignment).not.toBeCalled();
        });

        test('should create a TaskAssignment for each assignment', () => {
            instance.createTaskAssignment.mockReturnValue(Promise.resolve());
            instance.createTaskSuccessCallback(task, assignees, () => {}, () => {});
            expect(instance.createTaskAssignment).toBeCalledTimes(2);
        });

        test('should call the success callback and update the state once all assignments have been created', () => {
            instance.appendAssignmentsToTask = jest.fn();
            instance.setState = jest.fn();
            instance.createTaskAssignment.mockReturnValue(Promise.resolve());
            const successCallback = jest.fn();

            return instance.createTaskSuccessCallback(task, assignees, successCallback, () => {}).then(() => {
                expect(instance.appendAssignmentsToTask).toBeCalled();
                expect(instance.setState).toBeCalled();
                expect(successCallback).toBeCalled();
            });
        });
    });

    describe('createTask()', () => {
        let instance;
        let wrapper;
        let tasksAPI;
        const api = {
            getTasksAPI: () => tasksAPI
        };

        beforeEach(() => {
            wrapper = getWrapper();
            instance = wrapper.instance();
            instance.api = api;
        });

        test('should throw an error if there is no file in the state', () => {
            expect(instance.createTask).toThrow('Bad box item!');
        });

        test('should invoke createTaskSuccessCallback() with a new task if api was successful', (done) => {
            instance.createTaskSuccessCallback = jest.fn();
            tasksAPI = {
                createTask: ({ successCallback }) => {
                    successCallback();
                    expect(instance.createTaskSuccessCallback).toBeCalled();
                    done();
                }
            };

            instance.setState({ file });
            instance.createTask('text');
        });

        test('should invoke errorCallback() if the API failed to create a task', (done) => {
            instance.errorCallback = jest.fn();
            const testErrorCallback = jest.fn();
            tasksAPI = {
                createTask: ({ errorCallback }) => {
                    errorCallback();
                    expect(instance.errorCallback).toBeCalled();
                    expect(testErrorCallback).toBeCalled();
                    done();
                }
            };

            instance.setState({ file });
            instance.errorCallback = jest.fn();

            instance.createTask('text', undefined, undefined, undefined, testErrorCallback);
        });
    });

    describe('getDefaultSidebarView()', () => {
        test('should return undefined when collapsed', () => {
            const wrapper = getWrapper();
            const instance = wrapper.instance();
            expect(instance.getDefaultSidebarView(true, {})).toBeUndefined();
        });

        test('should return undefined when no file', () => {
            const wrapper = getWrapper();
            const instance = wrapper.instance();
            expect(instance.getDefaultSidebarView(false)).toBeUndefined();
        });

        test('should return skills when no current view is skills and skills exist', () => {
            const wrapper = getWrapper();
            const instance = wrapper.instance();

            instance.setState({ view: 'skills' });

            SidebarUtils.shouldRenderDetailsSidebar = jest.fn().mockReturnValueOnce(true);
            SidebarUtils.shouldRenderSkillsSidebar = jest.fn().mockReturnValueOnce(true);
            SidebarUtils.shouldRenderActivitySidebar = jest.fn().mockReturnValueOnce(true);

            expect(instance.getDefaultSidebarView(false, file)).toBe('skills');
        });

        test('should return activity when current view is activity and skills exist', () => {
            const wrapper = getWrapper();
            const instance = wrapper.instance();

            instance.setState({ view: 'activity' });

            SidebarUtils.shouldRenderDetailsSidebar = jest.fn().mockReturnValueOnce(true);
            SidebarUtils.shouldRenderSkillsSidebar = jest.fn().mockReturnValueOnce(true);
            SidebarUtils.shouldRenderActivitySidebar = jest.fn().mockReturnValueOnce(true);

            expect(instance.getDefaultSidebarView(false, file)).toBe('activity');
        });

        test('should return details when current view is details and skills or activity both exist', () => {
            const wrapper = getWrapper();
            const instance = wrapper.instance();

            instance.setState({ view: 'details' });

            SidebarUtils.shouldRenderDetailsSidebar = jest.fn().mockReturnValueOnce(true);
            SidebarUtils.shouldRenderSkillsSidebar = jest.fn().mockReturnValueOnce(true);
            SidebarUtils.shouldRenderActivitySidebar = jest.fn().mockReturnValueOnce(true);

            expect(instance.getDefaultSidebarView(false, file)).toBe('details');
        });

        test('should default to skills when no current view and skills exist', () => {
            const wrapper = getWrapper();
            const instance = wrapper.instance();

            SidebarUtils.shouldRenderDetailsSidebar = jest.fn().mockReturnValueOnce(false);
            SidebarUtils.shouldRenderSkillsSidebar = jest.fn().mockReturnValueOnce(true);
            SidebarUtils.shouldRenderActivitySidebar = jest.fn().mockReturnValueOnce(false);

            expect(instance.getDefaultSidebarView(false, file)).toBe('skills');
        });

        test('should default to activity when no current view and skills dont exist', () => {
            const wrapper = getWrapper();
            const instance = wrapper.instance();

            SidebarUtils.shouldRenderDetailsSidebar = jest.fn().mockReturnValueOnce(false);
            SidebarUtils.shouldRenderSkillsSidebar = jest.fn().mockReturnValueOnce(false);
            SidebarUtils.shouldRenderActivitySidebar = jest.fn().mockReturnValueOnce(true);

            expect(instance.getDefaultSidebarView(false, file)).toBe('activity');
        });

        test('should default to details when no current view and skills or activity dont exist', () => {
            const wrapper = getWrapper();
            const instance = wrapper.instance();

            SidebarUtils.shouldRenderDetailsSidebar = jest.fn().mockReturnValueOnce(true);
            SidebarUtils.shouldRenderSkillsSidebar = jest.fn().mockReturnValueOnce(false);
            SidebarUtils.shouldRenderActivitySidebar = jest.fn().mockReturnValueOnce(false);

            expect(instance.getDefaultSidebarView(false, file)).toBe('details');
        });

        test('should default to activity when current view is skills but new view has no skills', () => {
            const wrapper = getWrapper();
            const instance = wrapper.instance();

            instance.setState({ view: 'skills' });

            SidebarUtils.shouldRenderDetailsSidebar = jest.fn().mockReturnValueOnce(false);
            SidebarUtils.shouldRenderSkillsSidebar = jest.fn().mockReturnValueOnce(false);
            SidebarUtils.shouldRenderActivitySidebar = jest.fn().mockReturnValueOnce(true);

            expect(instance.getDefaultSidebarView(false, file)).toBe('activity');
        });

        test('should default to details when current view is skills but new view has no skills', () => {
            const wrapper = getWrapper();
            const instance = wrapper.instance();

            instance.setState({ view: 'skills' });

            SidebarUtils.shouldRenderDetailsSidebar = jest.fn().mockReturnValueOnce(true);
            SidebarUtils.shouldRenderSkillsSidebar = jest.fn().mockReturnValueOnce(false);
            SidebarUtils.shouldRenderActivitySidebar = jest.fn().mockReturnValueOnce(false);

            expect(instance.getDefaultSidebarView(false, file)).toBe('details');
        });

        test('should default to skills when current view is details but new view has no details', () => {
            const wrapper = getWrapper();
            const instance = wrapper.instance();

            instance.setState({ view: 'details' });

            SidebarUtils.shouldRenderDetailsSidebar = jest.fn().mockReturnValueOnce(false);
            SidebarUtils.shouldRenderSkillsSidebar = jest.fn().mockReturnValueOnce(true);
            SidebarUtils.shouldRenderActivitySidebar = jest.fn().mockReturnValueOnce(false);

            expect(instance.getDefaultSidebarView(false, file)).toBe('skills');
        });
    });

    describe('setFileDescriptionSuccessCallback()', () => {
        let instance;
        let wrapper;
        beforeEach(() => {
            wrapper = getWrapper();
            instance = wrapper.instance();
        });

        test('should update the file state', () => {
            instance.setFileDescriptionSuccessCallback(file);

            const { file: fileState, fileError } = instance.state;
            expect(fileState).toEqual(file);
            expect(fileError).toBe(undefined);
        });

        test('should reset fileError if one was previously set', () => {
            const fileError = 'test error';
            instance.setState({ fileError });
            expect(fileError).toBe(fileError);

            instance.setFileDescriptionSuccessCallback(file);
            const { fileError: fileErrorState } = instance.state;
            expect(fileErrorState).toBe(undefined);
        });
    });
});<|MERGE_RESOLUTION|>--- conflicted
+++ resolved
@@ -107,15 +107,8 @@
             instance.errorCallback = jest.fn();
         });
         test('should set a maskError if there is an error in fetching version history', () => {
-<<<<<<< HEAD
             const err = 'error';
             instance.fetchVersionsErrorCallback(err);
-            const inlineErrorState = wrapper.state().versionError.maskError;
-            expect(typeof versionHistoryErrorHeaderMessage).toBe('object');
-            expect(typeof defaultErrorMaskSubHeaderMessage).toBe('object');
-            expect(inlineErrorState.errorHeader).toEqual(versionHistoryErrorHeaderMessage);
-            expect(inlineErrorState.errorSubHeader).toEqual(defaultErrorMaskSubHeaderMessage);
-
             const activityFeedErrorState = wrapper.state().activityFeedError.inlineError;
             expect(typeof errorOccured).toBe('object');
             expect(typeof activityFeedItemApiError).toBe('object');
@@ -185,10 +178,6 @@
             expect(typeof activityFeedItemApiError).toBe('object');
             expect(inlineErrorState).toEqual(activityFeedError);
             expect(instance.errorCallback).toBeCalledWith(err);
-=======
-            instance.fetchVersionsErrorCallback();
-            expect(typeof defaultErrorMaskSubHeaderMessage).toBe('object');
->>>>>>> 3d1cb594
         });
     });
 
