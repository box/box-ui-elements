--- conflicted
+++ resolved
@@ -164,21 +164,12 @@
             const instance = wrapper.instance();
             instance.setState = jest.fn();
             instance.fetchAccessStats();
-<<<<<<< HEAD
-            expect(instance.setState).toBeCalledWith({ isLoading: true });
+            expect(instance.setState).toBeCalledWith({ isLoadingAccessStats: true });
             expect(getStats).toBeCalledWith(
                 file.id,
                 instance.fetchAccessStatsSuccessCallback,
                 instance.fetchAccessStatsErrorCallback,
             );
-=======
-            expect(instance.setState).toBeCalledWith({ isLoadingAccessStats: true });
-            expect(getStats).toBeCalledWith({
-                id: file.id,
-                successCallback: instance.fetchAccessStatsSuccessCallback,
-                errorCallback: instance.fetchAccessStatsErrorCallback,
-            });
->>>>>>> ba6e63ec
         });
     });
 
