--- conflicted
+++ resolved
@@ -59,12 +59,7 @@
     padding: 30px;
     background-color: $white;
     background-clip: padding-box;
-    border: 1px solid $bdl-gray-30;
-<<<<<<< HEAD
     border-radius: $bdl-border-radius-size-xlarge;
-=======
-    border-radius: $bdl-border-radius-xlarge-size;
->>>>>>> 107a02a6
     box-shadow: 0 1px 1px 1px fade-out($black, .95);
 }
 
