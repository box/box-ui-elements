// @flow
import * as React from 'react';
import uniqueId from 'lodash/uniqueId';
import classNames from 'classnames';

import CheckboxTooltip from './CheckboxTooltip';

import './Checkbox.scss';

type Props = {
    className?: string,
    /** Description to the checkbox */
    description?: React.Node,
    /** Label for the field shown on top of the checkbox */
    fieldLabel?: React.Node,
    /** Hides the checkbox label when true */
    hideLabel?: boolean,
    /** Unique `id` for the input */
    id?: string,
    /** Checkbox checked state */
    isChecked?: boolean, // @TODO: eventually call this `checked`
    /** Checkbox disabled state */
    isDisabled?: boolean, // @TODO: eventually call this `disabled`
    /** Label displayed for the input */
    label: React.Node,
    /** Name of the input */
    name: string,
    /** blur callback function called with event as the argument */
    onBlur?: (e: SyntheticInputEvent<HTMLInputElement>) => any,
    /** change callback function called with event as the argument */
    onChange?: (e: SyntheticInputEvent<HTMLInputElement>) => any,
    /** Subsection below the checkbox */
    subsection?: React.Node,
    /** Info tooltip text next to the checkbox label */
    tooltip?: string,
    /** optional value for the checkbox */
    value?: any,
};

const Checkbox = ({
    className = '',
    description,
    fieldLabel,
    hideLabel,
    id,
    isChecked,
    isDisabled,
    label,
    name,
    onChange,
    subsection,
    tooltip,
    ...rest // @TODO: eventually remove `rest` in favor of explicit props
}: Props) => {
    const generatedID = React.useRef(uniqueId('checkbox')).current;
    // use passed in ID from props, otherwise generated one
    const inputID = id || generatedID;

    const checkboxAndLabel = (
        <span className="checkbox-label">
            <input
                checked={isChecked}
                disabled={isDisabled}
                id={inputID}
                name={name}
                onChange={onChange}
                type="checkbox"
                {...rest}
            />
            {/* This span is used for the before/after custom checkbox styles, but mouse clicks will pass through this element
                    to the underlying <input> */}
            <span className="checkbox-pointer-target" />
            <span className={classNames('bdl-Checkbox-labelTooltipWrapper', { 'accessibility-hidden': hideLabel })}>
                <label htmlFor={inputID}>{label}</label>
                {tooltip && <CheckboxTooltip tooltip={tooltip} />}
            </span>
        </span>
    );

    return (
<<<<<<< HEAD
        <div className={`checkbox-container ${className} ${isDisabled ? 'is-disabled bdl-is-disabled' : ''}`}>
            {fieldLabel && <div className="label bdl-Label">{fieldLabel}</div>}
            {tooltip ? <CheckboxTooltip label={checkboxLabel} tooltip={tooltip} /> : checkboxLabel}
=======
        <div className={classNames('checkbox-container', className, { 'is-disabled': isDisabled })}>
            {fieldLabel && <div className="label">{fieldLabel}</div>}
            {checkboxAndLabel}
>>>>>>> 2a428b1c
            {description ? <div className="checkbox-description">{description}</div> : null}
            {subsection ? <div className="checkbox-subsection">{subsection}</div> : null}
        </div>
    );
};

export type CheckboxProps = Props;
export default Checkbox;<|MERGE_RESOLUTION|>--- conflicted
+++ resolved
@@ -78,15 +78,9 @@
     );
 
     return (
-<<<<<<< HEAD
-        <div className={`checkbox-container ${className} ${isDisabled ? 'is-disabled bdl-is-disabled' : ''}`}>
-            {fieldLabel && <div className="label bdl-Label">{fieldLabel}</div>}
-            {tooltip ? <CheckboxTooltip label={checkboxLabel} tooltip={tooltip} /> : checkboxLabel}
-=======
-        <div className={classNames('checkbox-container', className, { 'is-disabled': isDisabled })}>
+        <div className={classNames('checkbox-container', className, { 'is-disabled bdl-is-disabled': isDisabled })}>
             {fieldLabel && <div className="label">{fieldLabel}</div>}
             {checkboxAndLabel}
->>>>>>> 2a428b1c
             {description ? <div className="checkbox-description">{description}</div> : null}
             {subsection ? <div className="checkbox-subsection">{subsection}</div> : null}
         </div>
