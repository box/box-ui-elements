--- conflicted
+++ resolved
@@ -3,16 +3,11 @@
 import { defineMessages, injectIntl } from 'react-intl';
 import classNames from 'classnames';
 
-<<<<<<< HEAD
 import { bdlGray } from '../../styles/variables';
 import InfoBadge16 from '../../icon/line/InfoBadge16';
 import CircleCheck16 from '../../icon/line/CircleCheck16';
 import TriangleAlert16 from '../../icon/line/TriangleAlert16';
 import XBadge16 from '../../icon/line/XBadge16';
-=======
-import IconAlertCircle from '../../icons/general/IconAlertCircle';
-import IconBell from '../../icons/general/IconBell';
->>>>>>> 4d23f99d
 import IconClose from '../../icons/general/IconClose';
 
 import type { NotificationType } from '../../common/types/core';
@@ -124,7 +119,7 @@
                     onClick={this.onClose}
                     type="button"
                 >
-                    <IconClose color="#FFF" height={18} width={18} />
+                    <IconClose color={bdlGray} height={18} width={18} />
                 </button>
             </div>
         );
