--- conflicted
+++ resolved
@@ -1,7 +1,3 @@
-<<<<<<< HEAD
-/* eslint-disable @typescript-eslint/naming-convention */
-=======
->>>>>>> 349ca6fa
 export const annotations = [
     { id: 'anno_1', target: { shape: { height: 10, width: 10, x: 10, y: 10, type: 'rect' }, type: 'region' } },
     { id: 'anno_2', target: { shape: { height: 20, width: 20, x: 20, y: 20, type: 'rect' }, type: 'region' } },
