/**
 * @flow
 * @file class for Box offset based API's to inherit common functionality from
 * @author Box
 */
import { getTypedFileId } from '../util/file';
import Base from './Base';

type Params = {
    offset: number,
    limit: number,
    fields?: string
};

type Data = {
    entries: Array<any>,
    total_count: number
};

class OffsetBasedApi extends Base {
    /**
     * @property {Data}
     */
    data: Data;

    /**
     * Gets query params for the API
     *
     * @param {number} offset the offset from the start to start fetching at
     * @param {number} limit the number of items to fetch
     * @param {array} fields the fields to fetch
     * @return the query params object
     */
    getQueryParameters(offset: number, limit: number, fields?: Array<string>): Object {
        const queryParams: Params = {
            offset,
            limit
        };

        if (fields && fields.length > 0) {
            queryParams.fields = fields.toString();
        }

        return queryParams;
    }

    /**
     * Determines if the API has more items to fetch
     *
     * @param {number} offset the offset from the start to start fetching at
     * @param {number} totalCount the total number of items
     * @return {boolean} true if there are more items
     */
    hasMoreItems(offset: number, totalCount?: number): boolean {
        return totalCount === undefined || offset < totalCount;
    }

    /**
     * Helper for get
     *
     * @param {string} id the file id
     * @param {number} offset the offset from the start to start fetching at
     * @param {number} limit the number of items to fetch
     * @param {array} fields the fields to fetch
     * @param {boolean} shouldFetchAll true if should get all the pages before calling the sucessCallback
     * @private
     */
    async offsetGetRequest(
        id: string,
        offset: number,
        limit: number,
        shouldFetchAll: boolean,
        fields?: Array<string>
    ): Promise<void> {
        if (this.isDestroyed()) {
            return Promise.resolve();
        }

        // Make the XHR request
        try {
<<<<<<< HEAD
            const params = this.getQueryParameters(offset, limit, fields);

            const { data }: { data: Data } = await this.getData(id, params);
=======
            const params = this.getQueryParameters(this.offset, this.limit, this.fields);
            const url = this.getUrl(this.id);

            const { data }: { data: Data } = await this.xhr.get({ url, id: getTypedFileId(this.id), params });
>>>>>>> fb43beaf

            const entries = this.data ? this.data.entries : [];
            this.data = {
                ...data,
                entries: entries.concat(data.entries)
            };
            const totalCount = data.total_count;
            const nextOffset = offset + limit;
            if (shouldFetchAll && this.hasMoreItems(nextOffset, totalCount)) {
                return this.offsetGetRequest(id, nextOffset, limit, shouldFetchAll, fields);
            }

            this.successHandler(this.data);
        } catch (error) {
            this.errorHandler(error);
        }

        return Promise.resolve();
    }

    /**
     * Offset based API get
     *
     * @param {string} id the file id
     * @param {Function} successCallback the success callback
     * @param {Function} errorCallback the error callback
     * @param {number} offset the offset from the start to start fetching at
     * @param {number} limit the number of items to fetch
     * @param {array} fields the fields to fetch
     * @param {boolean} shouldFetchAll true if should get all the pages before calling the sucessCallback
     */
    async offsetGet(
        id: string,
        successCallback: Function,
        errorCallback: Function,
        offset: number = 0,
        limit: number = 1000,
        fields?: Array<string>,
        shouldFetchAll: boolean = true
    ): Promise<void> {
        this.successCallback = successCallback;
        this.errorCallback = errorCallback;

        return this.offsetGetRequest(id, offset, limit, shouldFetchAll, fields);
    }
}

export default OffsetBasedApi;<|MERGE_RESOLUTION|>--- conflicted
+++ resolved
@@ -78,16 +78,10 @@
 
         // Make the XHR request
         try {
-<<<<<<< HEAD
             const params = this.getQueryParameters(offset, limit, fields);
+            const url = this.getUrl(id);
 
-            const { data }: { data: Data } = await this.getData(id, params);
-=======
-            const params = this.getQueryParameters(this.offset, this.limit, this.fields);
-            const url = this.getUrl(this.id);
-
-            const { data }: { data: Data } = await this.xhr.get({ url, id: getTypedFileId(this.id), params });
->>>>>>> fb43beaf
+            const { data }: { data: Data } = await this.xhr.get({ url, id: getTypedFileId(id), params });
 
             const entries = this.data ? this.data.entries : [];
             this.data = {
