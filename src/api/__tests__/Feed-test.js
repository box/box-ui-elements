--- conflicted
+++ resolved
@@ -332,17 +332,13 @@
         entries: [first_version, deleted_version],
     };
 
-<<<<<<< HEAD
     const appActivities = {
         total_count: 1,
         entries: [MOCK_APP_ACTIVITY_ITEM],
     };
 
-    const feedItems = [...comments.entries, ...tasks.entries, ...versions.entries, appActivities.entries];
-=======
-    const feedItems = [...comments.entries, ...tasks.entries, ...versions.entries];
-    const feedItemsNew = [...comments.entries, ...tasksNew.entries, ...versions.entries];
->>>>>>> 72e3521e
+    const feedItems = [...comments.entries, ...tasks.entries, ...versions.entries, ...appActivities.entries];
+    const feedItemsNew = [...comments.entries, ...tasksNew.entries, ...versions.entries, ...appActivities.entries];
 
     const file = {
         id: '12345',
@@ -546,26 +542,27 @@
         });
     });
 
-<<<<<<< HEAD
     describe('fetchAppActivity()', () => {
-=======
-    describe('fetchTasksNew()', () => {
->>>>>>> 72e3521e
         beforeEach(() => {
             feed.fetchFeedItemErrorCallback = jest.fn();
         });
-
-<<<<<<< HEAD
+      
         test('should return a promise and call the app activity api', () => {
             const activityItems = feed.fetchAppActivity();
             expect(activityItems instanceof Promise).toBeTruthy();
             expect(feed.appActivityAPI.getAppActivity).toBeCalled();
-=======
+        });
+    });
+
+    describe('fetchTasksNew()', () => {
+        beforeEach(() => {
+            feed.fetchFeedItemErrorCallback = jest.fn();
+        });
+
         test('should return a promise and call the tasks api', () => {
             const taskItems = feed.fetchTasksNew();
             expect(taskItems instanceof Promise).toBeTruthy();
             expect(feed.tasksNewAPI.getTasksForFile).toBeCalled();
->>>>>>> 72e3521e
         });
     });
 
