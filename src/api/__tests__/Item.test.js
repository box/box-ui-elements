--- conflicted
+++ resolved
@@ -13,12 +13,9 @@
     fillMissingProperties: jest.fn(),
 }));
 
-<<<<<<< HEAD
-=======
 const MOCK_FIELDS_LIST = ['shared_link', 'shared_link_features'];
 const MOCK_FIELDS_STRING = 'shared_link,shared_link_features';
 
->>>>>>> 914db7a2
 describe('api/Item', () => {
     beforeEach(() => {
         item = new Item({});
@@ -148,6 +145,16 @@
         const MOCK_UPDATED_ITEM = { shared_link: 'link' };
         const MOCK_MERGED_ITEM = { shared_link: 'link', permissions: {} };
         const MOCK_KEY = 'file_123456789';
+
+        const createGetCacheSpy = isCached => {
+            jest.spyOn(item, 'getCache').mockImplementation(() => ({
+                has: jest.fn().mockReturnValue(isCached),
+                get: getItemStub,
+                set: setItemStub,
+                merge: mergeItemStub,
+            }));
+        };
+
         beforeEach(() => {
             setItemStub = jest.fn();
             mergeItemStub = jest.fn();
@@ -156,18 +163,6 @@
             item.id = 'id';
             item.successCallback = jest.fn();
         });
-<<<<<<< HEAD
-        test('should call merge', () => {
-            item.id = 'id';
-            item.getCacheKey = jest.fn().mockReturnValueOnce('key');
-            item.merge = jest.fn();
-            item.successCallback = jest.fn();
-            item.shareSuccessHandler({
-                shared_link: 'link',
-            });
-            expect(item.getCacheKey).toHaveBeenCalledWith('id');
-            expect(item.merge).toHaveBeenCalledWith('key', 'shared_link', 'link');
-=======
 
         test('should not do anything if destroyed', () => {
             jest.spyOn(item, 'isDestroyed').mockReturnValueOnce(true);
@@ -180,12 +175,7 @@
         });
 
         test('should call merge() if cache has key', () => {
-            jest.spyOn(item, 'getCache').mockImplementation(() => ({
-                has: jest.fn().mockReturnValue(true),
-                get: getItemStub,
-                set: setItemStub,
-                merge: mergeItemStub,
-            }));
+            createGetCacheSpy(true);
             item.shareSuccessHandler(MOCK_UPDATED_ITEM);
             expect(getCacheKeySpy).toHaveBeenCalledWith('id');
             expect(mergeItemStub).toHaveBeenCalledWith(MOCK_KEY, MOCK_UPDATED_ITEM);
@@ -195,12 +185,7 @@
         });
 
         test('should call set() if cache does not have key', () => {
-            jest.spyOn(item, 'getCache').mockImplementation(() => ({
-                has: jest.fn().mockReturnValue(false),
-                get: getItemStub,
-                set: setItemStub,
-                merge: mergeItemStub,
-            }));
+            createGetCacheSpy(false);
             item.shareSuccessHandler(MOCK_UPDATED_ITEM);
             expect(getCacheKeySpy).toHaveBeenCalledWith('id');
             expect(setItemStub).toHaveBeenCalledWith(MOCK_KEY, MOCK_UPDATED_ITEM);
@@ -210,15 +195,15 @@
         });
 
         test('should call fillMissingProperties if there are fields', () => {
-            jest.spyOn(item, 'getCache').mockImplementation(() => ({
-                has: jest.fn().mockReturnValue(false),
-                get: getItemStub,
-                set: setItemStub,
-                merge: mergeItemStub,
-            }));
+            createGetCacheSpy(false);
             item.shareSuccessHandler(MOCK_UPDATED_ITEM, MOCK_FIELDS_LIST);
             expect(fillMissingProperties).toHaveBeenCalledWith(MOCK_UPDATED_ITEM, MOCK_FIELDS_LIST);
->>>>>>> 914db7a2
+        });
+
+        test('should not call fillMissingProperties if there are no fields', () => {
+            createGetCacheSpy(false);
+            item.shareSuccessHandler(MOCK_UPDATED_ITEM, undefined);
+            expect(fillMissingProperties).not.toHaveBeenCalled();
         });
     });
 
@@ -323,15 +308,6 @@
                     can_set_share_access: true,
                 },
             };
-<<<<<<< HEAD
-            item.getCache = () => ({
-                get: jest.fn().mockReturnValue('success'),
-                has: jest.fn().mockReturnValue(false),
-                set: jest.fn(),
-            });
-            item.getCacheKey = jest.fn();
-            item.merge = jest.fn();
-=======
             getCacheKeySpy = jest.spyOn(item, 'getCacheKey');
             shareSuccessHandlerSpy = jest.spyOn(item, 'shareSuccessHandler');
             errorHandlerSpy = jest.spyOn(item, 'errorHandler');
@@ -345,7 +321,6 @@
             item.xhr = {
                 put: jest.fn().mockResolvedValue({ data: MOCK_DATA }),
             };
->>>>>>> 914db7a2
         });
 
         test('should not do anything if destroyed', () => {
@@ -386,13 +361,8 @@
                     url: 'url',
                     data: { shared_link: { access: 'access' } },
                 });
-<<<<<<< HEAD
-                expect(item.getUrl).toHaveBeenCalledWith('id');
-                expect(item.getCacheKey).toHaveBeenCalledWith('id');
-=======
                 expect(getUrlSpy).toHaveBeenCalledWith('id');
                 expect(getCacheKeySpy).toHaveBeenCalledWith('id');
->>>>>>> 914db7a2
             });
         });
 
@@ -404,13 +374,8 @@
                     url: 'url',
                     data: { shared_link: null },
                 });
-<<<<<<< HEAD
-                expect(item.getUrl).toHaveBeenCalledWith('id');
-                expect(item.getCacheKey).toHaveBeenCalledWith('id');
-=======
                 expect(getUrlSpy).toHaveBeenCalledWith('id');
                 expect(getCacheKeySpy).toHaveBeenCalledWith('id');
->>>>>>> 914db7a2
             });
         });
 
@@ -426,13 +391,8 @@
                     url: 'url',
                     data: { shared_link: { access: 'access' } },
                 });
-<<<<<<< HEAD
-                expect(item.getUrl).toHaveBeenCalledWith('id');
-                expect(item.getCacheKey).toHaveBeenCalledWith('id');
-=======
                 expect(getUrlSpy).toHaveBeenCalledWith('id');
                 expect(getCacheKeySpy).toHaveBeenCalledWith('id');
->>>>>>> 914db7a2
             });
         });
 
@@ -443,61 +403,16 @@
         });
 
         describe('with a cached item', () => {
-<<<<<<< HEAD
-            beforeEach(() => {
-                item.getCache = () => ({
-=======
             let successCallback;
             let errorCallback;
             beforeEach(() => {
                 successCallback = jest.fn();
                 errorCallback = jest.fn();
                 jest.spyOn(item, 'getCache').mockImplementation(() => ({
->>>>>>> 914db7a2
                     get: jest.fn().mockReturnValue('success'),
                     has: jest.fn().mockReturnValue(true),
                     merge: jest.fn(),
                     set: jest.fn(),
-<<<<<<< HEAD
-                });
-                item.shareSuccessHandler = jest.fn();
-                item.errorHandler = jest.fn();
-                item.getUrl = jest.fn().mockReturnValue('url');
-                item.xhr = {
-                    put: jest.fn().mockReturnValueOnce(Promise.resolve('success')),
-                };
-            });
-
-            afterEach(() => {
-                jest.resetModules();
-                jest.restoreAllMocks();
-            });
-
-            test('should skip the xhr if the item is cached', async () => {
-                const successCallback = jest.fn();
-                const errorCallback = jest.fn();
-                await item.share(file, 'access', successCallback, errorCallback);
-                expect(successCallback).toHaveBeenCalledWith('success');
-                expect(errorCallback).not.toHaveBeenCalled();
-                expect(item.errorHandler).not.toHaveBeenCalled();
-                expect(item.shareSuccessHandler).not.toHaveBeenCalled();
-                expect(item.xhr.put).not.toHaveBeenCalled();
-                expect(item.getUrl).not.toHaveBeenCalled();
-                expect(item.successCallback).toBeUndefined();
-                expect(item.errorCallback).toBeUndefined();
-                expect(item.id).toBeUndefined();
-            });
-
-            test('should make an xhr if the item is cached, but options.forceFetch is true', async () => {
-                await item.share(file, 'access', 'success', 'error', {
-                    forceFetch: true,
-                });
-                expect(item.shareSuccessHandler).toHaveBeenCalledWith('success');
-                expect(item.errorHandler).not.toHaveBeenCalled();
-                expect(item.successCallback).toBe('success');
-                expect(item.errorCallback).toBe('error');
-                expect(item.id).toBe('id');
-=======
                 }));
             });
 
@@ -515,72 +430,46 @@
                 });
                 expect(shareSuccessHandlerSpy).toHaveBeenCalledWith(MOCK_DATA, undefined);
                 expect(errorHandlerSpy).not.toHaveBeenCalled();
->>>>>>> 914db7a2
                 expect(item.xhr.put).toHaveBeenCalledWith({
                     url: 'url',
                     data: { shared_link: { access: 'access' } },
                 });
-<<<<<<< HEAD
-                expect(item.getUrl).toHaveBeenCalledWith('id');
-                expect(item.getCacheKey).toHaveBeenCalledWith('id');
+                expect(getUrlSpy).toHaveBeenCalledWith('id');
+                expect(getCacheKeySpy).toHaveBeenCalledWith('id');
             });
         });
 
         describe('with additional data', () => {
-            beforeEach(() => {
-                item.shareSuccessHandler = jest.fn();
-                item.errorHandler = jest.fn();
-                item.getUrl = jest.fn().mockReturnValueOnce('url');
-                item.xhr = {
-                    put: jest.fn().mockReturnValueOnce(Promise.resolve('success')),
-                };
-            });
-
-            afterEach(() => {
-                jest.resetModules();
-                jest.restoreAllMocks();
-            });
-
-            const fields = ['shared_link', 'shared_link_features'];
-            const stringifiedFields = 'shared_link,shared_link_features';
-            const permissions = {
+            const MOCK_PERMISSIONS = {
                 can_download: false,
                 can_preview: true,
             };
 
             test('should make an xhr with options.fields', async () => {
                 await item.share(file, 'access', 'success', 'error', {
-                    fields,
-                });
-                expect(item.shareSuccessHandler).toHaveBeenCalledWith('success');
-                expect(item.errorHandler).not.toHaveBeenCalled();
-                expect(item.successCallback).toBe('success');
-                expect(item.errorCallback).toBe('error');
-                expect(item.id).toBe('id');
+                    fields: MOCK_FIELDS_LIST,
+                });
+                expect(shareSuccessHandlerSpy).toHaveBeenCalledWith(MOCK_DATA, MOCK_FIELDS_LIST);
                 expect(item.xhr.put).toHaveBeenCalledWith({
                     url: 'url',
                     data: { shared_link: { access: 'access' } },
-                    params: { fields: stringifiedFields },
-                });
-                expect(item.getUrl).toHaveBeenCalledWith('id');
-                expect(item.getCacheKey).toHaveBeenCalledWith('id');
+                    params: { fields: MOCK_FIELDS_STRING },
+                });
+                expect(getUrlSpy).toHaveBeenCalledWith('id');
+                expect(getCacheKeySpy).toHaveBeenCalledWith('id');
             });
 
             test('should make an xhr with a custom shared link request body', async () => {
                 await item.share(file, 'access', 'success', 'error', undefined, {
-                    permissions,
-                });
-                expect(item.shareSuccessHandler).toHaveBeenCalledWith('success');
-                expect(item.errorHandler).not.toHaveBeenCalled();
-                expect(item.successCallback).toBe('success');
-                expect(item.errorCallback).toBe('error');
-                expect(item.id).toBe('id');
-                expect(item.xhr.put).toHaveBeenCalledWith({
-                    url: 'url',
-                    data: { shared_link: { permissions } },
-                });
-                expect(item.getUrl).toHaveBeenCalledWith('id');
-                expect(item.getCacheKey).toHaveBeenCalledWith('id');
+                    permissions: MOCK_PERMISSIONS,
+                });
+                expect(shareSuccessHandlerSpy).toHaveBeenCalledWith(MOCK_DATA, undefined);
+                expect(item.xhr.put).toHaveBeenCalledWith({
+                    url: 'url',
+                    data: { shared_link: { permissions: MOCK_PERMISSIONS } },
+                });
+                expect(getUrlSpy).toHaveBeenCalledWith('id');
+                expect(getCacheKeySpy).toHaveBeenCalledWith('id');
             });
 
             test('should make an xhr with a custom shared link request body and options.fields', async () => {
@@ -589,43 +478,20 @@
                     'access',
                     'success',
                     'error',
-                    { fields },
+                    { fields: MOCK_FIELDS_LIST },
                     {
-                        permissions,
+                        permissions: MOCK_PERMISSIONS,
                     },
                 );
-                expect(item.shareSuccessHandler).toHaveBeenCalledWith('success');
-                expect(item.errorHandler).not.toHaveBeenCalled();
-                expect(item.successCallback).toBe('success');
-                expect(item.errorCallback).toBe('error');
-                expect(item.id).toBe('id');
-                expect(item.xhr.put).toHaveBeenCalledWith({
-                    url: 'url',
-                    data: { shared_link: { permissions } },
-                    params: { fields: stringifiedFields },
-                });
-                expect(item.getUrl).toHaveBeenCalledWith('id');
-                expect(item.getCacheKey).toHaveBeenCalledWith('id');
-            });
-=======
+                expect(shareSuccessHandlerSpy).toHaveBeenCalledWith(MOCK_DATA, MOCK_FIELDS_LIST);
+                expect(item.xhr.put).toHaveBeenCalledWith({
+                    url: 'url',
+                    data: { shared_link: { permissions: MOCK_PERMISSIONS } },
+                    params: { fields: MOCK_FIELDS_STRING },
+                });
                 expect(getUrlSpy).toHaveBeenCalledWith('id');
                 expect(getCacheKeySpy).toHaveBeenCalledWith('id');
             });
-        });
-
-        test('should make an xhr with options.fields', async () => {
-            await item.share(file, 'access', 'success', 'error', {
-                fields: MOCK_FIELDS_LIST,
-            });
-            expect(shareSuccessHandlerSpy).toHaveBeenCalledWith(MOCK_DATA, MOCK_FIELDS_LIST);
-            expect(item.xhr.put).toHaveBeenCalledWith({
-                url: 'url',
-                data: { shared_link: { access: 'access' } },
-                params: { fields: MOCK_FIELDS_STRING },
-            });
-            expect(getUrlSpy).toHaveBeenCalledWith('id');
-            expect(getCacheKeySpy).toHaveBeenCalledWith('id');
->>>>>>> 914db7a2
         });
     });
 
