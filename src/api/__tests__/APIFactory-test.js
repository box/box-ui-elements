--- conflicted
+++ resolved
@@ -10,12 +10,9 @@
 import SearchAPI from '../Search';
 import RecentsAPI from '../Recents';
 import VersionsAPI from '../Versions';
-<<<<<<< HEAD
 import CommentsAPI from '../Comments';
 import TasksAPI from '../Tasks';
-=======
 import FileAccessStatsAPI from '../FileAccessStats';
->>>>>>> 12c12510
 import { DEFAULT_HOSTNAME_API, DEFAULT_HOSTNAME_UPLOAD } from '../../constants';
 
 let factory;
@@ -188,7 +185,6 @@
         });
     });
 
-<<<<<<< HEAD
     describe('getCommentsAPI()', () => {
         test('should call destroy and return comments API', () => {
             const spy = jest.spyOn(factory, 'destroy');
@@ -230,7 +226,9 @@
             expect(tasksAPI.options.cache).toBeInstanceOf(Cache);
             expect(tasksAPI.options.apiHost).toBe(DEFAULT_HOSTNAME_API);
             expect(tasksAPI.options.uploadHost).toBe(DEFAULT_HOSTNAME_UPLOAD);
-=======
+        });
+    });
+
     describe('getFileAccessStatsAPI()', () => {
         test('should call destroy and return versions API', () => {
             const spy = jest.spyOn(factory, 'destroy');
@@ -250,7 +248,6 @@
             expect(fileAccessStatsAPI.options.cache).toBeInstanceOf(Cache);
             expect(fileAccessStatsAPI.options.apiHost).toBe(DEFAULT_HOSTNAME_API);
             expect(fileAccessStatsAPI.options.uploadHost).toBe(DEFAULT_HOSTNAME_UPLOAD);
->>>>>>> 12c12510
         });
     });
 });