/**
 * @flow
 * @file Main entry point for the box api
 * @author Box
 */

import Cache from '../util/Cache';
import ChunkedUploadAPI from './uploads/MultiputUpload';
import PlainUploadAPI from './PlainUpload';
import FolderAPI from './Folder';
import FileAPI from './File';
import WebLinkAPI from './WebLink';
import SearchAPI from './Search';
import RecentsAPI from './Recents';
import VersionsAPI from './Versions';
<<<<<<< HEAD
import CommentsAPI from './Comments';
import TasksAPI from './Tasks';
=======
import FileAccessStatsAPI from './FileAccessStats';
>>>>>>> 12c12510
import { DEFAULT_HOSTNAME_API, DEFAULT_HOSTNAME_UPLOAD, TYPE_FOLDER, TYPE_FILE, TYPE_WEBLINK } from '../constants';
import type { Options, ItemType, ItemAPI } from '../flowTypes';

class APIFactory {
    /**
     * @property {*}
     */
    options: Options;

    /**
     * @property {FileAPI}
     */
    fileAPI: FileAPI;

    /**
     * @property {WebLink}
     */
    weblinkAPI: WebLinkAPI;

    /**
     * @property {FolderAPI}
     */
    folderAPI: FolderAPI;

    /**
     * @property {PlainUploadAPI}
     */
    plainUploadAPI: PlainUploadAPI;

    /**
     * @property {ChunkedUploadAPI}
     */
    chunkedUploadAPI: ChunkedUploadAPI;

    /**
     * @property {SearchAPI}
     */
    searchAPI: SearchAPI;

    /**
     * @property {RecentsAPI}
     */
    recentsAPI: RecentsAPI;

    /**
     * @property {VersionsAPI}
     */
    versionsAPI: VersionsAPI;

    /**
<<<<<<< HEAD
     * @property {CommentsAPI}
     */
    commentsAPI: CommentsAPI;

    /**
     * @property {TasksAPI}
     */
    tasksAPI: TasksAPI;
=======
     * @property {FileAccessStatsAPI}
     */
    fileAccessStatsAPI: FileAccessStatsAPI;
>>>>>>> 12c12510

    /**
     * [constructor]
     *
     * @param {Object} options
     * @param {string} options.id - item id
     * @param {string|function} options.token - Auth token
     * @param {string} [options.sharedLink] - Shared link
     * @param {string} [options.sharedLinkPassword] - Shared link password
     * @param {string} [options.apiHost] - Api host
     * @param {string} [options.uploadHost] - Upload host name
     * @return {API} Api instance
     */
    constructor(options: Options) {
        this.options = Object.assign({}, options, {
            apiHost: options.apiHost || DEFAULT_HOSTNAME_API,
            uploadHost: options.uploadHost || DEFAULT_HOSTNAME_UPLOAD,
            cache: options.cache || new Cache()
        });
    }

    /**
     * [destructor]
     *
     * @param {boolean} destroyCache - true to destroy cache
     * @return {void}
     */
    destroy(destroyCache: boolean = false) {
        if (this.fileAPI) {
            this.fileAPI.destroy();
            delete this.fileAPI;
        }
        if (this.weblinkAPI) {
            this.weblinkAPI.destroy();
            delete this.weblinkAPI;
        }
        if (this.plainUploadAPI) {
            this.plainUploadAPI.destroy();
            delete this.plainUploadAPI;
        }
        if (this.chunkedUploadAPI) {
            this.chunkedUploadAPI.destroy();
            delete this.chunkedUploadAPI;
        }
        if (this.folderAPI) {
            this.folderAPI.destroy();
            delete this.folderAPI;
        }
        if (this.searchAPI) {
            this.searchAPI.destroy();
            delete this.searchAPI;
        }
        if (this.recentsAPI) {
            this.recentsAPI.destroy();
            delete this.recentsAPI;
        }
        if (this.versionsAPI) {
            this.versionsAPI.destroy();
            delete this.versionsAPI;
        }
        if (this.fileAccessStatsAPI) {
            this.fileAccessStatsAPI.destroy();
            delete this.fileAccessStatsAPI;
        }
        if (destroyCache) {
            this.options.cache = new Cache();
        }
    }

    /**
     * Gets the cache instance
     *
     * @return {Cache} cache instance
     */
    getCache(): Cache {
        return ((this.options.cache: any): Cache);
    }

    /**
     * Returns the API based on type of item
     *
     * @private
     * @param {String} type - item type
     * @return {ItemAPI} api
     */
    getAPI(type: ItemType): ItemAPI {
        let api: ItemAPI;

        switch (type) {
            case TYPE_FOLDER:
                api = this.getFolderAPI();
                break;
            case TYPE_FILE:
                api = this.getFileAPI();
                break;
            case TYPE_WEBLINK:
                api = this.getWebLinkAPI();
                break;
            default:
                throw new Error('Unknown Type!');
        }

        return api;
    }

    /**
     * API for file
     *
     * @return {FileAPI} FileAPI instance
     */
    getFileAPI(): FileAPI {
        this.destroy();
        this.fileAPI = new FileAPI(this.options);
        return this.fileAPI;
    }

    /**
     * API for web links
     *
     * @return {WebLinkAPI} WebLinkAPI instance
     */
    getWebLinkAPI(): WebLinkAPI {
        this.destroy();
        this.weblinkAPI = new WebLinkAPI(this.options);
        return this.weblinkAPI;
    }

    /**
     * API for plain uploads
     *
     * @return {UploadAPI} UploadAPI instance
     */
    getPlainUploadAPI(): PlainUploadAPI {
        this.destroy();
        this.plainUploadAPI = new PlainUploadAPI(this.options);
        return this.plainUploadAPI;
    }

    /**
     * API for chunked uploads
     *
     * @return {UploadAPI} UploadAPI instance
     */
    getChunkedUploadAPI(): ChunkedUploadAPI {
        this.destroy();
        this.chunkedUploadAPI = new ChunkedUploadAPI(this.options);
        return this.chunkedUploadAPI;
    }

    /**
     * API for folder
     *
     * @return {FolderAPI} FolderAPI instance
     */
    getFolderAPI(): FolderAPI {
        this.destroy();
        this.folderAPI = new FolderAPI(this.options);
        return this.folderAPI;
    }

    /**
     * API for search
     *
     * @return {SearchAPI} SearchAPI instance
     */
    getSearchAPI(): SearchAPI {
        this.destroy();
        this.searchAPI = new SearchAPI(this.options);
        return this.searchAPI;
    }

    /**
     * API for recents
     *
     * @return {RecentsAPI} RecentsAPI instance
     */
    getRecentsAPI(): RecentsAPI {
        this.destroy();
        this.recentsAPI = new RecentsAPI(this.options);
        return this.recentsAPI;
    }

    /**
     * API for versions
     *
     * @param {boolean} shouldDestroy - true if the factory should destroy before returning the call
     * @return {VersionsAPI} VersionsAPI instance
     */
    getVersionsAPI(shouldDestroy: boolean): VersionsAPI {
        if (shouldDestroy) {
            this.destroy();
        }
        this.versionsAPI = new VersionsAPI(this.options);
        return this.versionsAPI;
    }

    /**
<<<<<<< HEAD
     * API for comments
     *
     * @param {boolean} shouldDestroy - true if the factory should destroy before returning the call
     * @return {CommentsAPI} CommentsAPI instance
     */
    getCommentsAPI(shouldDestroy: boolean): CommentsAPI {
        if (shouldDestroy) {
            this.destroy();
        }
        this.commentsAPI = new CommentsAPI(this.options);
        return this.commentsAPI;
    }

    /**
     * API for tasks
     *
     * @param {boolean} shouldDestroy - true if the factory should destroy before returning the call
     * @return {TasksAPI} TasksAPI instance
     */
    getTasksAPI(shouldDestroy: boolean): TasksAPI {
        if (shouldDestroy) {
            this.destroy();
        }
        this.tasksAPI = new TasksAPI(this.options);
        return this.tasksAPI;
=======
     * API for fille access stats
     *
     * @param {boolean} shouldDestroy - true if the factory should destroy before returning the call
     * @return {FileAccessStatsAPI} FileAccessStatsAPI instance
     */
    getFileAccessStatsAPI(shouldDestroy: boolean): FileAccessStatsAPI {
        if (shouldDestroy) {
            this.destroy();
        }
        this.fileAccessStatsAPI = new FileAccessStatsAPI(this.options);
        return this.fileAccessStatsAPI;
>>>>>>> 12c12510
    }
}

export default APIFactory;<|MERGE_RESOLUTION|>--- conflicted
+++ resolved
@@ -13,12 +13,9 @@
 import SearchAPI from './Search';
 import RecentsAPI from './Recents';
 import VersionsAPI from './Versions';
-<<<<<<< HEAD
 import CommentsAPI from './Comments';
 import TasksAPI from './Tasks';
-=======
 import FileAccessStatsAPI from './FileAccessStats';
->>>>>>> 12c12510
 import { DEFAULT_HOSTNAME_API, DEFAULT_HOSTNAME_UPLOAD, TYPE_FOLDER, TYPE_FILE, TYPE_WEBLINK } from '../constants';
 import type { Options, ItemType, ItemAPI } from '../flowTypes';
 
@@ -69,7 +66,6 @@
     versionsAPI: VersionsAPI;
 
     /**
-<<<<<<< HEAD
      * @property {CommentsAPI}
      */
     commentsAPI: CommentsAPI;
@@ -78,11 +74,11 @@
      * @property {TasksAPI}
      */
     tasksAPI: TasksAPI;
-=======
+
+    /*
      * @property {FileAccessStatsAPI}
      */
     fileAccessStatsAPI: FileAccessStatsAPI;
->>>>>>> 12c12510
 
     /**
      * [constructor]
@@ -280,7 +276,6 @@
     }
 
     /**
-<<<<<<< HEAD
      * API for comments
      *
      * @param {boolean} shouldDestroy - true if the factory should destroy before returning the call
@@ -306,7 +301,9 @@
         }
         this.tasksAPI = new TasksAPI(this.options);
         return this.tasksAPI;
-=======
+    }
+
+    /*
      * API for fille access stats
      *
      * @param {boolean} shouldDestroy - true if the factory should destroy before returning the call
@@ -318,7 +315,6 @@
         }
         this.fileAccessStatsAPI = new FileAccessStatsAPI(this.options);
         return this.fileAccessStatsAPI;
->>>>>>> 12c12510
     }
 }
 
