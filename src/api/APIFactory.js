--- conflicted
+++ resolved
@@ -16,11 +16,8 @@
 import CommentsAPI from './Comments';
 import TasksAPI from './Tasks';
 import FileAccessStatsAPI from './FileAccessStats';
-<<<<<<< HEAD
 import UsersAPI from './Users';
-=======
 import MetadataAPI from './Metadata';
->>>>>>> c85073f4
 import { DEFAULT_HOSTNAME_API, DEFAULT_HOSTNAME_UPLOAD, TYPE_FOLDER, TYPE_FILE, TYPE_WEBLINK } from '../constants';
 import type { Options, ItemType, ItemAPI } from '../flowTypes';
 
@@ -86,15 +83,14 @@
     fileAccessStatsAPI: FileAccessStatsAPI;
 
     /*
-<<<<<<< HEAD
      * @property {UsersAPI}
      */
     usersAPI: UsersAPI;
-=======
+
+    /*
      * @property {MetadataAPI}
      */
     metadataAPI: MetadataAPI;
->>>>>>> c85073f4
 
     /**
      * [constructor]
@@ -167,15 +163,13 @@
             this.commentsAPI.destroy();
             delete this.commentsAPI;
         }
-<<<<<<< HEAD
         if (this.usersAPI) {
             this.usersAPI.destroy();
             delete this.usersAPI;
-=======
+        }
         if (this.metadataAPI) {
             this.metadataAPI.destroy();
             delete this.metadataAPI;
->>>>>>> c85073f4
         }
         if (destroyCache) {
             this.options.cache = new Cache();
