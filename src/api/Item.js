--- conflicted
+++ resolved
@@ -18,11 +18,7 @@
     ERROR_CODE_RENAME_ITEM,
     ERROR_CODE_SHARE_ITEM,
 } from '../constants';
-<<<<<<< HEAD
-import type { ElementsErrorCallback, FetchData, FetchOptions } from '../common/types/api';
-=======
 import type { ElementsErrorCallback, RequestData, RequestOptions } from '../common/types/api';
->>>>>>> cef75699
 import type { BoxItem, BoxItemPermission, FlattenedBoxItem, FlattenedBoxItemCollection } from '../common/types/core';
 import type APICache from '../utils/Cache';
 
@@ -267,11 +263,7 @@
      * @param {Array<string>} [fields] - Optional fields from request
      * @return {void}
      */
-<<<<<<< HEAD
-    shareSuccessHandler = (data: BoxItem): void => {
-=======
     shareSuccessHandler = (data: BoxItem, fields?: Array<string>): void => {
->>>>>>> cef75699
         if (!this.isDestroyed()) {
             // Add fields that were requested but not returned
             const dataWithMissingFields = fields ? fillMissingProperties(data, fields) : data;
@@ -294,11 +286,7 @@
      * @param {string} access - Shared access level
      * @param {Function} successCallback - Success callback
      * @param {Function|void} errorCallback - Error callback
-<<<<<<< HEAD
-     * @param {Array<string>|void} options.fields - Optionally include specific fields
-=======
      * @param {Array<string>|void} [options.fields] - Optionally include specific fields
->>>>>>> cef75699
      * @param {boolean|void} [options.forceFetch] - Optionally bypasse the cache
      * @param {boolean|void} [options.refreshCache] - Optionally update the cache
      * @return {Promise<void>}
@@ -308,11 +296,7 @@
         access: string,
         successCallback: Function,
         errorCallback: ElementsErrorCallback = noop,
-<<<<<<< HEAD
-        options: FetchOptions = {},
-=======
         options: RequestOptions = {},
->>>>>>> cef75699
     ): Promise<void> {
         if (this.isDestroyed()) {
             return Promise.reject();
@@ -340,51 +324,23 @@
         }
 
         try {
-<<<<<<< HEAD
-            // We use the parent folder's auth token since use case involves
-            // only content explorer or picker which works on folder tokens
             this.id = id;
             this.successCallback = successCallback;
             this.errorCallback = errorCallback;
-            const { fields } = options;
-
-            const fetchData: FetchData = {
-=======
-            this.id = id;
-            this.successCallback = successCallback;
-            this.errorCallback = errorCallback;
 
             const { fields } = options;
             const requestData: RequestData = {
->>>>>>> cef75699
                 url: this.getUrl(this.id),
                 data: {
                     shared_link: access === ACCESS_NONE ? null : { access },
                 },
             };
             if (fields) {
-<<<<<<< HEAD
-                fetchData.params = { fields: fields.toString() };
-            }
-
-            const { data } = await this.xhr.put(fetchData);
-
-            const dataWithMissingFields = fillMissingProperties(data, fields);
-
-            if (cache.has(key)) {
-                cache.merge(key, dataWithMissingFields);
-            } else {
-                cache.set(key, dataWithMissingFields);
-            }
-
-            return this.shareSuccessHandler(cache.get(key));
-=======
                 requestData.params = { fields: fields.toString() };
             }
 
             const { data } = await this.xhr.put(requestData);
             return this.shareSuccessHandler(data, fields);
->>>>>>> cef75699
         } catch (e) {
             return this.errorHandler(e);
         }
