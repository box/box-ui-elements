--- conflicted
+++ resolved
@@ -348,29 +348,12 @@
         errorHandler: Function,
         progressHandler?: Function
     }): Promise<StringAnyMap> {
-<<<<<<< HEAD
         return this.getHeaders(id, headers)
             .then((hdrs) =>
                 fetch(url, {
                     method: 'OPTIONS',
                     headers: hdrs,
                     body: Xhr.stringifyData(data)
-=======
-        return this.getHeaders(id, headers).then((hdrs) =>
-            fetch(url, {
-                method: 'OPTIONS',
-                headers: hdrs,
-                body: Xhr.stringifyData(data)
-            })
-                .then(Xhr.parseJSON)
-                .then((response: StringAnyMap) => {
-                    if (response.type === 'error') {
-                        errorHandler(response);
-                    } else {
-                        successHandler(response);
-                    }
-                    return response;
->>>>>>> 9fed626d
                 })
                     .then(Xhr.parseJSON)
                     .then((response: StringAnyMap) => {
@@ -379,6 +362,7 @@
                         } else {
                             successHandler(response);
                         }
+                        return response;
                     })
                     .catch(errorHandler)
             )
