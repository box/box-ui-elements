--- conflicted
+++ resolved
@@ -5,12 +5,8 @@
  */
 
 import axios from 'axios';
-<<<<<<< HEAD
 import type { Axios, CancelTokenSource } from 'axios';
-=======
-import type { Axios } from 'axios';
 import getProp from 'lodash/get';
->>>>>>> 14466333
 import TokenService from './TokenService';
 import { HEADER_CLIENT_NAME, HEADER_CLIENT_VERSION, HEADER_CONTENT_TYPE } from '../constants';
 import type { Method, StringMap, StringAnyMap, Options, Token } from '../flowTypes';
