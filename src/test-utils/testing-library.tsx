import React from 'react';
import { render, type RenderOptions } from '@testing-library/react';

// Data Providers
import { TooltipProvider } from '@box/blueprint-web';
import { IntlProvider } from 'react-intl';
import { AutofillContextProvider } from '@box/metadata-editor';
import { FeatureProvider } from '../elements/common/feature-checking';

jest.unmock('react-intl');

<<<<<<< HEAD
const Wrapper = ({ children }) => (
    <AutofillContextProvider
        fetchSuggestions={async (templateKey, fields) => fields}
        isAiSuggestionsFeatureEnabled={false}
    >
        <TooltipProvider>
            <IntlProvider locale="en">{children}</IntlProvider>
        </TooltipProvider>
=======
const Wrapper = ({ children, features = {}, isAiSuggestionsFeatureEnabled = false, fetchSuggestions = () => Promise.resolve([]) }) => (
    <AutofillContextProvider isAiSuggestionsFeatureEnabled={isAiSuggestionsFeatureEnabled} fetchSuggestions={fetchSuggestions}>
        <FeatureProvider features={features}>
            <TooltipProvider>
                <IntlProvider locale="en">{children}</IntlProvider>
            </TooltipProvider>
        </FeatureProvider>
>>>>>>> fe9f7cca
    </AutofillContextProvider>
);

type RenderConnectedOptions = Omit<RenderOptions, 'wrapper'> & {
    wrapperProps?: Record<string, unknown>;
};

const renderConnected = (element, options: RenderConnectedOptions = {}) =>
    render(element, { wrapper: props => <Wrapper {...props} {...options.wrapperProps} />, ...options });

export * from '@testing-library/react';
export { renderConnected as render };<|MERGE_RESOLUTION|>--- conflicted
+++ resolved
@@ -9,24 +9,21 @@
 
 jest.unmock('react-intl');
 
-<<<<<<< HEAD
-const Wrapper = ({ children }) => (
+const Wrapper = ({
+    children,
+    features = {},
+    isAiSuggestionsFeatureEnabled = false,
+    fetchSuggestions = () => Promise.resolve([]),
+}) => (
     <AutofillContextProvider
-        fetchSuggestions={async (templateKey, fields) => fields}
-        isAiSuggestionsFeatureEnabled={false}
+        isAiSuggestionsFeatureEnabled={isAiSuggestionsFeatureEnabled}
+        fetchSuggestions={fetchSuggestions}
     >
-        <TooltipProvider>
-            <IntlProvider locale="en">{children}</IntlProvider>
-        </TooltipProvider>
-=======
-const Wrapper = ({ children, features = {}, isAiSuggestionsFeatureEnabled = false, fetchSuggestions = () => Promise.resolve([]) }) => (
-    <AutofillContextProvider isAiSuggestionsFeatureEnabled={isAiSuggestionsFeatureEnabled} fetchSuggestions={fetchSuggestions}>
         <FeatureProvider features={features}>
             <TooltipProvider>
                 <IntlProvider locale="en">{children}</IntlProvider>
             </TooltipProvider>
         </FeatureProvider>
->>>>>>> fe9f7cca
     </AutofillContextProvider>
 );
 
