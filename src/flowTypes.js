--- conflicted
+++ resolved
@@ -400,8 +400,8 @@
     preview_count: number,
     download_count: number,
     comment_count: number,
-<<<<<<< HEAD
-    edit_count: number
+    edit_count: number,
+    has_count_overflowed: boolean
 };
 
 export type Task = {
@@ -440,8 +440,4 @@
 export type Comments = {
     total_count: number,
     entries: Array<Comment>
-=======
-    edit_count: number,
-    has_count_overflowed: boolean
->>>>>>> 12c12510
 };