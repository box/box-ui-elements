--- conflicted
+++ resolved
@@ -30,11 +30,8 @@
     permissions: ?BoxItemPermission,
     setChangeSharedLinkAccessLevel: (changeSharedLinkAccessLevel: SharedLinkUpdateFnType) => void,
     setChangeSharedLinkPermissionLevel: (changeSharedLinkPermissionLevel: SharedLinkUpdateFnType) => void,
-<<<<<<< HEAD
+    setCollaboratorsList: (collaboratorsList: collaboratorsListType) => void,
     setGetContacts: () => void,
-=======
-    setCollaboratorsList: (collaboratorsList: collaboratorsListType) => void,
->>>>>>> 179bd935
     setItem: ((item: itemFlowType | null) => itemFlowType) => void,
     setOnAddLink: (addLink: SharedLinkUpdateFnType) => void,
     setOnRemoveLink: (removeLink: SharedLinkUpdateFnType) => void,
@@ -52,11 +49,8 @@
     permissions,
     setChangeSharedLinkAccessLevel,
     setChangeSharedLinkPermissionLevel,
-<<<<<<< HEAD
     setGetContacts,
-=======
     setCollaboratorsList,
->>>>>>> 179bd935
     setItem,
     setOnAddLink,
     setOnRemoveLink,
@@ -64,11 +58,8 @@
 }: SharingNotificationProps) {
     const [notifications, setNotifications] = React.useState<{ [string]: typeof Notification }>({});
     const [notificationID, setNotificationID] = React.useState<number>(0);
-<<<<<<< HEAD
+    const [retrievedCollaborators, setRetrievedCollaborators] = React.useState<boolean>(false); // add an internal check for testing purposes
     const [getContactsExists, setGetContactsExists] = React.useState<boolean>(false);
-=======
-    const [retrievedCollaborators, setRetrievedCollaborators] = React.useState<boolean>(false); // add an internal check for testing purposes
->>>>>>> 179bd935
 
     // Close a notification
     const handleNotificationClose = React.useCallback(
@@ -191,34 +182,6 @@
         setSharedLink,
     ]);
 
-<<<<<<< HEAD
-    // Set the getContacts function, which is used for inviting collaborators in the USM
-    React.useEffect(() => {
-        const handleGetContactsSuccess = response => {
-            setGetContactsExists(true);
-            return response.entries;
-        };
-
-        // Handle failed PUT requests to /files or /folders
-        const handleGetContactsError = () => {
-            const updatedNotifications = { ...notifications };
-            updatedNotifications[notificationID] = createNotification(
-                STATUS_ERROR,
-                contentSharingMessages.getContactsError,
-            );
-            setNotifications(updatedNotifications);
-            setNotificationID(notificationID + 1);
-        };
-
-        if (!getContactsExists) {
-            const updatedGetContactsFn = () => (filterTerm: string) =>
-                api
-                    .getUsersAPI(false)
-                    .getUsersInEnterprise(itemID, handleGetContactsSuccess, handleGetContactsError, filterTerm);
-            setGetContacts(updatedGetContactsFn);
-        }
-    }, [api, createNotification, getContactsExists, itemID, notificationID, notifications, setGetContacts]);
-=======
     /**
      * Get the item's collaborators
      *
@@ -278,7 +241,33 @@
         retrievedCollaborators,
         setCollaboratorsList,
     ]);
->>>>>>> 179bd935
+
+    // Set the getContacts function, which is used for inviting collaborators in the USM
+    React.useEffect(() => {
+        const handleGetContactsSuccess = response => {
+            setGetContactsExists(true);
+            return response.entries;
+        };
+
+        // Handle failed PUT requests to /files or /folders
+        const handleGetContactsError = () => {
+            const updatedNotifications = { ...notifications };
+            updatedNotifications[notificationID] = createNotification(
+                STATUS_ERROR,
+                contentSharingMessages.getContactsError,
+            );
+            setNotifications(updatedNotifications);
+            setNotificationID(notificationID + 1);
+        };
+
+        if (!getContactsExists) {
+            const updatedGetContactsFn = () => (filterTerm: string) =>
+                api
+                    .getUsersAPI(false)
+                    .getUsersInEnterprise(itemID, handleGetContactsSuccess, handleGetContactsError, filterTerm);
+            setGetContacts(updatedGetContactsFn);
+        }
+    }, [api, createNotification, getContactsExists, itemID, notificationID, notifications, setGetContacts]);
 
     return (
         <NotificationsWrapper>
