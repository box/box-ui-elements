import React from 'react';
import { act } from 'react-dom/test-utils';
import { mount } from 'enzyme';
import { FormattedMessage } from 'react-intl';
import API from '../../../api';
import ErrorMask from '../../../components/error-mask/ErrorMask';
import ContentSharing from '../ContentSharing';
import Notification from '../../../components/notification/Notification';
import UnifiedShareModal from '../../../features/unified-share-modal/UnifiedShareModal';
<<<<<<< HEAD
import { ACCESS_COLLAB, ACCESS_NONE, DEFAULT_HOSTNAME_API, TYPE_FILE, TYPE_FOLDER } from '../../../constants';
=======
import { ACCESS_COLLAB, DEFAULT_HOSTNAME_API, TYPE_FILE, TYPE_FOLDER } from '../../../constants';
>>>>>>> cef75699
import { CONTENT_SHARING_SHARED_LINK_UPDATE_PARAMS } from '../constants';
import { convertItemResponse, convertUserResponse } from '../../../features/unified-share-modal/utils/convertData';
import {
    MOCK_CONVERTED_ITEM_DATA,
    MOCK_CONVERTED_ITEM_DATA_WITHOUT_SHARED_LINK,
    MOCK_CONVERTED_USER_DATA,
    MOCK_ITEM,
    MOCK_ITEM_API_RESPONSE,
    MOCK_ITEM_ID,
    MOCK_NULL_SHARED_LINK,
    MOCK_SHARED_LINK,
    MOCK_SHARED_LINK_DATA_AFTER_NORMALIZATION,
    MOCK_USER_API_RESPONSE,
    MOCK_ITEM_API_RESPONSE_WITHOUT_SHARED_LINK,
} from '../../../features/unified-share-modal/utils/__mocks__/USMMocks';
import SharingNotification from '../SharingNotification';

jest.mock('../../../api');
jest.mock('../../../features/unified-share-modal/utils/convertData');

describe('elements/content-sharing/ContentSharing', () => {
    const getWrapper = props =>
        mount(<ContentSharing apiHost={DEFAULT_HOSTNAME_API} itemID={MOCK_ITEM_ID} language="" token="" {...props} />);

    const createSuccessMock = responseFromAPI => (id, successFn) => {
        return Promise.resolve(responseFromAPI).then(response => {
            successFn(response);
        });
    };

    beforeEach(() => {
        convertItemResponse.mockReturnValue(MOCK_CONVERTED_ITEM_DATA);
        convertUserResponse.mockReturnValue(MOCK_CONVERTED_USER_DATA);
    });

    afterEach(() => {
        jest.resetModules();
        jest.restoreAllMocks();
    });

    describe('with successful GET requests to the Item and Users API', () => {
        test('should call getFileAPI().getFile() if itemType is "file"', async () => {
            const getFile = jest.fn().mockImplementation(createSuccessMock(MOCK_ITEM_API_RESPONSE));
            API.mockImplementation(() => ({
                getFileAPI: jest.fn().mockReturnValue({ getFile }),
                getUsersAPI: jest.fn().mockReturnValue({ getUser: jest.fn() }),
            }));

            let wrapper;
            await act(async () => {
                wrapper = getWrapper({ itemType: TYPE_FILE });
            });

            wrapper.update();
            const usm = wrapper.find(UnifiedShareModal);

            expect(getFile).toHaveBeenCalled();
            expect(convertItemResponse).toHaveBeenCalledWith(MOCK_ITEM_API_RESPONSE);
            expect(usm.prop('item')).toEqual(MOCK_ITEM);
            expect(usm.prop('sharedLink')).toEqual(MOCK_SHARED_LINK);
            expect(wrapper.exists(SharingNotification)).toBe(true);
        });

        test('should call getFolderAPI().getFolderFields() if itemType is "folder"', async () => {
            const getFolderFields = jest.fn().mockImplementation(createSuccessMock(MOCK_ITEM_API_RESPONSE));

            API.mockImplementation(() => ({
                getFolderAPI: jest.fn().mockReturnValue({ getFolderFields }),
                getUsersAPI: jest.fn().mockReturnValue({ getUser: jest.fn() }),
            }));

            let wrapper;
            await act(async () => {
                wrapper = getWrapper({ itemType: TYPE_FOLDER });
            });
            wrapper.update();
            const usm = wrapper.find(UnifiedShareModal);
            expect(getFolderFields).toHaveBeenCalled();
            expect(convertItemResponse).toHaveBeenCalledWith(MOCK_ITEM_API_RESPONSE);
            expect(usm.prop('item')).toEqual(MOCK_ITEM);
            expect(usm.prop('sharedLink')).toEqual(MOCK_SHARED_LINK);
            expect(wrapper.exists(SharingNotification)).toBe(true);
        });

        test('should call getUsersAPI().getUser() if item and sharedLink are defined, but currentUserID is not', async () => {
            const getFile = jest.fn().mockImplementation(createSuccessMock(MOCK_ITEM_API_RESPONSE));
            const getUser = jest.fn().mockImplementation(createSuccessMock(MOCK_USER_API_RESPONSE));

            API.mockImplementation(() => ({
                getFileAPI: jest.fn().mockReturnValue({ getFile }),
                getFolderAPI: jest.fn().mockReturnValue({ getFolderFields: jest.fn() }),
                getUsersAPI: jest.fn().mockReturnValue({ getUser }),
            }));

            let wrapper;
            await act(async () => {
                wrapper = getWrapper({ itemType: TYPE_FILE });
            });
            wrapper.update();
            const usm = wrapper.find(UnifiedShareModal);
            expect(getFile).toHaveBeenCalled();
            expect(getUser).toHaveBeenCalled();
            expect(convertUserResponse).toHaveBeenCalledWith(MOCK_USER_API_RESPONSE);
            expect(usm.prop('item')).toEqual(MOCK_ITEM);
            expect(usm.prop('sharedLink')).toEqual(MOCK_SHARED_LINK_DATA_AFTER_NORMALIZATION);
            expect(wrapper.exists(SharingNotification)).toBe(true);
        });
    });

    describe('with failed GET requests to the Item and/or Users API', () => {
        test('should show the ErrorMask and skip the call to getUser() if the call to getFile() fails', async () => {
            const getFile = jest.fn().mockImplementation((id, successFn, failureFn) => {
                return Promise.reject(new Error({ status: '400' })).catch(response => {
                    failureFn(response);
                });
            });
            const getUser = jest.fn();
            API.mockImplementation(() => ({
                getFileAPI: jest.fn().mockReturnValue({ getFile }),
                getUsersAPI: jest.fn().mockReturnValue({ getUser }),
            }));

            let wrapper;
            await act(async () => {
                wrapper = getWrapper({ itemType: TYPE_FILE });
            });
            wrapper.update();
            expect(getFile).toHaveBeenCalled();
            expect(getUser).not.toHaveBeenCalled();
            expect(convertItemResponse).not.toHaveBeenCalled();
            expect(wrapper.exists(ErrorMask)).toBe(true);
            expect(wrapper.exists(UnifiedShareModal)).toBe(false);
            expect(wrapper.exists(SharingNotification)).toBe(false);
        });

        test('should show the ErrorMask and skip the call to getUser() if the call to getFolderFields() fails', async () => {
            const getFolderFields = jest.fn().mockImplementation((id, successFn, failureFn) => {
                return Promise.reject(new Error({ status: '400' })).catch(response => {
                    failureFn(response);
                });
            });
            const getUser = jest.fn();
            API.mockImplementation(() => ({
                getFolderAPI: jest.fn().mockReturnValue({ getFolderFields }),
                getUsersAPI: jest.fn().mockReturnValue({ getUser }),
            }));

            let wrapper;
            await act(async () => {
                wrapper = getWrapper({ itemType: TYPE_FOLDER });
            });
            wrapper.update();
            expect(getFolderFields).toHaveBeenCalled();
            expect(getUser).not.toHaveBeenCalled();
            expect(convertItemResponse).not.toHaveBeenCalled();
            expect(wrapper.exists(ErrorMask)).toBe(true);
            expect(wrapper.exists(UnifiedShareModal)).toBe(false);
            expect(wrapper.exists(SharingNotification)).toBe(false);
        });
    });

    describe('with successful item API calls, but an unsuccessful users API call', () => {
        let getFile;
        let getFolderFields;
        let getUser;
        beforeAll(() => {
            getFile = jest.fn().mockImplementation(createSuccessMock(MOCK_ITEM_API_RESPONSE));
            getFolderFields = jest.fn().mockImplementation(createSuccessMock(MOCK_ITEM_API_RESPONSE));
            getUser = jest.fn().mockImplementation((id, successFn, failureFn) => {
                return Promise.reject(new Error({ status: '400' })).catch(response => {
                    failureFn(response);
                });
            });
            API.mockImplementation(() => ({
                getFileAPI: jest.fn().mockReturnValue({ getFile }),
                getFolderAPI: jest.fn().mockReturnValue({ getFolderFields }),
                getUsersAPI: jest.fn().mockReturnValue({ getUser }),
            }));
        });

        test('should show the ErrorMask if the call to getFile() succeeds, but the call to getUser() fails', async () => {
            let wrapper;
            await act(async () => {
                wrapper = getWrapper({ itemType: TYPE_FILE });
            });
            wrapper.update();
            expect(getFile).toHaveBeenCalled();
            expect(convertItemResponse).toHaveBeenCalledWith(MOCK_ITEM_API_RESPONSE);
            expect(getUser).toHaveBeenCalled();
            expect(convertUserResponse).not.toHaveBeenCalled();
            expect(wrapper.exists(ErrorMask)).toBe(true);
            expect(wrapper.exists(UnifiedShareModal)).toBe(false);
            expect(wrapper.exists(SharingNotification)).toBe(false);
        });

        test('should show the ErrorMask if the call to getFolderFields() succeeds, but the call to getUser() fails', async () => {
            let wrapper;
            await act(async () => {
                wrapper = getWrapper({ itemType: TYPE_FOLDER });
            });
            wrapper.update();
            expect(getFolderFields).toHaveBeenCalled();
            expect(convertItemResponse).toHaveBeenCalledWith(MOCK_ITEM_API_RESPONSE);
            expect(getUser).toHaveBeenCalled();
            expect(convertUserResponse).not.toHaveBeenCalled();
            expect(wrapper.exists(ErrorMask)).toBe(true);
            expect(wrapper.exists(UnifiedShareModal)).toBe(false);
            expect(wrapper.exists(SharingNotification)).toBe(false);
        });
    });

    describe('with specific errors', () => {
        test.each`
            status   | expectedErrorName
            ${'400'} | ${'badRequestError'}
            ${'401'} | ${'noAccessError'}
            ${'403'} | ${'noAccessError'}
            ${'404'} | ${'notFoundError'}
            ${'500'} | ${'loadingError'}
        `(
            'should show the correct error message when a call fails with a $status and the response is of type "ErrorResponseData"',
            async ({ status, expectedErrorName }) => {
                const getFolderFields = jest.fn().mockImplementation((id, successFn, failureFn) => {
                    return Promise.reject(new Error()).catch(() => {
                        failureFn({ status });
                    });
                });
                const getUser = jest.fn();
                API.mockImplementation(() => ({
                    getFolderAPI: jest.fn().mockReturnValue({ getFolderFields }),
                    getUsersAPI: jest.fn().mockReturnValue({ getUser }),
                }));

                let wrapper;
                await act(async () => {
                    wrapper = getWrapper({ itemType: TYPE_FOLDER });
                });
                wrapper.update();
                expect(getFolderFields).toHaveBeenCalled();
                expect(wrapper.exists(ErrorMask)).toBe(true);
                expect(
                    wrapper
                        .find(ErrorMask)
                        .find(FormattedMessage)
                        .at(1) // the error header appears after the IconSadCloud title
                        .prop('id'),
                ).toBe(`be.contentSharing.${expectedErrorName}`);
            },
        );

        test.each`
            status   | expectedErrorName
            ${'400'} | ${'badRequestError'}
            ${'401'} | ${'noAccessError'}
            ${'403'} | ${'noAccessError'}
            ${'404'} | ${'notFoundError'}
            ${'500'} | ${'loadingError'}
        `(
            'should show the correct error message when a call fails with a $status and the response is of type "$AxiosError"',
            async ({ status, expectedErrorName }) => {
                const getFolderFields = jest.fn().mockImplementation((id, successFn, failureFn) => {
                    return Promise.reject(new Error()).catch(() => {
                        failureFn({ response: { status } });
                    });
                });
                const getUser = jest.fn();
                API.mockImplementation(() => ({
                    getFolderAPI: jest.fn().mockReturnValue({ getFolderFields }),
                    getUsersAPI: jest.fn().mockReturnValue({ getUser }),
                }));

                let wrapper;
                await act(async () => {
                    wrapper = getWrapper({ itemType: TYPE_FOLDER });
                });
                wrapper.update();
                expect(getFolderFields).toHaveBeenCalled();
                expect(wrapper.exists(ErrorMask)).toBe(true);
                expect(
                    wrapper
                        .find(ErrorMask)
                        .find(FormattedMessage)
                        .at(1)
                        .prop('id'),
                ).toBe(`be.contentSharing.${expectedErrorName}`);
            },
        );

        test('should show the default error message when a call fails and the response is unparseable', async () => {
            const getFolderFields = jest.fn().mockImplementation((id, successFn, failureFn) => {
                return Promise.reject(new Error()).catch(() => {
                    failureFn({ response: undefined });
                });
            });
            const getUser = jest.fn();
            API.mockImplementation(() => ({
                getFolderAPI: jest.fn().mockReturnValue({ getFolderFields }),
                getUsersAPI: jest.fn().mockReturnValue({ getUser }),
            }));

            let wrapper;
            await act(async () => {
                wrapper = getWrapper({ itemType: TYPE_FOLDER });
            });
            wrapper.update();
            expect(getFolderFields).toHaveBeenCalled();
            expect(wrapper.exists(ErrorMask)).toBe(true);
            expect(
                wrapper
                    .find(ErrorMask)
                    .find(FormattedMessage)
                    .at(1)
                    .prop('id'),
            ).toBe(`be.contentSharing.loadingError`);
        });
    });

    describe('with successful PUT requests to the Item API', () => {
        let share;
        beforeAll(() => {
            share = jest.fn().mockImplementation((dataForAPI, accessType, successFn) => {
                return Promise.resolve(MOCK_ITEM_API_RESPONSE).then(response => {
                    successFn(response);
                });
            });
            API.mockImplementation(() => ({
                getFileAPI: jest
                    .fn()
                    .mockReturnValue({ getFile: createSuccessMock(MOCK_ITEM_API_RESPONSE_WITHOUT_SHARED_LINK), share }),
                getFolderAPI: jest.fn().mockReturnValue({
                    getFolderFields: createSuccessMock(MOCK_ITEM_API_RESPONSE_WITHOUT_SHARED_LINK),
                    share,
                }),
                getUsersAPI: jest.fn().mockReturnValue({ getUser: jest.fn() }),
            }));
        });

        test('should call share() from onAddLink() and set a new shared link', async () => {
            convertItemResponse.mockReturnValue(MOCK_CONVERTED_ITEM_DATA_WITHOUT_SHARED_LINK);

            let wrapper;
            await act(async () => {
                wrapper = getWrapper({ itemType: TYPE_FOLDER });
            });
            wrapper.update();

            const usm = wrapper.find(UnifiedShareModal);
            expect(usm.prop('sharedLink')).toEqual(MOCK_NULL_SHARED_LINK);

            convertItemResponse.mockReset();
            convertItemResponse.mockReturnValue(MOCK_CONVERTED_ITEM_DATA);

            await act(async () => {
                usm.invoke('onAddLink')();
            });
            wrapper.update();
            expect(share).toHaveBeenCalledWith(
                { id: MOCK_ITEM_ID, permissions: {} },
                ACCESS_COLLAB,
                expect.anything(),
                expect.anything(),
                CONTENT_SHARING_SHARED_LINK_UPDATE_PARAMS,
            );
            expect(wrapper.find(UnifiedShareModal).prop('sharedLink')).toEqual(MOCK_SHARED_LINK);
        });
<<<<<<< HEAD

        test('should call share() from onRemoveLink() and remove the existing shared link', async () => {
            let wrapper;
            await act(async () => {
                wrapper = getWrapper({ itemType: TYPE_FILE });
            });
            wrapper.update();

            const usm = wrapper.find(UnifiedShareModal);
            expect(usm.prop('sharedLink')).toEqual(MOCK_SHARED_LINK);

            convertItemResponse.mockReset();
            convertItemResponse.mockReturnValue(MOCK_CONVERTED_ITEM_DATA_WITHOUT_SHARED_LINK);

            await act(async () => {
                usm.invoke('onRemoveLink')();
            });
            wrapper.update();
            expect(share).toHaveBeenCalledWith(
                { id: MOCK_ITEM_ID, permissions: {} },
                ACCESS_NONE,
                expect.anything(),
                expect.anything(),
                CONTENT_SHARING_SHARED_LINK_UPDATE_PARAMS,
            );
            expect(wrapper.find(UnifiedShareModal).prop('sharedLink')).toEqual(MOCK_NULL_SHARED_LINK);
        });
=======
>>>>>>> cef75699
    });

    describe('with failed PUT requests to the Item API', () => {
        let share;
        beforeAll(() => {
            share = jest.fn().mockImplementation((dataForAPI, accessType, successFn, failureFn) => {
                return Promise.reject(new Error({ status: '400' })).catch(response => {
                    failureFn(response);
                });
            });
            API.mockImplementation(() => ({
                getFileAPI: jest
                    .fn()
                    .mockReturnValue({ getFile: createSuccessMock(MOCK_ITEM_API_RESPONSE_WITHOUT_SHARED_LINK), share }),
                getFolderAPI: jest.fn().mockReturnValue({
                    getFolderFields: createSuccessMock(MOCK_ITEM_API_RESPONSE_WITHOUT_SHARED_LINK),
                    share,
                }),
                getUsersAPI: jest.fn().mockReturnValue({ getUser: jest.fn() }),
            }));
        });

<<<<<<< HEAD
        test.each(['onAddLink', 'onRemoveLink'])(
            'should show an error notification if %s() fails',
            async sharedLinkUpdateFn => {
                let wrapper;
                await act(async () => {
                    wrapper = getWrapper({ itemType: TYPE_FOLDER });
                });
                wrapper.update();
                expect(wrapper.exists(Notification)).toBe(false);

                const usm = wrapper.find(UnifiedShareModal);
                await act(async () => {
                    usm.invoke(`${sharedLinkUpdateFn}`)();
                });
                wrapper.update();
                expect(wrapper.exists(Notification)).toBe(true);
            },
        );
=======
        test('should show an error notification if onAddLink() fails', async () => {
            let wrapper;
            await act(async () => {
                wrapper = getWrapper({ itemType: TYPE_FOLDER });
            });
            wrapper.update();
            expect(wrapper.exists(Notification)).toBe(false);

            const usm = wrapper.find(UnifiedShareModal);
            await act(async () => {
                usm.invoke('onAddLink')();
            });
            wrapper.update();
            expect(wrapper.exists(Notification)).toBe(true);
        });
>>>>>>> cef75699
    });
});<|MERGE_RESOLUTION|>--- conflicted
+++ resolved
@@ -7,11 +7,7 @@
 import ContentSharing from '../ContentSharing';
 import Notification from '../../../components/notification/Notification';
 import UnifiedShareModal from '../../../features/unified-share-modal/UnifiedShareModal';
-<<<<<<< HEAD
 import { ACCESS_COLLAB, ACCESS_NONE, DEFAULT_HOSTNAME_API, TYPE_FILE, TYPE_FOLDER } from '../../../constants';
-=======
-import { ACCESS_COLLAB, DEFAULT_HOSTNAME_API, TYPE_FILE, TYPE_FOLDER } from '../../../constants';
->>>>>>> cef75699
 import { CONTENT_SHARING_SHARED_LINK_UPDATE_PARAMS } from '../constants';
 import { convertItemResponse, convertUserResponse } from '../../../features/unified-share-modal/utils/convertData';
 import {
@@ -377,7 +373,6 @@
             );
             expect(wrapper.find(UnifiedShareModal).prop('sharedLink')).toEqual(MOCK_SHARED_LINK);
         });
-<<<<<<< HEAD
 
         test('should call share() from onRemoveLink() and remove the existing shared link', async () => {
             let wrapper;
@@ -405,8 +400,6 @@
             );
             expect(wrapper.find(UnifiedShareModal).prop('sharedLink')).toEqual(MOCK_NULL_SHARED_LINK);
         });
-=======
->>>>>>> cef75699
     });
 
     describe('with failed PUT requests to the Item API', () => {
@@ -429,7 +422,6 @@
             }));
         });
 
-<<<<<<< HEAD
         test.each(['onAddLink', 'onRemoveLink'])(
             'should show an error notification if %s() fails',
             async sharedLinkUpdateFn => {
@@ -448,22 +440,5 @@
                 expect(wrapper.exists(Notification)).toBe(true);
             },
         );
-=======
-        test('should show an error notification if onAddLink() fails', async () => {
-            let wrapper;
-            await act(async () => {
-                wrapper = getWrapper({ itemType: TYPE_FOLDER });
-            });
-            wrapper.update();
-            expect(wrapper.exists(Notification)).toBe(false);
-
-            const usm = wrapper.find(UnifiedShareModal);
-            await act(async () => {
-                usm.invoke('onAddLink')();
-            });
-            wrapper.update();
-            expect(wrapper.exists(Notification)).toBe(true);
-        });
->>>>>>> cef75699
     });
 });