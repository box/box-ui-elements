/**
 * @file Box AI Sidebar Container
 * @author Box
 */
import * as React from 'react';
import noop from 'lodash/noop';
import { useIntl } from 'react-intl';
import { type QuestionType } from '@box/box-ai-content-answers';
import { RecordActionType } from '@box/box-ai-agent-selector';
import BoxAISidebarContent from './BoxAISidebarContent';
import { DOCUMENT_SUGGESTED_QUESTIONS, SPREADSHEET_FILE_EXTENSIONS } from '../common/content-answers/constants';

import messages from '../common/content-answers/messages';

export interface BoxAISidebarContextValues {
<<<<<<< HEAD
    cache: { encodedSession?: string | null, questions?: QuestionType[] },
    contentName: string,
    elementId: string,
    recordAction: (params: RecordActionType) => void,
    setCacheValue: (key: 'encodedSession' | 'questions', value: string | null | QuestionType[]) => void,
    userInfo: { name: string, avatarURL: string },
};
=======
    cache: { encodedSession?: string | null; questions?: QuestionType[] };
    contentName: string;
    elementId: string;
    isStopResponseEnabled: boolean;
    recordAction: (params: RecordActionType) => void;
    setCacheValue: (key: 'encodedSession' | 'questions', value: string | null | QuestionType[]) => void;
    userInfo: { name: string; avatarUrl: string };
}
>>>>>>> b3afcd82

export const BoxAISidebarContext = React.createContext<BoxAISidebarContextValues>({
    cache: null,
    contentName: '',
    elementId: '',
    isStopResponseEnabled: false,
    recordAction: noop,
    setCacheValue: noop,
<<<<<<< HEAD
    userInfo: { name: '', avatarURL: ''},
=======
    userInfo: { name: '', avatarUrl: '' },
>>>>>>> b3afcd82
});

export interface BoxAISidebarProps {
    contentName: string;
    cache: { encodedSession?: string | null; questions?: QuestionType[] };
    createSessionRequest: (payload: Record<string, unknown>, itemID: string) => Promise<unknown>;
    elementId: string;
    fetchTimeout: Record<string, unknown>;
    fileExtension: string;
    fileID: string;
    getAgentConfig: (payload: Record<string, unknown>) => Promise<unknown>;
    getAIStudioAgents: () => Promise<unknown>;
    getAnswer: (
        payload: Record<string, unknown>,
        itemID?: string,
        itemIDs?: Array<string>,
        state?: Record<string, unknown>,
    ) => Promise<unknown>;
    getAnswerStreaming: (
        payload: Record<string, unknown>,
        itemID?: string,
        itemIDs?: Array<string>,
        abortController?: AbortController,
        state?: Record<string, unknown>,
<<<<<<< HEAD
    ) => Promise<unknown>,
    getSuggestedQuestions: (itemID: string) => Promise<unknown> | null,
    hostAppName: string,
    isAgentSelectorEnabled: boolean,
    isAIStudioAgentSelectorEnabled: boolean,
    isCitationsEnabled: boolean,
    isDebugModeEnabled: boolean,
    isIntelligentQueryMode: boolean,
    isMarkdownEnabled: boolean,
    isResetChatEnabled: boolean,
    isStopResponseEnabled: boolean,
    isStreamingEnabled: boolean,
    userInfo: { name: string, avatarURL: string},
    recordAction: (params: RecordActionType) => void,
    setCacheValue: (key: 'encodedSession' | 'questions', value: string | null | QuestionType[]) => void,
=======
    ) => Promise<unknown>;
    getSuggestedQuestions: (itemID: string) => Promise<unknown> | null;
    hostAppName: string;
    isAgentSelectorEnabled: boolean;
    isAIStudioAgentSelectorEnabled: boolean;
    isCitationsEnabled: boolean;
    isDebugModeEnabled: boolean;
    isIntelligentQueryMode: boolean;
    isMarkdownEnabled: boolean;
    isResetChatEnabled: boolean;
    isStopResponseEnabled?: boolean;
    isStreamingEnabled: boolean;
    userInfo: { name: ''; avatarUrl: '' };
    recordAction: (params: RecordActionType) => void;
    setCacheValue: (key: 'encodedSession' | 'questions', value: string | null | QuestionType[]) => void;
>>>>>>> b3afcd82
}

const BoxAISidebar = (props: BoxAISidebarProps) => {
    const {
        cache,
        contentName,
        elementId,
        fileExtension,
        fileID,
        getSuggestedQuestions,
        isIntelligentQueryMode,
        isStopResponseEnabled,
        recordAction,
        setCacheValue,
        userInfo,
        ...rest
    } = props;
    const { questions } = cache;
    const { formatMessage } = useIntl();
    let questionsWithoutInProgress = questions;
    if (questions.length > 0 && !questions[questions.length - 1].isCompleted) {
        // pass only fully completed questions to not show loading indicator of question where we canceled API request
        questionsWithoutInProgress = questionsWithoutInProgress.slice(0, -1);
    }

    const localizedQuestions = DOCUMENT_SUGGESTED_QUESTIONS.map(question => ({
        id: question.id,
        label: formatMessage(messages[question.labelId]),
        prompt: formatMessage(messages[question.promptId]),
    }));

    const isSpreadsheet = SPREADSHEET_FILE_EXTENSIONS.includes(fileExtension);

    let spreadsheetNotice = isSpreadsheet ? formatMessage(messages.welcomeMessageSpreadsheetNotice) : '';
    if (isIntelligentQueryMode) {
        spreadsheetNotice = formatMessage(messages.welcomeMessageIntelligentQueryNotice);
    } else if (isSpreadsheet) {
        spreadsheetNotice = formatMessage(messages.welcomeMessageSpreadsheetNotice);
    }

    return (
        // BoxAISidebarContent is using withApiWrapper that is not passing all provided props,
        // that's why we need to use provider to pass other props
        <BoxAISidebarContext.Provider
            value={{ cache, contentName, elementId, isStopResponseEnabled, setCacheValue, recordAction, userInfo }}
        >
            <BoxAISidebarContent
                isStopResponseEnabled={isStopResponseEnabled}
                itemID={fileID}
                itemIDs={[fileID]}
                restoredQuestions={questionsWithoutInProgress}
                restoredSession={cache.encodedSession}
                suggestedQuestions={getSuggestedQuestions === null ? localizedQuestions : []}
                warningNotice={spreadsheetNotice}
                warningNoticeAriaLabel={formatMessage(messages.welcomeMessageSpreadsheetNoticeAriaLabel)}
                {...rest}
            />
        </BoxAISidebarContext.Provider>
    );
};

export default BoxAISidebar;<|MERGE_RESOLUTION|>--- conflicted
+++ resolved
@@ -13,24 +13,14 @@
 import messages from '../common/content-answers/messages';
 
 export interface BoxAISidebarContextValues {
-<<<<<<< HEAD
-    cache: { encodedSession?: string | null, questions?: QuestionType[] },
-    contentName: string,
-    elementId: string,
-    recordAction: (params: RecordActionType) => void,
-    setCacheValue: (key: 'encodedSession' | 'questions', value: string | null | QuestionType[]) => void,
-    userInfo: { name: string, avatarURL: string },
-};
-=======
     cache: { encodedSession?: string | null; questions?: QuestionType[] };
     contentName: string;
     elementId: string;
     isStopResponseEnabled: boolean;
     recordAction: (params: RecordActionType) => void;
     setCacheValue: (key: 'encodedSession' | 'questions', value: string | null | QuestionType[]) => void;
-    userInfo: { name: string; avatarUrl: string };
+    userInfo: { name: string, avatarURL: string },
 }
->>>>>>> b3afcd82
 
 export const BoxAISidebarContext = React.createContext<BoxAISidebarContextValues>({
     cache: null,
@@ -39,11 +29,7 @@
     isStopResponseEnabled: false,
     recordAction: noop,
     setCacheValue: noop,
-<<<<<<< HEAD
     userInfo: { name: '', avatarURL: ''},
-=======
-    userInfo: { name: '', avatarUrl: '' },
->>>>>>> b3afcd82
 });
 
 export interface BoxAISidebarProps {
@@ -68,7 +54,6 @@
         itemIDs?: Array<string>,
         abortController?: AbortController,
         state?: Record<string, unknown>,
-<<<<<<< HEAD
     ) => Promise<unknown>,
     getSuggestedQuestions: (itemID: string) => Promise<unknown> | null,
     hostAppName: string,
@@ -79,28 +64,11 @@
     isIntelligentQueryMode: boolean,
     isMarkdownEnabled: boolean,
     isResetChatEnabled: boolean,
-    isStopResponseEnabled: boolean,
+    isStopResponseEnabled?: boolean;
     isStreamingEnabled: boolean,
     userInfo: { name: string, avatarURL: string},
     recordAction: (params: RecordActionType) => void,
     setCacheValue: (key: 'encodedSession' | 'questions', value: string | null | QuestionType[]) => void,
-=======
-    ) => Promise<unknown>;
-    getSuggestedQuestions: (itemID: string) => Promise<unknown> | null;
-    hostAppName: string;
-    isAgentSelectorEnabled: boolean;
-    isAIStudioAgentSelectorEnabled: boolean;
-    isCitationsEnabled: boolean;
-    isDebugModeEnabled: boolean;
-    isIntelligentQueryMode: boolean;
-    isMarkdownEnabled: boolean;
-    isResetChatEnabled: boolean;
-    isStopResponseEnabled?: boolean;
-    isStreamingEnabled: boolean;
-    userInfo: { name: ''; avatarUrl: '' };
-    recordAction: (params: RecordActionType) => void;
-    setCacheValue: (key: 'encodedSession' | 'questions', value: string | null | QuestionType[]) => void;
->>>>>>> b3afcd82
 }
 
 const BoxAISidebar = (props: BoxAISidebarProps) => {
