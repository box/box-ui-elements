--- conflicted
+++ resolved
@@ -14,11 +14,8 @@
     type FormValues,
     type JSONPatchOperations,
     type MetadataTemplate,
-<<<<<<< HEAD
+    type MetadataTemplateInstance,
     type PaginationQueryInput,
-=======
-    type MetadataTemplateInstance,
->>>>>>> e735c4c3
 } from '@box/metadata-editor';
 
 import API from '../../api';
@@ -38,11 +35,8 @@
 import './MetadataSidebarRedesign.scss';
 import MetadataInstanceEditor from './MetadataInstanceEditor';
 import { convertTemplateToTemplateInstance } from './utils/convertTemplateToTemplateInstance';
-<<<<<<< HEAD
+import { isExtensionSupportedForMetadataSuggestions } from './utils/isExtensionSupportedForMetadataSuggestions';
 import { metadataTaxonomyFetcher } from './fetchers/metadataTaxonomyFetcher';
-=======
-import { isExtensionSupportedForMetadataSuggestions } from './utils/isExtensionSupportedForMetadataSuggestions';
->>>>>>> e735c4c3
 
 const MARK_NAME_JS_READY = `${ORIGIN_METADATA_SIDEBAR_REDESIGN}_${EVENT_JS_READY}`;
 
@@ -199,33 +193,6 @@
                 {showEmptyState && (
                     <MetadataEmptyState level={'file'} isBoxAiSuggestionsFeatureEnabled={isBoxAiSuggestionsEnabled} />
                 )}
-<<<<<<< HEAD
-                {editingTemplate && (
-                    <MetadataInstanceEditor
-                        isBoxAiSuggestionsEnabled={isBoxAiSuggestionsEnabled}
-                        isDeleteButtonDisabled={isDeleteButtonDisabled}
-                        isUnsavedChangesModalOpen={isUnsavedChangesModalOpen}
-                        onCancel={handleCancel}
-                        onDiscardUnsavedChanges={handleDiscardUnsavedChanges}
-                        onSubmit={handleSubmit}
-                        onDelete={handleDeleteInstance}
-                        template={editingTemplate}
-                        setIsUnsavedChangesModalOpen={setIsUnsavedChangesModalOpen}
-                        taxonomyOptionsFetcher={taxonomyOptionsFetcher}
-                    />
-                )}
-                {showList && (
-                    <MetadataInstanceList
-                        isAiSuggestionsFeatureEnabled={isBoxAiSuggestionsEnabled}
-                        onEdit={templateInstance => {
-                            setEditingTemplate(templateInstance);
-                            setIsDeleteButtonDisabled(false);
-                        }}
-                        onEditWithAutofill={noop}
-                        templateInstances={templateInstances}
-                    />
-                )}
-=======
                 <AutofillContextProvider
                     fetchSuggestions={extractSuggestions}
                     isAiSuggestionsFeatureEnabled={isBoxAiSuggestionsEnabled}
@@ -241,6 +208,7 @@
                             onDiscardUnsavedChanges={handleDiscardUnsavedChanges}
                             onSubmit={handleSubmit}
                             setIsUnsavedChangesModalOpen={setIsUnsavedChangesModalOpen}
+                            taxonomyOptionsFetcher={taxonomyOptionsFetcher}
                             template={editingTemplate}
                         />
                     )}
@@ -256,7 +224,6 @@
                         />
                     )}
                 </AutofillContextProvider>
->>>>>>> e735c4c3
             </div>
         </SidebarContent>
     );
