/**
 * @file Redesigned Metadata sidebar component
 * @author Box
 */
import * as React from 'react';
import flow from 'lodash/flow';
import { FormattedMessage, useIntl } from 'react-intl';
import { InlineError, LoadingIndicator } from '@box/blueprint-web';
import {
    AddMetadataTemplateDropdown,
    MetadataEmptyState,
    MetadataInstanceList,
    type FormValues,
    type JSONPatchOperations,
    type MetadataTemplateInstance,
    type MetadataTemplate,
} from '@box/metadata-editor';
import noop from 'lodash/noop';

import API from '../../api';
import SidebarContent from './SidebarContent';
import { withAPIContext } from '../common/api-context';
import { withErrorBoundary } from '../common/error-boundary';
import { withLogger } from '../common/logger';
import { ORIGIN_METADATA_SIDEBAR_REDESIGN, SIDEBAR_VIEW_METADATA } from '../../constants';
import { EVENT_JS_READY } from '../common/logger/constants';
import { useFeatureEnabled } from '../common/feature-checking';
import { mark } from '../../utils/performance';
import useSidebarMetadataFetcher, { STATUS } from './hooks/useSidebarMetadataFetcher';

import { type ElementsXhrError } from '../../common/types/api';
import { type ElementOrigin } from '../common/flowTypes';
import { type WithLoggerProps } from '../../common/types/logging';

import messages from '../common/messages';
import './MetadataSidebarRedesign.scss';
import MetadataInstanceEditor, { MetadataInstanceEditorProps } from './MetadataInstanceEditor';
import { convertTemplateToTemplateInstance } from './utils/convertTemplateToTemplateInstance';
import { isExtensionSupportedForMetadataSuggestions } from './utils/isExtensionSupportedForMetadataSuggestions';

const MARK_NAME_JS_READY = `${ORIGIN_METADATA_SIDEBAR_REDESIGN}_${EVENT_JS_READY}`;

mark(MARK_NAME_JS_READY);

export interface ExternalProps {
    isFeatureEnabled: boolean;
}

interface PropsWithoutContext extends ExternalProps {
    elementId: string;
    fileId: string;
    hasSidebarInitialized?: boolean;
}

interface ContextInfo {
    isErrorDisplayed: boolean;
    error: ElementsXhrError | Error;
}

export interface ErrorContextProps {
    onError: (error: ElementsXhrError | Error, code: string, contextInfo?: ContextInfo, origin?: ElementOrigin) => void;
}

export interface MetadataSidebarRedesignProps extends PropsWithoutContext, ErrorContextProps, WithLoggerProps {
    api: API;
}

function MetadataSidebarRedesign({ api, elementId, fileId, onError, isFeatureEnabled }: MetadataSidebarRedesignProps) {
    const {
        file,
        handleCreateMetadataInstance,
        handleDeleteMetadataInstance,
        handleUpdateMetadataInstance,
        templates,
        errorMessage,
        status,
        templateInstances,
    } = useSidebarMetadataFetcher(api, fileId, onError, isFeatureEnabled);

    const { formatMessage } = useIntl();
    const isBoxAiSuggestionsEnabled: boolean = useFeatureEnabled('metadata.aiSuggestions.enabled');

    const [editingTemplate, setEditingTemplate] = React.useState<MetadataTemplateInstance | null>(null);
    const [isUnsavedChangesModalOpen, setIsUnsavedChangesModalOpen] = React.useState<boolean>(false);
    const [isDeleteButtonDisabled, setIsDeleteButtonDisabled] = React.useState<boolean>(false);
    const [selectedTemplates, setSelectedTemplates] =
        React.useState<Array<MetadataTemplateInstance | MetadataTemplate>>(templateInstances);
    const [pendingTemplateToEdit, setPendingTemplateToEdit] = React.useState<MetadataTemplateInstance | null>(null);

    React.useEffect(() => {
        // disable only pre-existing template instances from dropdown if not editing or editing pre-exiting one
        const isEditingTemplateAlreadyExisting =
            editingTemplate &&
            templateInstances.some(
                t => t.templateKey === editingTemplate.templateKey && t.scope === editingTemplate.scope,
            );

        if (!editingTemplate || isEditingTemplateAlreadyExisting) {
            setSelectedTemplates(templateInstances);
        } else {
            setSelectedTemplates([...templateInstances, editingTemplate]);
        }
    }, [editingTemplate, templateInstances, templateInstances.length]);

    const handleTemplateSelect = (selectedTemplate: MetadataTemplate) => {
        if (editingTemplate) {
            setPendingTemplateToEdit(convertTemplateToTemplateInstance(file, selectedTemplate));
            setIsUnsavedChangesModalOpen(true);
        } else {
            setEditingTemplate(convertTemplateToTemplateInstance(file, selectedTemplate));
            setIsDeleteButtonDisabled(true);
        }
    };

    const handleCancel = () => {
        setEditingTemplate(null);
    };

    const handleDiscardUnsavedChanges = () => {
        // check if user tried to edit another template before unsaved changes modal
        if (pendingTemplateToEdit) {
            setEditingTemplate(pendingTemplateToEdit);
            setIsDeleteButtonDisabled(true);

            setPendingTemplateToEdit(null);
        } else {
            handleCancel();
        }

        setIsUnsavedChangesModalOpen(false);
    };

    const handleDeleteInstance = async (metadataInstance: MetadataTemplateInstance) => {
        await handleDeleteMetadataInstance(metadataInstance);
        setEditingTemplate(null);
    };

    const isExistingMetadataInstance = (): boolean => {
        return (
            editingTemplate && !!templateInstances.find(templateInstance => templateInstance.id === editingTemplate.id)
        );
    };

    const handleSubmit = async (values: FormValues, operations: JSONPatchOperations) => {
        if (isExistingMetadataInstance()) {
            await handleUpdateMetadataInstance(values.metadata as MetadataTemplateInstance, operations, () =>
                setEditingTemplate(null),
            );
        } else {
            await handleCreateMetadataInstance(values.metadata as MetadataTemplateInstance, () =>
                setEditingTemplate(null),
            );
        }
    };

    const metadataDropdown = status === STATUS.SUCCESS && templates && (
        <AddMetadataTemplateDropdown
            availableTemplates={templates}
            selectedTemplates={selectedTemplates as MetadataTemplate[]}
            onSelect={handleTemplateSelect}
        />
    );

    const errorMessageDisplay = status === STATUS.ERROR && errorMessage && (
        <InlineError>
            <FormattedMessage {...errorMessage} />
        </InlineError>
    );

    const showTemplateInstances = file && templates && templateInstances;

    const showLoading = status === STATUS.LOADING;
    const showEmptyState = !showLoading && showTemplateInstances && templateInstances.length === 0 && !editingTemplate;
    const showEditor = !showEmptyState && editingTemplate;
    const showList = !showEditor && templateInstances.length > 0 && !editingTemplate;
    const areAiSuggestionsAvailable = isExtensionSupportedForMetadataSuggestions(file?.extension ?? '');
    const fetchSuggestions = React.useCallback<MetadataInstanceEditorProps['fetchSuggestions']>(
        async (templateKey, fields) => {
            // should use getIntelligenceAPI().extractStructured
            return fields;
        },
        [],
    );

    return (
        <SidebarContent
            actions={metadataDropdown}
            className={'bcs-MetadataSidebarRedesign'}
            elementId={elementId}
            sidebarView={SIDEBAR_VIEW_METADATA}
            title={formatMessage(messages.sidebarMetadataTitle)}
        >
            <div className="bcs-MetadataSidebarRedesign-content">
                {errorMessageDisplay}
                {showLoading && <LoadingIndicator aria-label={formatMessage(messages.loading)} />}
                {showEmptyState && (
                    <MetadataEmptyState level={'file'} isBoxAiSuggestionsFeatureEnabled={isBoxAiSuggestionsEnabled} />
                )}
                {editingTemplate && (
                    <MetadataInstanceEditor
                        areAiSuggestionsAvailable={areAiSuggestionsAvailable}
                        fetchSuggestions={fetchSuggestions}
                        isBoxAiSuggestionsEnabled={isBoxAiSuggestionsEnabled}
                        isDeleteButtonDisabled={isDeleteButtonDisabled}
                        isUnsavedChangesModalOpen={isUnsavedChangesModalOpen}
                        onCancel={handleCancel}
<<<<<<< HEAD
=======
                        onDiscardUnsavedChanges={handleDiscardUnsavedChanges}
                        onSubmit={handleSubmit}
>>>>>>> fe9f7cca
                        onDelete={handleDeleteInstance}
                        onDiscardUnsavedChanges={handleCancelUnsavedChanges}
                        onSubmit={handleSubmit}
                        setIsUnsavedChangesModalOpen={setIsUnsavedChangesModalOpen}
                        template={editingTemplate}
                    />
                )}
                {showList && (
                    <MetadataInstanceList
                        isAiSuggestionsFeatureEnabled={isBoxAiSuggestionsEnabled}
                        onEdit={templateInstance => {
                            setEditingTemplate(templateInstance);
                            setIsDeleteButtonDisabled(false);
                        }}
                        onEditWithAutofill={noop}
                        templateInstances={templateInstances}
                    />
                )}
            </div>
        </SidebarContent>
    );
}

export { MetadataSidebarRedesign as MetadataSidebarRedesignComponent };
export default flow([
    withLogger(ORIGIN_METADATA_SIDEBAR_REDESIGN),
    withErrorBoundary(ORIGIN_METADATA_SIDEBAR_REDESIGN),
    withAPIContext,
])(MetadataSidebarRedesign);<|MERGE_RESOLUTION|>--- conflicted
+++ resolved
@@ -204,13 +204,8 @@
                         isDeleteButtonDisabled={isDeleteButtonDisabled}
                         isUnsavedChangesModalOpen={isUnsavedChangesModalOpen}
                         onCancel={handleCancel}
-<<<<<<< HEAD
-=======
+                        onDelete={handleDeleteInstance}
                         onDiscardUnsavedChanges={handleDiscardUnsavedChanges}
-                        onSubmit={handleSubmit}
->>>>>>> fe9f7cca
-                        onDelete={handleDeleteInstance}
-                        onDiscardUnsavedChanges={handleCancelUnsavedChanges}
                         onSubmit={handleSubmit}
                         setIsUnsavedChangesModalOpen={setIsUnsavedChangesModalOpen}
                         template={editingTemplate}
