// @flow
import * as React from 'react';
import noop from 'lodash/noop';
import { FormattedMessage } from 'react-intl';
import classNames from 'classnames';
import { fillUserPlaceholder } from '../../../../utils/fields';
import messages from '../../../common/messages';

import CommentInlineError from '../comment/CommentInlineError';
import IconTaskApproval from '../../../../icons/two-toned/IconTaskApproval';
import IconTaskGeneral from '../../../../icons/two-toned/IconTaskGeneral';

import {
    TASK_NEW_APPROVED,
    TASK_NEW_REJECTED,
    TASK_NEW_NOT_STARTED,
    TASK_NEW_IN_PROGRESS,
    TASK_NEW_COMPLETED,
    TASK_TYPE_APPROVAL,
} from '../../../../constants';
import Comment from '../comment';
import AssigneeStatus from './AssigneeStatus';
import TaskActions from './TaskActions';
import TaskDueDate from './TaskDueDate';
import Status from './TaskStatus';
import './Task.scss';

const MAX_AVATARS = 3;

type Props = {|
    ...TaskNew,
    currentUser: User,
    error?: ActionItemError,
    getAvatarUrl: GetAvatarUrlCallback,
    getMentionWithQuery?: Function,
    getUserProfileUrl?: GetProfileUrlCallback,
    isDisabled?: boolean,
    isPending?: boolean,
    mentionSelectorContacts?: SelectorItems,
    onAssignmentUpdate: Function,
    onDelete?: Function,
    onEdit?: Function,
    translatedTaggedMessage?: string,
    translations?: Translations,
|};

type AssigneeProps = {|
    assignees: TaskAssigneeCollection,
    getAvatarUrl: GetAvatarUrlCallback,
    maxAvatars?: number,
|};

const Assignees = React.memo<AssigneeProps>(({ maxAvatars = MAX_AVATARS, assignees, getAvatarUrl }: AssigneeProps) => {
    const assigneeCount = (assignees && assignees.entries.length) || 0;
    const hiddenAssigneeCount = assigneeCount - maxAvatars;
    return (
        <div className="bcs-task-assignment-container">
            <div className="bcs-task-assignments">
                {assigneeCount > 0 &&
                    assignees.entries
                        .map(fillUserPlaceholder)
                        .slice(0, MAX_AVATARS)
                        .map(({ id: assignmentId, target, status: assigneeStatus }) => {
                            return (
                                <AssigneeStatus
                                    key={assignmentId}
                                    status={assigneeStatus}
                                    user={target}
                                    getAvatarUrl={getAvatarUrl}
                                    data-testid="task-assignment-status"
                                />
                            );
                        })}
                {hiddenAssigneeCount > 0 ? (
                    <span className="bcs-task-assignment-avatar bcs-task-assignment-count">+{hiddenAssigneeCount}</span>
                ) : null}
            </div>
        </div>
    );
});

const getMessageForTask = (isCurrentUser: boolean, taskType: TaskType) => {
    if (isCurrentUser) {
        if (taskType === TASK_TYPE_APPROVAL) {
            return messages.tasksFeedHeadlineApprovalCurrentUser;
        }
        return messages.tasksFeedHeadlineGeneralCurrentUser;
    }

    if (taskType === TASK_TYPE_APPROVAL) {
        return messages.tasksFeedHeadlineApproval;
    }
    return messages.tasksFeedHeadlineGeneral;
};

const Task = ({
    assigned_to,
    created_at,
    created_by,
    currentUser,
    due_at,
    error,
    getAvatarUrl,
    getMentionWithQuery,
    getUserProfileUrl,
    id,
    isPending,
    mentionSelectorContacts,
    description,
    onAssignmentUpdate = noop,
    onDelete,
    onEdit,
    permissions,
    status,
    task_type,
    translatedTaggedMessage,
    translations,
}: Props) => {
    const taskPermissions = {
        ...permissions,
        // can_edit: permissions.can_update,
        can_edit: false,
    };

    const currentUserAssignment =
        assigned_to && assigned_to.entries
            ? assigned_to.entries.find(({ target }) => target.id === currentUser.id)
            : null;

    const shouldShowActions =
        currentUserAssignment &&
        currentUserAssignment.permissions &&
        currentUserAssignment.permissions.can_update &&
        currentUserAssignment.status === TASK_NEW_NOT_STARTED &&
        (status === TASK_NEW_NOT_STARTED || status === TASK_NEW_IN_PROGRESS);

    const TaskTypeIcon = task_type === TASK_TYPE_APPROVAL ? IconTaskApproval : IconTaskGeneral;

    return (
<<<<<<< HEAD
        <div
            className={classNames('bcs-task', {
                'bcs-is-pending': isPending || error,
            })}
            data-testid="task-card"
        >
            <Comment
                avatarRenderer={avatar => (
                    <div className="bcs-task-avatar">
                        {avatar}
                        <TaskTypeIcon width={20} height={20} className="bcs-task-avatar-badge" />
                    </div>
                )}
                created_at={created_at}
                created_by={created_by.target}
                currentUser={currentUser}
                error={error}
                id={id}
                inlineDeleteMessage={messages.taskDeletePrompt}
                isPending={isPending}
                onDelete={onDelete}
                onEdit={onEdit}
                permissions={taskPermissions}
                tagged_message={description}
                translatedTaggedMessage={translatedTaggedMessage}
                translations={translations}
                getAvatarUrl={getAvatarUrl}
                getUserProfileUrl={getUserProfileUrl}
                mentionSelectorContacts={mentionSelectorContacts}
                getMentionWithQuery={getMentionWithQuery}
                userHeadlineRenderer={userLinkInstance => {
                    return (
                        <FormattedMessage
                            {...getMessageForTask(!!currentUserAssignment, task_type)}
                            values={{ user: userLinkInstance }}
=======
        <div className="bcs-task-container">
            {error ? <CommentInlineError {...error} /> : null}
            <div
                className={classNames('bcs-task', {
                    'bcs-is-pending': isPending || error,
                })}
                data-testid="task-card"
            >
                <Comment
                    avatarRenderer={avatar => (
                        <div className="bcs-task-avatar">
                            {avatar}
                            <TaskTypeIcon width={20} height={20} className="bcs-task-avatar-badge" />
                        </div>
                    )}
                    created_at={created_at}
                    created_by={created_by.target}
                    currentUser={currentUser}
                    id={id}
                    inlineDeleteMessage={messages.taskDeletePrompt}
                    isPending={isPending}
                    onDelete={onDelete}
                    onEdit={onEdit}
                    permissions={taskPermissions}
                    tagged_message={name}
                    translatedTaggedMessage={translatedTaggedMessage}
                    translations={translations}
                    getAvatarUrl={getAvatarUrl}
                    getUserProfileUrl={getUserProfileUrl}
                    mentionSelectorContacts={mentionSelectorContacts}
                    getMentionWithQuery={getMentionWithQuery}
                    userHeadlineRenderer={userLinkInstance => {
                        return (
                            <FormattedMessage
                                {...getMessageForTask(!!currentUserAssignment, task_type)}
                                values={{ user: userLinkInstance }}
                            />
                        );
                    }}
                />
                <div className="bcs-task-content">{!!due_at && <TaskDueDate dueDate={due_at} status={status} />}</div>
                <div className="bcs-task-content">
                    <Assignees maxAvatars={MAX_AVATARS} assignees={assigned_to} getAvatarUrl={getAvatarUrl} />
                </div>
                <div className="bcs-task-content">
                    {currentUserAssignment && shouldShowActions ? (
                        <TaskActions
                            taskType={task_type}
                            onTaskApproval={
                                isPending
                                    ? noop
                                    : () => onAssignmentUpdate(id, currentUserAssignment.id, TASK_NEW_APPROVED)
                            }
                            onTaskReject={
                                isPending
                                    ? noop
                                    : () => onAssignmentUpdate(id, currentUserAssignment.id, TASK_NEW_REJECTED)
                            }
                            onTaskComplete={
                                isPending
                                    ? noop
                                    : () => onAssignmentUpdate(id, currentUserAssignment.id, TASK_NEW_COMPLETED)
                            }
>>>>>>> 0199a609
                        />
                    ) : (
                        <Status status={status} />
                    )}
                </div>
            </div>
        </div>
    );
};

export default Task;<|MERGE_RESOLUTION|>--- conflicted
+++ resolved
@@ -137,43 +137,6 @@
     const TaskTypeIcon = task_type === TASK_TYPE_APPROVAL ? IconTaskApproval : IconTaskGeneral;
 
     return (
-<<<<<<< HEAD
-        <div
-            className={classNames('bcs-task', {
-                'bcs-is-pending': isPending || error,
-            })}
-            data-testid="task-card"
-        >
-            <Comment
-                avatarRenderer={avatar => (
-                    <div className="bcs-task-avatar">
-                        {avatar}
-                        <TaskTypeIcon width={20} height={20} className="bcs-task-avatar-badge" />
-                    </div>
-                )}
-                created_at={created_at}
-                created_by={created_by.target}
-                currentUser={currentUser}
-                error={error}
-                id={id}
-                inlineDeleteMessage={messages.taskDeletePrompt}
-                isPending={isPending}
-                onDelete={onDelete}
-                onEdit={onEdit}
-                permissions={taskPermissions}
-                tagged_message={description}
-                translatedTaggedMessage={translatedTaggedMessage}
-                translations={translations}
-                getAvatarUrl={getAvatarUrl}
-                getUserProfileUrl={getUserProfileUrl}
-                mentionSelectorContacts={mentionSelectorContacts}
-                getMentionWithQuery={getMentionWithQuery}
-                userHeadlineRenderer={userLinkInstance => {
-                    return (
-                        <FormattedMessage
-                            {...getMessageForTask(!!currentUserAssignment, task_type)}
-                            values={{ user: userLinkInstance }}
-=======
         <div className="bcs-task-container">
             {error ? <CommentInlineError {...error} /> : null}
             <div
@@ -198,7 +161,7 @@
                     onDelete={onDelete}
                     onEdit={onEdit}
                     permissions={taskPermissions}
-                    tagged_message={name}
+                    tagged_message={description}
                     translatedTaggedMessage={translatedTaggedMessage}
                     translations={translations}
                     getAvatarUrl={getAvatarUrl}
@@ -237,7 +200,6 @@
                                     ? noop
                                     : () => onAssignmentUpdate(id, currentUserAssignment.id, TASK_NEW_COMPLETED)
                             }
->>>>>>> 0199a609
                         />
                     ) : (
                         <Status status={status} />
