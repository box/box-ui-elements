--- conflicted
+++ resolved
@@ -742,7 +742,6 @@
     total_count: number,
 };
 
-<<<<<<< HEAD
 type AppActivityItem = {
     activity_template: {|
         id: string,
@@ -767,10 +766,7 @@
     total_count: number,
 };
 
-type FeedItems = Array<Comment | Task | BoxItemVersion | AppActivityItem>;
-=======
-type FeedItems = Array<Comment | Task | TaskNew | BoxItemVersion>;
->>>>>>> 72e3521e
+type FeedItems = Array<Comment | Task | TaskNew | BoxItemVersion | AppActivityItem>;
 
 type Collaborators = {
     entries: Array<SelectorItem>,
