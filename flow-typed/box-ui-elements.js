/**
 * @flow
 * @file Flow types
 * @author Box
 */
/* eslint-disable no-use-before-define */
import type { MessageDescriptor, InjectIntlProvidedProps } from 'react-intl';
import type { $AxiosError, Axios, CancelTokenSource } from 'axios';
import type FolderAPI from '../src/api/Folder';
import type FileAPI from '../src/api/File';
import type WebLinkAPI from '../src/api/WebLink';
import type MultiputUploadAPI from '../src/api/uploads/MultiputUpload';
import type PlainUploadAPI from '../src/api/uploads/PlainUpload';
import type APICache from '../src/util/Cache';
import type { ContentSidebarProps } from '../src/components/ContentSidebar';
import type { ContentOpenWithProps } from '../src/components/ContentOpenWithProps';
import type { ContentPreviewProps } from '../src/components/ContentPreview';
import type { FeatureConfig } from '../FeatureChecking';
import {
    ACCESS_OPEN,
    ACCESS_COLLAB,
    ACCESS_COMPANY,
    APP_INTEGRATION,
    VIEW_SEARCH,
    VIEW_FOLDER,
    VIEW_ERROR,
    VIEW_SELECTED,
    VIEW_RECENTS,
    VIEW_UPLOAD_EMPTY,
    VIEW_UPLOAD_IN_PROGRESS,
    VIEW_UPLOAD_SUCCESS,
    SORT_ASC,
    SORT_DESC,
    TYPE_FILE,
    TYPE_FOLDER,
    TYPE_WEBLINK,
    STATUS_PENDING,
    STATUS_IN_PROGRESS,
    STATUS_COMPLETE,
    STATUS_ERROR,
    DELIMITER_SLASH,
    DELIMITER_CARET,
    SIZE_SMALL,
    SIZE_LARGE,
    FIELD_DATE,
    FIELD_NAME,
    FIELD_RELEVANCE,
    DEFAULT_VIEW_RECENTS,
    DEFAULT_VIEW_FILES,
    SKILLS_KEYWORD,
    SKILLS_TIMELINE,
    SKILLS_TRANSCRIPT,
    SKILLS_FACE,
    SKILLS_STATUS,
    SIZE_MEDIUM,
    SIDEBAR_VIEW_SKILLS,
    SIDEBAR_VIEW_ACTIVITY,
    SIDEBAR_VIEW_DETAILS,
    SIDEBAR_VIEW_METADATA,
    HTTP_GET,
    HTTP_POST,
    HTTP_PUT,
    HTTP_DELETE,
    HTTP_OPTIONS,
    HTTP_HEAD,
    ORIGIN_CONTENT_SIDEBAR,
    ORIGIN_PREVIEW,
    ORIGIN_CONTENT_PREVIEW,
    ORIGIN_DETAILS_SIDEBAR,
    ORIGIN_ACTIVITY_SIDEBAR,
    ORIGIN_SKILLS_SIDEBAR,
    ORIGIN_METADATA_SIDEBAR,
    TASK_APPROVED,
    TASK_COMPLETED,
    TASK_INCOMPLETE,
    TASK_REJECTED,
    METRIC_TYPE_PREVIEW,
    METRIC_TYPE_ELEMENTS_LOAD_METRIC,
    METRIC_TYPE_ELEMENTS_PERFORMANCE_METRIC,
} from '../src/constants';

type Method =
    | typeof HTTP_DELETE
    | typeof HTTP_GET
    | typeof HTTP_POST
    | typeof HTTP_OPTIONS
    | typeof HTTP_HEAD
    | typeof HTTP_PUT;
type Token = null | typeof undefined | string | Function;
type TokenReadWrite = { read: string, write?: string };
type TokenLiteral = null | typeof undefined | string | TokenReadWrite;
type ClassComponent<P, S> = Class<React$Component<P, S>>;
type StringMap = { [string]: string };
type StringAnyMap = { [string]: any };
type StringBooleanMap = { [string]: boolean };
type NumberBooleanMap = { [number]: boolean };
type ItemAPI = FolderAPI | FileAPI | WebLinkAPI;
type Access = typeof ACCESS_COLLAB | typeof ACCESS_COMPANY | typeof ACCESS_OPEN;
type DefaultView = typeof DEFAULT_VIEW_RECENTS | typeof DEFAULT_VIEW_FILES;
type View =
    | typeof VIEW_ERROR
    | typeof VIEW_SELECTED
    | typeof VIEW_RECENTS
    | typeof VIEW_FOLDER
    | typeof VIEW_SEARCH
    | typeof VIEW_UPLOAD_EMPTY
    | typeof VIEW_UPLOAD_IN_PROGRESS
    | typeof VIEW_UPLOAD_SUCCESS;
type SortBy = typeof FIELD_DATE | typeof FIELD_NAME | typeof FIELD_RELEVANCE;
type SortDirection = typeof SORT_ASC | typeof SORT_DESC;
type ItemType = typeof TYPE_FILE | typeof TYPE_FOLDER | typeof TYPE_WEBLINK;
type UploadStatus = typeof STATUS_PENDING | typeof STATUS_IN_PROGRESS | typeof STATUS_COMPLETE | typeof STATUS_ERROR;
type Delimiter = typeof DELIMITER_SLASH | typeof DELIMITER_CARET;
type Size = typeof SIZE_SMALL | typeof SIZE_LARGE | typeof SIZE_MEDIUM;
type TaskAssignmentStatus =
    | typeof TASK_APPROVED
    | typeof TASK_COMPLETED
    | typeof TASK_INCOMPLETE
    | typeof TASK_REJECTED;

type SharedLink = {
    url: string,
    access: Access,
};

type Order = {
    by: SortBy,
    direction: SortDirection,
};

type BoxItemPermission = {
    can_comment?: boolean,
    can_preview?: boolean,
    can_rename?: boolean,
    can_download?: boolean,
    can_delete?: boolean,
    can_edit?: boolean,
    can_upload?: boolean,
    can_share?: boolean,
    can_set_share_access?: boolean,
};

type User = {
    type: 'user',
    id: string,
    name: string,
    login?: string,
    email?: string,
    avatar_url?: string,
};

type UserCollection = {
    total_count?: number,
    entries?: Array<User>,
    order?: Array<Order>,
    isLoaded?: boolean,
    limit?: number,
    offset?: number,
    previous_marker?: string,
    next_marker?: string,
};

type SelectorItem = {
    id: string,
    name: string,
    item: Object,
    value?: any,
};

type SelectorItems = Array<SelectorItem>;

type ActionItemError = {
    title: MessageDescriptor,
    message: MessageDescriptor,
    action?: {
        text: MessageDescriptor,
        onAction: Function,
    },
};

type OptionItem = {
    text: string,
    value: number | string,
};

type OptionItems = Array<OptionItem>;

type SkillCardType =
    | typeof SKILLS_KEYWORD
    | typeof SKILLS_TIMELINE
    | typeof SKILLS_TRANSCRIPT
    | typeof SKILLS_FACE
    | typeof SKILLS_STATUS;

type SkillCardEntryType = 'text' | 'image';

type SkillCardLocalizableType = {
    code?: string,
    message?: string,
};

type SkillCardEntryTimeSlice = {
    start: number,
    end?: number,
};

type SkillCardEntry = {
    type?: SkillCardEntryType,
    text?: string,
    label?: string,
    image_url?: string,
    appears?: Array<SkillCardEntryTimeSlice>,
};

type SkillCard = {
    type: 'skill_card',
    id?: string,
    file_version: BoxItemVersion,
    status?: SkillCardLocalizableType,
    skill_card_title: SkillCardLocalizableType,
    skill_card_type: SkillCardType,
    title?: string,
    duration?: number,
    entries: Array<SkillCardEntry>,
    error?: string,
};

type SkillCards = {
    cards: Array<SkillCard>,
};

type MetadataSkillsTemplate = {
    boxSkillsCards?: SkillCards,
};

type MetadataType = {
    global?: MetadataSkillsTemplate,
};

type MetadataTemplateField = {
    displayName: string,
    description: string,
    id: string,
    hidden?: boolean,
    key: string,
    type: string,
};

type MetadataEditorTemplate = {
    id: string,
    scope: string,
    templateKey: string,
    fields?: Array<MetadataTemplateField>,
    hidden: boolean,
};

type MetadataEditorInstance = {
    id: string,
    data: Object,
    canEdit: boolean,
};

type MetadataInstance = {
    $id: string,
    $template: string,
    $canEdit: boolean,
    $scope: string,
    $parent: string,
    $type: string,
    $typeVersion: number,
    $version: number,
};

type MetadataEditor = {
    hasError?: boolean,
    instance: MetadataEditorInstance,
    isDirty?: boolean,
    template: MetadataEditorTemplate,
};

type BoxItemVersion = {
    id: string,
    type: string,
    sha1?: string,
    name?: string,
    size?: number,
    created_at: string,
    modified_at?: string,
    modified_by: User,
    trashed_at: ?string,
    action: 'upload' | 'delete' | 'restore',
    versions?: Array<BoxItemVersion>,
    version_number: string,
    version_start?: number,
    version_end?: number,
    collaborators?: Object,
};

type BoxItem = {
    id: string,
    name?: string,
    size?: number,
    type?: ItemType,
    parent?: BoxItem,
    extension?: string,
    description?: string,
    permissions?: BoxItemPermission,
    item_collection?: BoxItemCollection,
    path_collection?: BoxPathCollection,
    interacted_at?: string,
    content_created_at?: string,
    content_modified_at?: string,
    modified_at?: string,
    created_at?: string,
    shared_link?: SharedLink,
    allowed_shared_link_access_levels?: Array<Access>,
    has_collaborations?: boolean,
    is_externally_owned?: boolean,
    download_url?: string,
    url?: string,
    owned_by?: User,
    modified_by?: User,
    created_by?: User,
    selected?: boolean,
    metadata?: MetadataType,
    file_version?: BoxItemVersion,
    is_download_available?: boolean,
    version_number?: string,
    restored_from?: BoxItemVersion,
};

type BoxItemCollection = {
    total_count?: number,
    entries?: Array<BoxItem>,
    order?: Array<Order>,
    isLoaded?: boolean,
    limit?: number,
    offset?: number,
    previous_marker?: string,
    next_marker?: string,
};

type FlattenedBoxItem = {
    id?: string,
    name?: string,
    size?: number,
    type?: ItemType,
    parent?: BoxItem,
    extension?: string,
    description?: string,
    permissions?: BoxItemPermission,
    item_collection?: FlattenedBoxItemCollection,
    path_collection?: BoxPathCollection,
    interacted_at?: string,
    modified_at?: string,
    created_at?: string,
    shared_link?: SharedLink,
    allowed_shared_link_access_levels?: Array<Access>,
    has_collaborations?: boolean,
    is_externally_owned?: boolean,
    download_url?: string,
    url?: string,
    owned_by?: User,
    modified_by?: User,
    created_by?: User,
    selected?: boolean,
    metadata?: MetadataType,
    file_version?: BoxItemVersion,
};

type FlattenedBoxItemCollection = {
    total_count?: number,
    entries?: Array<string>,
    order?: Array<Order>,
    isLoaded?: boolean,
    limit?: number,
    offset?: number,
    previous_marker?: string,
    next_marker?: string,
};

type BoxPathCollection = {
    total_count: number,
    entries: Array<Crumb>,
};

type Collection = {
    id?: string,
    name?: string,
    permissions?: BoxItemPermission,
    breadcrumbs?: Array<Crumb>,
    offset?: number,
    percentLoaded?: number,
    sortBy?: SortBy,
    sortDirection?: SortDirection,
    items?: Array<BoxItem>,
    boxItem?: FlattenedBoxItem,
    totalCount?: number,
};

type FolderUploadItem = {
    boxFile?: BoxItem,
    error?: Object,
    extension: string,
    name: string,
    progress: number,
    size: number,
    status: UploadStatus,
    options?: UploadItemAPIOptions,
    isFolder?: boolean,
};

type UploadItem = {
    api: PlainUploadAPI | MultiputUploadAPI,
    boxFile?: BoxItem,
    error?: Object,
    extension: string,
    file: UploadFile,
    name: string,
    progress: number,
    size: number,
    status: UploadStatus,
    options?: UploadItemAPIOptions,
    isFolder?: boolean,
};

type UploadItemAPIOptions = {
    apiHost?: string,
    fileId?: string,
    folderId?: string,
    token?: Token,
    uploadInitTimestamp?: number,
};

type UploadFileWithAPIOptions = {
    file: UploadFile,
    options?: UploadItemAPIOptions,
};

type ModalOptions = {
    buttonLabel: string,
    buttonClassName: string,
    modalClassName: string,
    overlayClassName: string,
};

type IconType = {
    color?: string,
    secondaryColor?: string,
    className?: string,
    width?: number,
    height?: number,
};

type Crumb = {
    id?: string,
    name: string,
};

type Options = {
    id?: string,
    token: Token,
    clientName?: string,
    version?: string,
    sharedLink?: string,
    sharedLinkPassword?: string,
    cache?: APICache,
    apiHost?: string,
    uploadHost?: string,
    responseInterceptor?: Function,
    requestInterceptor?: Function,
    consoleLog?: boolean,
    consoleError?: boolean,
    shouldRetry?: boolean,
};

type Recent = {
    interacted_at: string,
    item: BoxItem,
};

type RecentCollection = {
    order: Order,
    entries: Array<Recent>,
};

type MultiputConfig = {
    digestReadahead: number,
    initialRetryDelayMs: number,
    maxRetryDelayMs: number,
    parallelism: number,
    requestTimeoutMs: number,
    retries: number,
};

type MultiputPart = {
    offset: number,
    part_id: string,
    sha1: string,
    size: number,
};

type MultiputData = {
    part?: MultiputPart,
};

type FileVersions = {
    total_count: number,
    entries: Array<BoxItemVersion>,
};

type MaskError = {
    errorHeader: MessageDescriptor,
    errorSubHeader?: MessageDescriptor,
};

type InlineError = {
    title: MessageDescriptor,
    content: MessageDescriptor,
};

type Errors = {
    maskError?: MaskError,
    inlineError?: InlineError,
    error?: MessageDescriptor,
};

type FileAccessStats = {
    preview_count?: number,
    download_count?: number,
    comment_count?: number,
    edit_count?: number,
    has_count_overflowed: boolean,
};

type TaskAssignment = {
    type: 'task_assignment',
    id: string,
    assigned_to: User,
    status: TaskAssignmentStatus,
};

type TaskAssignments = {
    total_count: number,
    entries: Array<TaskAssignment>,
};

type Task = {
    type: 'task',
    id: string,
    created_at: string,
    created_by: User,
    due_at?: string,
    message: string,
    task_assignment_collection: TaskAssignments,
};

type Tasks = {
    total_count: number,
    entries: Array<Task>,
};

type Comment = {
    type: 'comment',
    id: string,
    is_reply_comment?: boolean,
    tagged_message: string,
    message?: string,
    created_by: User,
    created_at: string,
    modified_at: string,
};

type Comments = {
    total_count: number,
    entries: Array<Comment>,
};

type FeedItems = Array<Comment | Task | BoxItemVersion>;

type Collaborators = {
    next_marker: 'string' | null,
    entries: Array<SelectorItem>,
};

type Translations = {
    translationEnabled?: boolean,
    onTranslate?: Function,
};

type OpenWithAPI = {
    default_app_integration?: AppIntegrationAPIMiniItem,
    disabled_reasons?: Array<string>,
    is_disabled?: boolean,
    items: Array<OpenWithAPIItem>,
    should_show_consent_popup?: boolean,
};

type OpenWithAPIItem = {
    app_integration: AppIntegrationAPIMiniItem,
    disabled_reasons: Array<string>,
    display_description: string,
    display_name: string,
    display_order: number,
    is_disabled: boolean,
    should_show_consent_popup: boolean,
};

type AppIntegrationAPIMiniItem = {
    id: string,
    type: APP_INTEGRATION,
};

type ExecuteAPIParam = {
    key: string,
    value: string,
};

type ExecuteAPI = {
    url: string,
    params: ?Array<ExecuteAPIParam>,
    integration_type: string,
    method: HTTP_POST | HTTP_GET,
};

type Integration = {
    appIntegrationId: string,
    disabledReasons: Array<DisabledReason>,
    displayDescription: string,
    displayName: string,
    displayOrder: number,
    extension?: string,
    isDefault: boolean,
    isDisabled: boolean,
    requiresConsent: boolean,
    type: APP_INTEGRATION,
};

type DisabledReason = ?string | ?Element;

type Alignment = 'left' | 'right';

type JsonPatch = {
    op: 'add' | 'remove' | 'replace' | 'test',
    path: string,
    value?: Object,
};

type JsonPatchData = Array<JsonPatch>;

type SidebarView =
    | typeof SIDEBAR_VIEW_SKILLS
    | typeof SIDEBAR_VIEW_DETAILS
    | typeof SIDEBAR_VIEW_METADATA
    | typeof SIDEBAR_VIEW_ACTIVITY;

type FileSystemFileEntry = {
    createReader: Function,
    file: Function,
    isDirectory: boolean,
    isFile: boolean,
    name: string,
};

type UploadDataTransferItemWithAPIOptions = {
    item: DataTransferItem,
    options?: UploadItemAPIOptions,
};

type UploadFile = File & { webkitRelativePath?: string, lastModifiedDate?: Date };

type DirectoryReader = {
    readEntries: (Function, Function) => void,
};

type FetchOptions = {
    fields?: Array<string>,
    forceFetch?: boolean,
    refreshCache?: boolean,
};

type ErrorResponseData = {
    code: string,
    help_url: string,
    message: string,
    context_info: Object,
    request_id: string,
    status: number,
    type: 'error',
};

type ElementsXhrError = $AxiosError<any> | ErrorResponseData;

type ElementOrigin =
    | typeof ORIGIN_CONTENT_SIDEBAR
    | typeof ORIGIN_CONTENT_PREVIEW
    | typeof ORIGIN_PREVIEW
    | typeof ORIGIN_DETAILS_SIDEBAR
    | typeof ORIGIN_ACTIVITY_SIDEBAR
    | typeof ORIGIN_SKILLS_SIDEBAR
    | typeof ORIGIN_METADATA_SIDEBAR;

type ElementsError = {
    type: 'error',
    code: string,
    message: string,
    origin: ElementOrigin,
    context_info: Object,
};

type ErrorContextProps = {
    onError: (error: ElementsXhrError | Error, code: string, contextInfo?: Object, origin: ElementOrigin) => void,
};

type ElementsErrorCallback = (e: ElementsXhrError, code: string, contextInfo?: Object) => void;

type ClassificationInfo = {
    Box__Security__Classification__Key?: string,
} & MetadataInstance;

<<<<<<< HEAD
type MetricType =
    | typeof METRIC_TYPE_PREVIEW
    | typeof METRIC_TYPE_ELEMENTS_LOAD_METRIC
    | typeof METRIC_TYPE_ELEMENTS_PERFORMANCE_METRIC;

type ElementsLoadMetricData = {
    startMarkName?: string,
    endMarkName: string,
};

type LoggerProps = {
    onPreviewMetric: (data: Object) => void,
    onReadyMetric: (data: ElementsLoadMetricData) => void,
};

type WithLoggerProps = {
    logger: LoggerProps,
};
=======
type ActivityFeedFeatures = {
    avatars?: boolean, // Show avatars
    tasks?: {|
        createButton?: boolean, // Show the Create Task button
        createFromComment?: boolean // Show the Add Task checkbox
    |}
};

type ContentSidebarFeatures = {
    activityFeed?: ActivityFeedFeatures
} & FeatureConfig;
>>>>>>> 4a84274a
<|MERGE_RESOLUTION|>--- conflicted
+++ resolved
@@ -718,7 +718,6 @@
     Box__Security__Classification__Key?: string,
 } & MetadataInstance;
 
-<<<<<<< HEAD
 type MetricType =
     | typeof METRIC_TYPE_PREVIEW
     | typeof METRIC_TYPE_ELEMENTS_LOAD_METRIC
@@ -737,7 +736,7 @@
 type WithLoggerProps = {
     logger: LoggerProps,
 };
-=======
+
 type ActivityFeedFeatures = {
     avatars?: boolean, // Show avatars
     tasks?: {|
@@ -748,5 +747,4 @@
 
 type ContentSidebarFeatures = {
     activityFeed?: ActivityFeedFeatures
-} & FeatureConfig;
->>>>>>> 4a84274a
+} & FeatureConfig;