<<<<<<< HEAD
import * as React from 'react';
import { IntlProvider } from 'react-intl';
import { initialize, mswLoader } from 'msw-storybook-addon';
=======
import { boxLanguages } from '@box/languages';
import { initialize, mswDecorator } from 'msw-storybook-addon';
>>>>>>> b3d2d58e

import features from '../examples/src/features';

import '../src/styles/variables';
import '../src/styles/base.scss';

import { reactIntl } from './reactIntl';

// Constants
global.FEATURE_FLAGS = global.FEATURE_FLAGS || features;
global.FILE_ID = global.FILE_ID || '415542803939';
global.FOLDER_ID = global.FOLDER_ID || '69083462919';
// NOTE: The token used is a readonly token accessing public data in a demo enterprise. DO NOT PUT A WRITE TOKEN
global.TOKEN = global.TOKEN || 'P1n3ID8nYMxHRWvenDatQ9k6JKzWzYrz';

initialize();

const preview = {
<<<<<<< HEAD
    decorators: [
        Story => (
            <IntlProvider locale="en">
                <Story />
            </IntlProvider>
        ),
    ],
=======
    decorators: [mswDecorator],
>>>>>>> b3d2d58e

    parameters: {
        chromatic: { disableSnapshot: true },
        controls: {
            matchers: {
                color: /(background|color)$/i,
                date: /Date$/,
            },
        },
        options: {
            storySort: {
                order: ['Elements'],
            },
        },
        reactIntl,
    },

    loaders: [mswLoader],

    tags: ['autodocs'],

    initialGlobals: {
        locale: reactIntl.defaultLocale,
<<<<<<< HEAD
        locales: {
            en: 'English',
            de: 'Deutsche',
        },
=======
        locales: Object.keys(boxLanguages).reduce((acc, key) => {
            acc[key] = boxLanguages[key].name;
            return acc;
        }, {}),
>>>>>>> b3d2d58e
    },
};

export default preview;<|MERGE_RESOLUTION|>--- conflicted
+++ resolved
@@ -1,11 +1,5 @@
-<<<<<<< HEAD
-import * as React from 'react';
-import { IntlProvider } from 'react-intl';
+import { boxLanguages } from '@box/languages';
 import { initialize, mswLoader } from 'msw-storybook-addon';
-=======
-import { boxLanguages } from '@box/languages';
-import { initialize, mswDecorator } from 'msw-storybook-addon';
->>>>>>> b3d2d58e
 
 import features from '../examples/src/features';
 
@@ -24,18 +18,6 @@
 initialize();
 
 const preview = {
-<<<<<<< HEAD
-    decorators: [
-        Story => (
-            <IntlProvider locale="en">
-                <Story />
-            </IntlProvider>
-        ),
-    ],
-=======
-    decorators: [mswDecorator],
->>>>>>> b3d2d58e
-
     parameters: {
         chromatic: { disableSnapshot: true },
         controls: {
@@ -58,17 +40,10 @@
 
     initialGlobals: {
         locale: reactIntl.defaultLocale,
-<<<<<<< HEAD
-        locales: {
-            en: 'English',
-            de: 'Deutsche',
-        },
-=======
         locales: Object.keys(boxLanguages).reduce((acc, key) => {
             acc[key] = boxLanguages[key].name;
             return acc;
         }, {}),
->>>>>>> b3d2d58e
     },
 };
 
